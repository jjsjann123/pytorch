--- conflicted
+++ resolved
@@ -577,14 +577,8 @@
     # ensure that integration would be able to generate functionally correct
     # kernels
     @unittest.skipIf(not RUN_CUDA, "requires CUDA")
-<<<<<<< HEAD
-    @unittest.skipIf(GRAPH_EXECUTOR != ProfilingMode.PROFILING,
-                     "Requires fusion optimization pass to be effective")
-    @skipIfRocm
-=======
-    @unittest.skipIf(GRAPH_EXECUTOR != ProfilingMode.PROFILING and GRAPH_EXECUTOR !=
-                     ProfilingMode.LEGACY, "Requires fusion optimization pass to be effective")
->>>>>>> 5f7545ad
+    @unittest.skipIf(GRAPH_EXECUTOR != ProfilingMode.PROFILING,
+                     "Requires fusion optimization pass to be effective")
     def test_binary_ops_permutation(self):
         # note that num_dim is exclusive from len(x), so we are not reducing
         # to single element (codegen limitation at this moment)
@@ -624,14 +618,8 @@
         self.assertGraphContains(t_jit.graph_for(x, y), FUSION_GUARD)
 
     @unittest.skipIf(not RUN_CUDA, "requires CUDA")
-<<<<<<< HEAD
-    @unittest.skipIf(GRAPH_EXECUTOR != ProfilingMode.PROFILING,
-                     "Requires fusion optimization pass to be effective")
-    @skipIfRocm
-=======
-    @unittest.skipIf(GRAPH_EXECUTOR != ProfilingMode.PROFILING and GRAPH_EXECUTOR !=
-                     ProfilingMode.LEGACY, "Requires fusion optimization pass to be effective")
->>>>>>> 5f7545ad
+    @unittest.skipIf(GRAPH_EXECUTOR != ProfilingMode.PROFILING,
+                     "Requires fusion optimization pass to be effective")
     def test_reduction(self):
         for x in ([7, 8, 12], [12, 8, 7, 9, 15], [128, 16, 8, 32]):
             # note that num_dim is exclusive from len(x), so we are not reducing
@@ -643,14 +631,8 @@
                     self._reduction_helper(x, axes, torch.float32, "cuda", perm0, perm1)
 
     @unittest.skipIf(not RUN_CUDA, "requires CUDA")
-<<<<<<< HEAD
-    @unittest.skipIf(GRAPH_EXECUTOR != ProfilingMode.PROFILING,
-                     "Requires fusion optimization pass to be effective")
-    @skipIfRocm
-=======
-    @unittest.skipIf(GRAPH_EXECUTOR != ProfilingMode.PROFILING and GRAPH_EXECUTOR !=
-                     ProfilingMode.LEGACY, "Requires fusion optimization pass to be effective")
->>>>>>> 5f7545ad
+    @unittest.skipIf(GRAPH_EXECUTOR != ProfilingMode.PROFILING,
+                     "Requires fusion optimization pass to be effective")
     def test_reduction_permutation(self):
         x = [7, 8, 12]
         # note that num_dim is exclusive from len(x), so we are not reducing
@@ -701,14 +683,8 @@
         torch._C._jit_set_nvfuser_guard_mode(old_guard)
 
     @unittest.skipIf(not RUN_CUDA, "requires CUDA")
-<<<<<<< HEAD
-    @unittest.skipIf(GRAPH_EXECUTOR != ProfilingMode.PROFILING,
-                     "Requires fusion optimization pass to be effective")
-    @skipIfRocm
-=======
-    @unittest.skipIf(GRAPH_EXECUTOR != ProfilingMode.PROFILING and GRAPH_EXECUTOR !=
-                     ProfilingMode.LEGACY, "Requires fusion optimization pass to be effective")
->>>>>>> 5f7545ad
+    @unittest.skipIf(GRAPH_EXECUTOR != ProfilingMode.PROFILING,
+                     "Requires fusion optimization pass to be effective")
     def test_reduction_dtype(self):
         def t(x: torch.Tensor):
             o = torch.mul(x, 1.0)
@@ -725,14 +701,8 @@
         self.assertGraphContains(t_jit.graph_for(x), FUSION_GUARD)
 
     @unittest.skipIf(not RUN_CUDA, "requires CUDA")
-<<<<<<< HEAD
-    @unittest.skipIf(GRAPH_EXECUTOR != ProfilingMode.PROFILING,
-                     "Requires fusion optimization pass to be effective")
-    @skipIfRocm
-=======
-    @unittest.skipIf(GRAPH_EXECUTOR != ProfilingMode.PROFILING and GRAPH_EXECUTOR !=
-                     ProfilingMode.LEGACY, "Requires fusion optimization pass to be effective")
->>>>>>> 5f7545ad
+    @unittest.skipIf(GRAPH_EXECUTOR != ProfilingMode.PROFILING,
+                     "Requires fusion optimization pass to be effective")
     def test_reduction_half(self):
         def t(x: torch.Tensor):
             o = torch.mul(x, 1.0)
@@ -749,14 +719,8 @@
         self.assertGraphContains(t_jit.graph_for(x), FUSION_GUARD)
 
     @unittest.skipIf(not RUN_CUDA, "requires CUDA")
-<<<<<<< HEAD
-    @unittest.skipIf(GRAPH_EXECUTOR != ProfilingMode.PROFILING,
-                     "Requires fusion optimization pass to be effective")
-    @skipIfRocm
-=======
-    @unittest.skipIf(GRAPH_EXECUTOR != ProfilingMode.PROFILING and GRAPH_EXECUTOR !=
-                     ProfilingMode.LEGACY, "Requires fusion optimization pass to be effective")
->>>>>>> 5f7545ad
+    @unittest.skipIf(GRAPH_EXECUTOR != ProfilingMode.PROFILING,
+                     "Requires fusion optimization pass to be effective")
     def test_pw_single_reduction_partition(self):
         sizes = [8, 8, 8]
         dtype = torch.float
@@ -779,14 +743,8 @@
         self.assertGraphContains(t_jit.graph_for(x, y, z), FUSION_GUARD)
 
     @unittest.skipIf(not RUN_CUDA, "requires CUDA")
-<<<<<<< HEAD
-    @unittest.skipIf(GRAPH_EXECUTOR != ProfilingMode.PROFILING,
-                     "Requires fusion optimization pass to be effective")
-    @skipIfRocm
-=======
-    @unittest.skipIf(GRAPH_EXECUTOR != ProfilingMode.PROFILING and GRAPH_EXECUTOR !=
-                     ProfilingMode.LEGACY, "Requires fusion optimization pass to be effective")
->>>>>>> 5f7545ad
+    @unittest.skipIf(GRAPH_EXECUTOR != ProfilingMode.PROFILING,
+                     "Requires fusion optimization pass to be effective")
     def test_single_reduction_broadcast(self):
         dtype = torch.float
         device = "cuda"
@@ -810,7 +768,6 @@
     @unittest.skipIf(not RUN_CUDA, "requires CUDA")
     @unittest.skipIf(GRAPH_EXECUTOR != ProfilingMode.PROFILING,
                      "Requires fusion optimization pass to be effective")
-    @skipIfRocm
     def test_profiling_node(self):
         dtype = torch.float
         device = "cuda"
@@ -872,9 +829,4 @@
 
 
 if __name__ == '__main__':
-<<<<<<< HEAD
-    if not TEST_WITH_ROCM:
-=======
-    if GRAPH_EXECUTOR != ProfilingMode.PROFILING:
->>>>>>> 5f7545ad
-        run_tests()+    run_tests()