
import math
import sys
import random
import string
import unittest
try:
    import unittest.mock as mock
except ImportError:
    # isn't available in py2
    pass
import itertools
import warnings
import pickle
import contextlib
from copy import deepcopy
from itertools import repeat, product
from functools import reduce
from operator import mul
from collections import OrderedDict

import torch

# TODO: remove this global setting
# NN tests use double as the default dtype
torch.set_default_dtype(torch.double)

from torch._six import inf, nan
import torch.backends.cudnn as cudnn
import torch.nn as nn
import torch.nn.functional as F
import torch.nn.init as init
import torch.nn.utils.rnn as rnn_utils
from torch.nn.utils import clip_grad_norm_, clip_grad_value_
import torch.nn.utils.prune as prune
from torch.nn.utils import parameters_to_vector, vector_to_parameters
from torch.autograd import gradcheck
from torch.autograd.gradcheck import gradgradcheck
from torch.nn import Parameter
from torch.nn.parallel._functions import Broadcast
from torch.testing._internal.common_utils import freeze_rng_state, run_tests, TestCase, skipIfNoLapack, skipIfRocm, \
    TEST_NUMPY, TEST_SCIPY, TEST_WITH_ROCM, download_file, PY3, to_gpu, \
    get_function_arglist, load_tests, repeat_test_for_types, ALL_TENSORTYPES, \
    ALL_TENSORTYPES2, TemporaryFileName, TEST_WITH_UBSAN
from torch.testing._internal.common_cuda import TEST_CUDA, TEST_MULTIGPU, TEST_CUDNN, TEST_CUDNN_VERSION
from torch.testing._internal.common_nn import NNTestCase, ModuleTest, CriterionTest, TestBase, \
    module_tests, criterion_tests, new_criterion_tests, loss_reference_fns, \
    ctcloss_reference, new_module_tests
from torch.testing._internal.common_device_type import instantiate_device_type_tests, dtypes, \
    dtypesIfCUDA, skipCUDAIfNoCudnn, skipCUDAIfCudnnVersionLessThan, onlyCUDA, \
    skipCUDAIfRocm, skipCUDAIf, expectedFailureXLA

from torch.nn import MultiheadAttention

from hypothesis import given
import torch.testing._internal.hypothesis_utils as hu
from torch.testing._internal.common_utils import _assertGradAndGradgradChecks
from torch.testing._internal.common_utils import dtype2prec

# load_tests from common_utils is used to automatically filter tests for
# sharding on sandcastle. This line silences flake warnings
load_tests = load_tests

TEST_LARGE_TENSOR = TEST_CUDA
TEST_32GB_TENSOR = TEST_CUDA
if TEST_CUDA:
    total_memory_in_gb = torch.cuda.get_device_properties(0).total_memory / (1024 * 1024 * 1024)
    TEST_LARGE_TENSOR = (total_memory_in_gb >= 12)
    TEST_32GB_TENSOR = (total_memory_in_gb > 31)

if TEST_SCIPY:
    from scipy import stats
    import scipy.ndimage

if TEST_NUMPY:
    import numpy as np

NO_HALF_TENSORTYPES = [torch.float,
                       torch.double]

DOUBLE_TENSORTYPES = [torch.double]


# WARNING: If you add a new top-level test case to this file, you MUST
# update test/run_test.py to list it, otherwise it will NOT be run in
# CI.


class PackedSequenceTest(TestCase):

    _type_by_name = {
        'torch.DoubleTensor': (torch.DoubleTensor, 'double'),
        'torch.FloatTensor': (torch.FloatTensor, 'float'),
        # We leave out `'torch.HalfTensor': (torch.HalfTensor, 'half'),`
        # because of an error in `pad_packed_sequence`
        # > AttributeError: 'torch.HalfTensor' object has no attribute 'fill_'
        'torch.LongTensor': (torch.LongTensor, 'long'),
        'torch.IntTensor': (torch.IntTensor, 'int'),
        'torch.ShortTensor': (torch.ShortTensor, 'short'),
        'torch.CharTensor': (torch.CharTensor, 'char'),
        'torch.ByteTensor': (torch.ByteTensor, 'byte'),
    }

    def __init__(self, *args, **kwargs):
        super(PackedSequenceTest, self).__init__(*args, **kwargs)
        self.batch_size = 5
        self.max_length = 6

    def _ordered_sequence(self, tensor_type):
        """Create ordered list of random sequences"""
        seqs = [tensor_type(random.randint(1, self.max_length))
                for _ in range(self.batch_size)]
        seqs = [s.random_(-128, 128) for s in seqs]
        ordered = sorted(seqs, key=len, reverse=True)
        return ordered

    def _padded_sequence(self, tensor_type):
        """Create Tensor of random padded sequences"""
        ordered = self._ordered_sequence(tensor_type)
        lengths = list(map(len, ordered))
        padded_tensor = rnn_utils.pad_sequence(ordered)
        return padded_tensor, lengths

    def test_type_casts(self):
        """Test type casting of `PackedSequence` against type casting of tensor"""
        for _, (input_type, _) in self._type_by_name.items():
            for expected_type_str, (_, cast_str) in self._type_by_name.items():
                for enforce_sorted in [True, False]:
                    padded, lengths = self._padded_sequence(input_type)
                    packed = rnn_utils.pack_padded_sequence(
                        padded, lengths, enforce_sorted=enforce_sorted)
                    # Apply cast to `PackedSequence` instance and unpack
                    masked = getattr(packed, cast_str)()
                    unpacked, lengths_out = rnn_utils.pad_packed_sequence(masked)
                    self.assertEqual(unpacked.type(), expected_type_str)

    def test_wrong_order(self):
        a = torch.ones(25, 300)
        b = torch.ones(22, 300)
        b_a = rnn_utils.pad_sequence([b, a])
        self.assertRaises(
            RuntimeError,
            lambda: rnn_utils.pack_padded_sequence(b_a, [22, 25], enforce_sorted=True))

    def test_total_length(self):
        padded, lengths = self._padded_sequence(torch.FloatTensor)
        max_length = max(lengths)
        packed = rnn_utils.pack_padded_sequence(padded, lengths)
        # test ValueError if total_length < max_length
        for total_length in (-1, 0, max_length - 1):
            for batch_first in (True, False):
                def err_fn():
                    rnn_utils.pad_packed_sequence(packed, batch_first=batch_first,
                                                  total_length=total_length)
            self.assertRaisesRegex(ValueError,
                                   r'Expected total_length to be at least the '
                                   r'length of the longest sequence in input',
                                   err_fn)
        # test that pad_packed_sequence returns results of correct length
        for batch_first in (True, False):
            no_extra_pad, _ = rnn_utils.pad_packed_sequence(packed, batch_first=batch_first)
            for total_length_delta in (0, 1, 8):
                total_length = max_length + total_length_delta
                unpacked, lengths_out = rnn_utils.pad_packed_sequence(packed, batch_first=batch_first,
                                                                      total_length=total_length)
                self.assertEqual(lengths, lengths_out)
                self.assertEqual(unpacked.size(1 if batch_first else 0), total_length)
                if total_length_delta == 0:
                    ref_output = no_extra_pad
                elif batch_first:
                    extra_pad = no_extra_pad.new_zeros(self.batch_size, total_length_delta)
                    ref_output = torch.cat([no_extra_pad, extra_pad], 1)
                else:
                    extra_pad = no_extra_pad.new_zeros(total_length_delta, self.batch_size)
                    ref_output = torch.cat([no_extra_pad, extra_pad], 0)
                self.assertEqual(unpacked, ref_output)

    def test_to(self):
        for enforce_sorted in (True, False):
            padded, lengths = self._padded_sequence(torch.IntTensor)
            a = rnn_utils.pack_padded_sequence(
                padded, lengths, enforce_sorted=enforce_sorted).cpu()

            self.assertIs(a, a.to('cpu'))
            self.assertIs(a, a.cpu())
            self.assertIs(a, a.to('cpu', dtype=torch.int32))
            self.assertEqual(a.long(), a.to(torch.int64))

            if torch.cuda.is_available():
                for cuda in ['cuda', 'cuda:0' if torch.cuda.device_count() == 1 else 'cuda:1']:
                    b = a.cuda(device=cuda)
                    self.assertIs(b, b.to(cuda))
                    self.assertIs(b, b.cuda())
                    self.assertEqual(a, b.to('cpu'))
                    self.assertEqual(b, a.to(cuda))
                    self.assertEqual(a, b.to('cpu', dtype=torch.int32))
                    self.assertIs(b, b.to(dtype=torch.int32))
                    self.assertEqual(b.long(), b.to(dtype=torch.int64))

    def test_to_memory_format(self):
        m = torch.nn.Conv2d(in_channels=16, out_channels=32, kernel_size=2, bias=True)
        m = m.to(memory_format=torch.channels_last)
        for param in m.parameters():
            if param.dim() == 4:
                self.assertTrue(param.is_contiguous(memory_format=torch.channels_last))


class InputVariableMixin(object):
    def _get_input(self):
        input = TestBase._get_input(self, False)

        def map_variables(i):
            if isinstance(i, torch.Tensor):
                if i.is_floating_point():
                    i.requires_grad = True
                return i
            else:
                return type(i)(map_variables(elem) for elem in i)

        return map_variables(input)


class NewModuleTest(InputVariableMixin, ModuleTest):
    def __init__(self, *args, **kwargs):
        super(NewModuleTest, self).__init__(*args, **kwargs)
        self.cudnn = kwargs.get('cudnn', False)
        self.check_inplace = kwargs.get('check_inplace', False)
        self.check_gradgrad = kwargs.get('check_gradgrad', True)
        self.skip_double = kwargs.get('skip_double', False)

    def _do_test(self, test_case, module, input):
        test_case.check_jacobian(module, input, self.jacobian_input)

        if self.check_gradgrad:
            # could probably unify check_jacobian above with this.
            params = tuple(x for x in module.parameters())
            _assertGradAndGradgradChecks(test_case,
                                         lambda x, *args, **kw: test_case._forward(module, x), (input,) + params)

        # check if module can be printed
        module.__repr__()

        if self.check_inplace:
            # check if the inplace variant of the module gives the same result
            # as the out-of-place

            module_ip = self.constructor(*self.constructor_args, inplace=True)

            input_version = input._version
            with freeze_rng_state():
                output = module(input)
            test_case.assertEqual(input._version, input_version)

            input_ip = deepcopy(input)
            input_ip_clone = input_ip.clone()
            with freeze_rng_state():
                output_ip = module_ip(input_ip_clone)
            test_case.assertNotEqual(input_ip_clone._version, input_version)
            test_case.assertEqual(output, output_ip)
            grad = output.data.clone().normal_()
            input.grad.data.zero_()
            output.backward(grad)
            output_ip.backward(grad)
            test_case.assertEqual(input.grad, input_ip.grad)

        if isinstance(input, torch.LongTensor) and TEST_CUDA:
            # check that cuda() moves module parameters to correct GPU device,
            # and that float() casts parameters correctly

            input = input.cuda()
            module.float().cuda()
            module(input)
            for p in module.parameters():
                test_case.assertIsInstance(p, torch.cuda.FloatTensor)
                test_case.assertEqual(p.get_device(), 0)

            if torch.cuda.device_count() > 1:
                input = input.cuda(1)
                module.cuda(1)
                with torch.cuda.device(1):
                    module(input)
                for p in module.parameters():
                    test_case.assertIsInstance(p, torch.cuda.FloatTensor)
                    test_case.assertEqual(p.get_device(), 1)
        else:
            # check that float()/double() casters work correctly

            # to float
            if not isinstance(input, torch.LongTensor):
                input = input.float()
            module.float()
            module(input)
            for p in module.parameters():
                test_case.assertIsInstance(p, torch.FloatTensor)

            # and back to double
            if not isinstance(input, torch.LongTensor):
                input = input.double()
            module.double()
            module(input)
            for p in module.parameters():
                test_case.assertIsInstance(p, torch.DoubleTensor)

            if TEST_CUDA and self.should_test_cuda:
                # check that cuda() moves module parameters to correct GPU device,
                # and that float() casts parameters correctly

                # to GPU0
                input = input.float().cuda()
                module.float().cuda()
                module(input)
                for p in module.parameters():
                    test_case.assertIsInstance(p, torch.cuda.FloatTensor)
                    test_case.assertEqual(p.get_device(), 0)

                # to CPU
                input = input.cpu()
                module.cpu()
                module(input)
                for p in module.parameters():
                    test_case.assertIsInstance(p, torch.FloatTensor)

                # back to GPU0
                input = input.cuda()
                module.cuda()
                module(input)
                for p in module.parameters():
                    test_case.assertIsInstance(p, torch.cuda.FloatTensor)
                    test_case.assertEqual(p.get_device(), 0)

                # test that forwards of module runs correctly without cuDNN
                if self.cudnn:
                    with torch.backends.cudnn.flags(enabled=False):
                        module(input)
                        for p in module.parameters():
                            test_case.assertIsInstance(p, torch.cuda.FloatTensor)
                            test_case.assertEqual(p.get_device(), 0)

                if torch.cuda.device_count() >= 2:
                    # test cross-GPU transfer works
                    # to GPU1
                    input = input.cuda(1)
                    module.cuda(1)
                    with torch.cuda.device(1):
                        module(input)
                    for p in module.parameters():
                        test_case.assertIsInstance(p, torch.cuda.FloatTensor)
                        test_case.assertEqual(p.get_device(), 1)

                if not self.skip_double:
                    # test double()
                    input = input.double().cuda()
                    module.double().cuda()
                    module(input)
                    for p in module.parameters():
                        test_case.assertIsInstance(p, torch.cuda.DoubleTensor)
                        test_case.assertEqual(p.get_device(), 0)

                # test half()
                input = input.half().cuda()
                module.half().cuda()
                module(input)
                for p in module.parameters():
                    test_case.assertIsInstance(p, torch.cuda.HalfTensor)
                    test_case.assertEqual(p.get_device(), 0)

    def _get_target(self):
        return self._get_arg('target', False)

    @property
    def constructor_args(self):
        return self._get_arg('constructor_args', False)


class NewCriterionTest(InputVariableMixin, CriterionTest):
    # TODO: check that criterions don't ignore grad_output

    def __init__(self, *args, **kwargs):
        super(NewCriterionTest, self).__init__(*args, **kwargs)
        self.check_gradgrad = kwargs.get('check_gradgrad', True)
        self.check_half = kwargs.get('check_half', True)
        self.convert_target = kwargs.get('convert_target', True)

    def _do_extra_tests(self, test_case, module, input, target):
        if not self.check_gradgrad:
            return

        test_case.assertFalse(target.requires_grad)

        params = tuple(x for x in module.parameters())
        if not isinstance(input, tuple):
            inputs = (input,) + params

            def apply_fn(input, *params):
                return module(input, target)
        else:
            inputs = input + params

            def apply_fn(input1, input2, *params):
                return module(input1, input2, target)

        # TODO: we don't pass `target` as part of inputs because we don't
        # currently compute the gradient w.r.t. target for loss functions.
        gradcheck(apply_fn, inputs)
        gradgradcheck(apply_fn, inputs)

    def test_cuda(self, test_case, dtype=None, extra_args=None):
        def convert_dtype(obj, dtype, requires_grad=False):
            if isinstance(obj, torch.Tensor):
                return obj.detach().to(dtype=dtype).requires_grad_(requires_grad)
            elif isinstance(obj, torch.Tensor):
                return obj.to(dtype)
            elif isinstance(obj, tuple):
                return tuple(convert_dtype(o, dtype, requires_grad) for o in obj)
            else:
                return obj

        if not TEST_CUDA or not self.should_test_cuda:
            raise unittest.SkipTest('Excluded from CUDA tests')
        try:
            cpu_input = self._get_input()
            cpu_target = self._get_target()
            cpu_module = self.constructor(*self.constructor_args)
            gpu_module = self.constructor(*self.constructor_args)

            # Convert input, target and module parameters to dtype
            if dtype is not None:
                cpu_input = convert_dtype(cpu_input, dtype, True)
                # NLLLoss requires target to be LongTensor
                if not isinstance(cpu_target, torch.LongTensor) and self.convert_target:
                    cpu_target = convert_dtype(cpu_target, dtype)
                cpu_module.type(dtype)
                gpu_module.type(dtype)

            # GPU setup
            gpu_input = to_gpu(cpu_input)
            gpu_target = to_gpu(cpu_target)
            gpu_module.cuda()

            # torch.HalfTensor doesn't support most operations, converting back to default
            if dtype == torch.half:
                cpu_input = self._get_input()
                cpu_target = self._get_target()
                # Loss modules with weights require consistent input/module weight types
                cpu_module = self.constructor(*self.constructor_args)

            cpu_output = test_case._forward_criterion(cpu_module, cpu_input, cpu_target, extra_args=extra_args)
            gpu_output = test_case._forward_criterion(gpu_module, gpu_input, gpu_target, extra_args=extra_args)
            # dtype can be None, so set precision in this way instead of a precision map
            test_case.assertEqual(cpu_output, gpu_output, 1e-1 if dtype == torch.half else 4e-4)

            cpu_gradInput = test_case._backward_criterion(cpu_module, cpu_input, cpu_target, extra_args=extra_args)
            gpu_gradInput = test_case._backward_criterion(gpu_module, gpu_input, gpu_target, extra_args=extra_args)
            test_case.assertEqual(cpu_gradInput, gpu_gradInput, 1e-1 if dtype == torch.half else 4e-4)
        except NotImplementedError:
            pass

    def _get_target(self):
        return self._get_arg('target', False)

    @property
    def constructor_args(self):
        return self._get_arg('constructor_args', False)

    @property
    def extra_args(self):
        return self._get_arg('extra_args', False)

class TestAvgPool(TestCase):
    def _sum_pool2d(self, x, kernel_size):
        windows = torch.nn.functional.unfold(x, kernel_size=kernel_size, stride=kernel_size)
        return torch.sum(windows, dim=1)

    def _sum_pool3d(self, x, kernel_size):
        # Because unfold does not support 3D sliding window we will split tensor to multiple tensors and calculate sum
        h = kernel_size[0]
        splited_x = [t.sum(0) for t in x.split(h) if t.size(0) == h]
        # sum_pool2d assumes tensor in (1, 1, n, m) view, so unsqueeze two times
        splited_x = [self._sum_pool2d(t.unsqueeze(0).unsqueeze(0), kernel_size[1:]) for t in splited_x]
        joined_x = torch.cat(splited_x)
        return joined_x.view(1, joined_x.numel())

    def _avg_pool2d(self, x, kernel_size):
        size = reduce((lambda x, y: x * y), kernel_size)
        return self._sum_pool2d(x, kernel_size) / size

    def _avg_pool3d(self, x, kernel_size):
        size = reduce((lambda x, y: x * y), kernel_size)
        return self._sum_pool3d(x, kernel_size) / size

    def test_doubletensor_avg_pool2d(self):
        n, m = 5, 8
        input = torch.rand(1, 1, n, m)
        for i in range(1, n + 1):
            for j in range(1, m + 1):
                actual = torch.nn.functional.avg_pool2d(input[0], (i, j))
                actual = actual.view(1, actual.numel())
                expected = self._avg_pool2d(input, (i, j))
                self.assertTrue(torch.allclose(actual, expected, rtol=0, atol=1e-5))

    def test_avg_pool2d_with_zero_divisor(self):
        self.assertRaisesRegex(RuntimeError, "divisor must be not zero",
                               lambda: torch.nn.functional.avg_pool2d(torch.zeros(3, 3, 3), (2, 2), divisor_override=0))

    def test_doubletensor_avg_pool2d_with_divisor(self):
        n, m = 3, 3
        input = torch.rand(1, 1, n, m)
        for i in range(1, n + 1):
            for j in range(1, m + 1):
                for divisor in [1, 7, i * j]:
                    actual = torch.nn.functional.avg_pool2d(input[0], (i, j), divisor_override=divisor)
                    actual = actual.view(1, actual.numel())
                    expected = self._sum_pool2d(input, (i, j)) / divisor
                    self.assertTrue(torch.allclose(actual, expected, rtol=0, atol=1e-5))

    def test_doubletensor_avg_pool3d(self):
        h, w, d = 5, 6, 7
        input = torch.rand(h, w, d)
        for i in range(1, h + 1):
            for j in range(1, w + 1):
                for k in range(1, d + 1):
                    actual = torch.nn.functional.avg_pool3d(input.unsqueeze(0), (i, j, k))
                    actual = actual.view(1, actual.numel())
                    expected = self._avg_pool3d(input, (i, j, k))
                    self.assertTrue(torch.allclose(actual, expected, rtol=0, atol=1e-5))

    def test_doubletensor_avg_pool3d_with_divisor(self):
        h, w, d = 6, 5, 7
        input = torch.rand(h, w, d)
        for i in range(1, h + 1):
            for j in range(1, w + 1):
                for k in range(1, d + 1):
                    for divisor in [1, 7, i * j]:
                        actual = torch.nn.functional.avg_pool3d(input.unsqueeze(0), (i, j, k), divisor_override=divisor)
                        actual = actual.view(1, actual.numel())
                        expected = self._sum_pool3d(input, (i, j, k)) / divisor
                        self.assertTrue(torch.allclose(actual, expected, rtol=0, atol=1e-5))

    def test_avg_pool3d_with_zero_divisor(self):
        self.assertRaisesRegex(RuntimeError, "divisor must be not zero",
                               lambda: torch.nn.functional.avg_pool3d(torch.zeros(3, 3, 3, 3), (2, 2, 2), divisor_override=0))

class TestNN(NNTestCase):
    _do_cuda_memory_leak_check = True
    _do_cuda_non_default_stream = True

    def _forward(self, module, input):
        with freeze_rng_state():
            return module(input)

    def _backward(self, module, input, output, grad_output, create_graph=False):
        output.backward(grad_output, retain_graph=True, create_graph=create_graph)
        if input.grad is None:
            return None
        return input.grad.data

    def _forward_criterion(self, criterion, input, target, extra_args=None):
        if extra_args is None:
            extra_args = tuple()
        if isinstance(input, tuple):
            args = input + (target,) + extra_args
            output = criterion(*args)
        else:
            output = criterion(input, target, *extra_args)
        return output

    def _backward_criterion(self, criterion, input, target, gradOutput=None, extra_args=None):
        if extra_args is None:
            extra_args = tuple()
        input_tuple = input if isinstance(input, tuple) else (input,)
        for i in input_tuple:
            if i.grad is not None:
                i.grad.data.zero_()
        args = input_tuple + (target,) + extra_args
        if gradOutput is None:
            gradOutput = torch.ones(())
        criterion(*args).backward(gradOutput.type_as(input_tuple[0]))
        if isinstance(input, tuple):
            return tuple(map(lambda i: i.grad.data, input))
        else:
            return input.grad.data

    def _zero_grad_parameters(self, module):
        for p in module.parameters():
            if p.grad is not None:
                with torch.no_grad():
                    p.grad.zero_()
                p.grad.detach_()

    def _get_parameters(self, module):
        params = []
        d_params = []
        for p in module.parameters():
            params.append(p)
            d_params.append(p.grad)
        return params, d_params

    def _create_basic_net(self):
        class Layer(nn.Module):
            def __init__(self):
                super(Layer, self).__init__()
                self.layer_dummy_param = Parameter(torch.Tensor(3, 5))
                self.register_buffer('layer_dummy_buf', torch.zeros(1, 3, 3, 7))

        class Net(nn.Module):
            def __init__(self):
                super(Net, self).__init__()
                self.l1 = Layer()
                self.dummy_param = Parameter(torch.Tensor(3, 5))
                self.register_buffer('dummy_buf', torch.zeros(7, 3, 3, 1))

        l = Layer()
        n = Net()
        s = nn.Sequential(n, n)

        return l, n, s

    @contextlib.contextmanager
    def _compatible_subtest(self, **kwargs):
        # Added for subtest compatibility with Python 2
        if PY3:
            with self.subTest(**kwargs):
                yield
        else:
            yield

    def test_requires_grad_(self):
        m = self._create_basic_net()[-1]
        assert len(list(m.buffers())) > 0, 'invalid test'
        assert all(not b.requires_grad for b in m.buffers()) > 0, 'invalid test'
        assert len(list(m.parameters())) > 0, 'invalid test'
        assert all(p.requires_grad for p in m.parameters()) > 0, 'invalid test'
        for requires_grad in (False, True):
            self.assertIs(m.requires_grad_(requires_grad), m)
            for p in m.parameters():
                self.assertEqual(p.requires_grad, requires_grad)
            for b in m.buffers():
                self.assertFalse(b.requires_grad)

    def test_module_backcompat(self):
        from torch.serialization import SourceChangeWarning
        path = download_file('https://download.pytorch.org/test_data/linear.pt')
        with warnings.catch_warnings():
            warnings.simplefilter('ignore', SourceChangeWarning)
            m = torch.load(path)
        input = torch.randn(2, 3, dtype=torch.float)
        self.assertEqual(m(input).size(), (2, 5))

    def test_conv_backcompat(self):
        from torch.serialization import SourceChangeWarning
        # This file was generated by running on PyTorch 1.0.1 on Python 2:
        #
        #     import torch
        #     from torch import nn
        #     m = nn.Conv2d(1, 1, 1)
        #     torch.save(m, 'legacy_conv2d.pt')
        #
        # NB: This Pickle also contains some Unicode data!
        path = download_file('https://download.pytorch.org/test_data/legacy_conv2d.pt')
        with warnings.catch_warnings():
            warnings.simplefilter('ignore', SourceChangeWarning)
            if sys.version_info[0] == 2:
                m = torch.load(path)
            else:
                m = torch.load(path, encoding='utf-8')
        input = torch.randn((1, 1, 1, 1), dtype=torch.float)
        self.assertEqual(m(input).size(), (1, 1, 1, 1))

    def test_share_memory(self):
        class Net(nn.Module):
            def __init__(self):
                super(Net, self).__init__()
                self.p = nn.Parameter(torch.eye(5))
                self.par = nn.ParameterList()
                self.par.append(nn.Parameter(torch.randn(10)))

            def forward(self, inp):
                # NB: dead code
                return inp.clone()

        net = Net()
        for p in net.parameters():
            self.assertFalse(p.storage().is_shared())
        for b in net.buffers():
            self.assertFalse(b.storage().is_shared())
        net.share_memory()
        for p in net.parameters():
            self.assertTrue(p.storage().is_shared())
        for b in net.buffers():
            self.assertTrue(b.storage().is_shared())

    def test_hooks(self):
        module = nn.Sigmoid()
        input = torch.ones(5, 5, requires_grad=True)

        counter = {
            'forwards': 0,
            'backwards': 0
        }

        def fw_hook(inc, h_module, input, output):
            self.assertIsInstance(input, tuple)
            self.assertTrue(isinstance(output, torch.Tensor))
            self.assertTrue(h_module is module)
            self.assertEqual(input[0].data, torch.ones(5, 5))
            self.assertEqual(output.data, torch.Tensor(5, 5).fill_(1 / (1 + 1 / math.e)))
            counter['forwards'] += inc

        def bw_hook(inc, h_module, grad_input, grad_output):
            self.assertIsInstance(grad_input, tuple)
            self.assertIsInstance(grad_output, tuple)
            self.assertTrue(h_module is module)
            self.assertEqual(grad_output[0].data, torch.ones(5, 5) * 2)
            counter['backwards'] += inc

        test_fwd = module.register_forward_hook(lambda *args: fw_hook(1, *args))

        module(input)
        module(input)
        self.assertEqual(counter['forwards'], 2)
        self.assertEqual(counter['backwards'], 0)

        test_bwd = module.register_backward_hook(
            lambda *args: bw_hook(1, *args))

        output = module(input)
        self.assertEqual(counter['forwards'], 3)
        self.assertEqual(counter['backwards'], 0)

        output.backward(torch.ones(5, 5) * 2, retain_graph=True)
        self.assertEqual(counter['forwards'], 3)
        self.assertEqual(counter['backwards'], 1)

        output.backward(torch.ones(5, 5) * 2, retain_graph=True)
        self.assertEqual(counter['forwards'], 3)
        self.assertEqual(counter['backwards'], 2)

        test2_fwd = module.register_forward_hook(lambda *args: fw_hook(2, *args))

        output = module(input)
        self.assertEqual(counter['forwards'], 6)
        self.assertEqual(counter['backwards'], 2)

        test2_bwd = module.register_backward_hook(lambda *args: bw_hook(2, *args))

        module(input).backward(torch.ones(5, 5) * 2)
        self.assertEqual(counter['forwards'], 9)
        self.assertEqual(counter['backwards'], 5)

        test2_bwd.remove()

        module(input).backward(torch.ones(5, 5) * 2)
        self.assertEqual(counter['forwards'], 12)
        self.assertEqual(counter['backwards'], 6)

        test2_fwd.remove()

        module(input).backward(torch.ones(5, 5) * 2)
        self.assertEqual(counter['forwards'], 13)
        self.assertEqual(counter['backwards'], 7)

        test_fwd.remove()
        test_bwd.remove()

    def test_hook_cpp(self):
        counter = [0]
        bn = nn.BatchNorm1d(5)

        def hook(module, grad_inputs, grad_outputs):
            counter[0] += 1
            self.assertEqual(len(grad_inputs), 3)
            self.assertEqual(len(grad_outputs), 1)
            self.assertEqual(module, bn)

        bn.register_backward_hook(hook)
        output = bn(torch.randn(5, 5, requires_grad=True))
        output.sum().backward()

    def test_hook_fail(self):
        module = nn.Sigmoid()
        input = torch.randn(5, 5, requires_grad=True)

        def bw_fail1(self, grad_input, grad_output):
            return grad_input[:-1]

        def bw_fail2(self, grad_input, grad_output):
            return grad_input + (torch.randn(2, 2),)

        with module.register_backward_hook(bw_fail1):
            with self.assertRaises(RuntimeError) as err:
                module(input).sum().backward()
            self.assertIn("bw_fail", err.exception.args[0])
            self.assertIn("got 0, but expected 1", err.exception.args[0])

        with module.register_backward_hook(bw_fail2):
            with self.assertRaises(RuntimeError) as err:
                module(input).sum().backward()
            self.assertIn("bw_fail2", err.exception.args[0])
            self.assertIn("got 2, but expected 1", err.exception.args[0])

    def test_hook_writeable(self):
        module = nn.Linear(5, 5)
        input = torch.randn(5, 5, requires_grad=True)

        def bw_hook(module, grad_input, grad_output):
            for grad in grad_input:
                self.assertTrue(isinstance(grad, torch.Tensor))
            for grad in grad_output:
                self.assertTrue(isinstance(grad, torch.Tensor))
            return tuple(gi * 2 for gi in grad_input)

        module.register_backward_hook(bw_hook)
        module(input).backward(torch.ones(5, 5))
        expected_grad = torch.ones(5, 5).mm(module.weight.data) * 2
        self.assertEqual(input.grad.data, expected_grad)

    def test_hook_mutations(self):
        module = nn.Linear(5, 5)
        input = torch.randn(5, 5, requires_grad=True)

        def forward_pre_hook(m, input):
            return torch.nn.functional.relu(input[0])

        def forward_hook(m, input, output):
            return -output

        module.register_forward_pre_hook(forward_pre_hook)
        module.register_forward_hook(forward_hook)
        output = module(input)
        expected_res = -torch.nn.functional.linear(torch.nn.functional.relu(input), module.weight, module.bias)
        self.assertEqual(output, expected_res)
        output.backward(torch.ones(5, 5) * 2, retain_graph=True)
        mask = (input > 0).double()
        expected_grad = -torch.ones(5, 5).mm(module.weight.data) * 2 * mask
        self.assertEqual(input.grad, expected_grad)



    def test_to(self):
        m = nn.Linear(3, 5)
        self.assertIs(m, m.to('cpu'))
        self.assertIs(m, m.to('cpu', dtype=torch.float32))
        self.assertEqual(m.double(), m.to(torch.float64))
        self.assertRaises(RuntimeError, lambda: m.to('cpu', copy=True))

        if torch.cuda.is_available():
            for cuda in ['cuda', 'cuda:0' if torch.cuda.device_count() == 1 else 'cuda:1']:
                m2 = m.cuda(device=cuda)
                self.assertIs(m2, m2.to(cuda))
                self.assertEqual(m, m2.to('cpu'))
                self.assertEqual(m2, m.to(cuda))
                self.assertIs(m2, m2.to(dtype=torch.float32))
                self.assertEqual(m2.double(), m2.to(dtype=torch.float64))

    def test_zero_grad(self):
        i = torch.randn(2, 5, requires_grad=True)
        module = nn.Linear(5, 5)
        for p in module.parameters():
            p.requires_grad = False
        module.zero_grad()

        module.weight.requires_grad = True
        module.zero_grad()
        self.assertIsNone(module.weight.grad)  # uninitialized grad

        module(i).sum().backward()
        self.assertIsNotNone(module.weight.grad)
        self.assertGreater(module.weight.grad.data.abs().sum(), 0)
        module.zero_grad()
        self.assertEqual(module.weight.grad.data, module.weight.data.clone().zero_())

        module.bias.requires_grad = True
        module.zero_grad()
        self.assertIsNotNone(module.weight.grad)
        self.assertIsNone(module.bias.grad)
        module(i).sum().backward()
        self.assertIsNotNone(module.weight.grad)
        self.assertIsNotNone(module.bias.grad)
        self.assertGreater(module.weight.grad.data.abs().sum(), 0)
        self.assertGreater(module.bias.grad.data.abs().sum(), 0)
        module.zero_grad()
        self.assertEqual(module.weight.grad.data, module.weight.data.clone().zero_())
        self.assertEqual(module.bias.grad.data, module.bias.data.clone().zero_())

    def test_no_grad(self):
        for dtype in [torch.bfloat16, torch.float, torch.double]:
            module = nn.Conv2d(2, 5, kernel_size=3, padding=1).to(dtype)
            input = torch.randn(1, 2, 10, 10).to(dtype)
            x = input
            y = input.clone()

            output = module(x)
            self.assertTrue(output.requires_grad)
            output.backward(torch.ones(1, 5, 10, 10))

            with torch.no_grad():
                output2 = module(y)
                self.assertFalse(output2.requires_grad)
                self.assertRaises(RuntimeError, lambda: output2.backward(torch.ones(1, 5, 10, 10)))

    def test_invalid_conv1d(self):
        for dtype in [torch.bfloat16, torch.float, torch.double]:
            module = nn.Conv1d(in_channels=3, out_channels=33, kernel_size=10, stride=1, bias=True).to(dtype)
            input = torch.randn(1, 3, 4).to(dtype)
            with self.assertRaisesRegex(RuntimeError,
                                        r'Calculated padded input size per channel: \(4\). ' +
                                        r'Kernel size: \(10\). Kernel size can\'t be greater than actual input size'):
                module(input)

            # Negative stride check
            module = nn.Conv1d(in_channels=3, out_channels=6, kernel_size=3, stride=-1, bias=True).to(dtype)
            input = torch.randn(1, 3, 4).to(dtype)
            with self.assertRaisesRegex(RuntimeError, 'non-positive stride is not supported'):
                module(input)

    def test_mismatch_shape_conv2d(self):
        x = torch.randn(1, 10, 1, 28, 28)
        w = torch.randn(6, 1, 5, 5)

        with self.assertRaisesRegex(RuntimeError,
                                    r'Expected 4-dimensional input for 4-dimensional weight 6 1 5 5,' +
                                    r' but got 5-dimensional input of size \[1, 10, 1, 28, 28\] instead'):

            F.conv2d(x, w)

    def test_invalid_conv2d(self):
        for dtype in [torch.bfloat16, torch.float, torch.double]:
            module = torch.nn.Conv2d(1, 1, kernel_size=3, dilation=2, stride=2).to(dtype)
            input = torch.empty(1, 1, 4, 4).to(dtype)
            self.assertRaises(RuntimeError, lambda: module(input))

            module = nn.Conv2d(in_channels=3, out_channels=33, kernel_size=10, stride=1, bias=True)
            input = torch.randn(1, 3, 1, 1)
            with self.assertRaisesRegex(RuntimeError,
                                        r'Calculated padded input size per channel: \(1 x 1\). ' +
                                        r'Kernel size: \(10 x 10\). Kernel size can\'t be greater than actual input size'):
                module(input)

            # Negative stride check
            module = nn.Conv2d(in_channels=3, out_channels=6, kernel_size=4, stride=-1, bias=True).to(dtype)
            input = torch.randn(1, 3, 4, 4).to(dtype)
            with self.assertRaisesRegex(RuntimeError, 'non-positive stride is not supported'):
                module(input)

            # Zero stride check
            module = nn.Conv2d(in_channels=3, out_channels=6, kernel_size=4, stride=0, bias=True).to(dtype)
            input = torch.randn(1, 3, 4, 4).to(dtype)
            with self.assertRaisesRegex(RuntimeError, 'non-positive stride is not supported'):
                module(input)

    def test_invalid_conv3d(self):
        for dtype in [torch.bfloat16, torch.float, torch.double]:
            module = torch.nn.Conv3d(1, 1, kernel_size=3, dilation=2, stride=2).to(dtype)
            input = torch.empty(1, 1, 4, 4, 4).to(dtype)
            self.assertRaises(RuntimeError, lambda: module(input))

            # Negative stride check
            module = torch.nn.Conv3d(1, 1, kernel_size=3, stride=-2)
            input = torch.empty(1, 1, 4, 4, 4)
            with self.assertRaisesRegex(RuntimeError, 'non-positive stride is not supported'):
                module(input)

    def _test_alpha_dropout(self, cls, input):
        mean = input.mean()
        std = input.std()

        for p in [0.2, 0.5, 0.8]:
            module = cls(p)
            input_var = input.detach().clone().requires_grad_()
            output = module(input_var)
            # output mean should be close to input mean
            self.assertLess(abs(output.data.mean() - mean), 0.1)
            # output std should be close to input std
            self.assertLess(abs(output.data.std() - std), 0.1)
            output.backward(input)

    def test_parameters_and_named_parameters(self):
        def names(named_parameters):
            return [k for k, _ in named_parameters]

        l, n, s = self._create_basic_net()

        self.assertEqual(len(list(l.parameters())), 1)
        self.assertEqual(
            names(l.named_parameters()),
            ['layer_dummy_param'])

        self.assertEqual(len(list(n.parameters())), 2)
        self.assertEqual(
            names(n.named_parameters()),
            ['dummy_param', 'l1.layer_dummy_param'])

        self.assertEqual(len(list(n.parameters(recurse=False))), 1)
        self.assertEqual(
            names(n.named_parameters(recurse=False)),
            ['dummy_param'])

        self.assertEqual(len(list(s.parameters())), 2)
        self.assertEqual(
            names(s.named_parameters()),
            ['0.dummy_param', '0.l1.layer_dummy_param'])

    def test_buffers_and_named_buffers(self):
        def names(named_buffers):
            return [k for k, _ in named_buffers]

        l, n, s = self._create_basic_net()

        self.assertEqual(len(list(l.buffers())), 1)
        self.assertEqual(
            names(l.named_buffers()),
            ['layer_dummy_buf'])

        self.assertEqual(len(list(n.buffers())), 2)
        self.assertEqual(
            names(n.named_buffers()),
            ['dummy_buf', 'l1.layer_dummy_buf'])

        self.assertEqual(len(list(n.buffers(recurse=False))), 1)
        self.assertEqual(
            names(n.named_buffers(recurse=False)),
            ['dummy_buf'])

        self.assertEqual(len(list(s.buffers())), 2)
        self.assertEqual(
            names(s.named_buffers()),
            ['0.dummy_buf', '0.l1.layer_dummy_buf'])

    def test_call_supports_python_dict_output(self):
        class Net(nn.Module):
            def __init__(self):
                super(Net, self).__init__()
                self.l1 = nn.Linear(10, 20)
                self.register_backward_hook(self.hook)
                self.check_backward_hook_flag = False

            def hook(self, module, grad_out, grad_in):
                self.check_backward_hook_flag = True

            def forward(self, inputs):
                return {"output": self.l1(inputs).sum()}

        net = Net()
        model_output = net(torch.randn([5, 10]))
        model_output["output"].backward()
        self.assertTrue(net.check_backward_hook_flag)

    def test_children(self):
        l1 = nn.Linear(2, 2)
        l2 = nn.Linear(2, 2)
        l3 = nn.Linear(2, 2)
        l4 = nn.Linear(2, 2)
        subnet = nn.Sequential(l3, l4)
        s = nn.Sequential(l1, l2, l1, l2, subnet)
        self.assertEqual(list(s.children()), [l1, l2, subnet])

    def test_dir(self):
        linear = nn.Linear(2, 2)
        linear._test_submodule = nn.Linear(2, 2)
        linear._test_parameter = Parameter(torch.Tensor(2, 2))
        linear.register_buffer('_test_buffer', torch.Tensor(2, 2))
        keys = dir(linear)
        self.assertIn('_test_submodule', keys)
        self.assertIn('_test_parameter', keys)
        self.assertIn('_test_buffer', keys)

        for key in keys:
            self.assertTrue(hasattr(linear, key))

    def test_repr(self):
        # no extra information or sub-modules
        empty_sequential = nn.Sequential()
        expected_repr_empty = 'Sequential()'
        self.assertEqual(repr(empty_sequential), expected_repr_empty)

        # one liner extra information
        linear = nn.Linear(1, 1)
        expected_repr_linear = 'Linear(in_features=1, out_features=1, bias=True)'
        self.assertEqual(repr(linear), expected_repr_linear)

        # sub-modules repr
        sequential = nn.Sequential(linear)
        expected_repr_sequential = 'Sequential(\n' \
            '  (0): Linear(in_features=1, out_features=1, bias=True)\n' \
            ')'
        self.assertEqual(repr(sequential), expected_repr_sequential)

    def test_dir_digit(self):
        model = nn.Sequential(nn.Linear(2, 2))
        keys = dir(model)
        self.assertNotIn('0', keys)

    def test_named_children(self):
        l1 = nn.Linear(2, 2)
        l2 = nn.Linear(2, 2)
        l3 = nn.Linear(2, 2)
        l4 = nn.Linear(2, 2)
        subnet = nn.Sequential(l3, l4)
        s = nn.Sequential()
        with self.assertRaises(KeyError):
            s.add_module('', l1)
        with self.assertRaises(KeyError):
            s.add_module('name.with.dot', l1)
        s.add_module('layer1', l1)
        s.add_module('layer2', l2)
        s.add_module('layer3', l1)
        s.add_module('layer4', l2)
        s.add_module('subnet', subnet)
        self.assertEqual(list(s.named_children()), [('layer1', l1), ('layer2', l2), ('subnet', subnet)])

    def test_modules(self):
        class Net(nn.Module):
            def __init__(self):
                super(Net, self).__init__()
                self.l1 = l
                self.l2 = l
                self.param = torch.empty(3, 5)

        l = nn.Linear(10, 20)
        n = Net()
        s = nn.Sequential(n, n, n, n)
        self.assertEqual(list(s.modules()), [s, n, l])

    def test_named_modules(self):
        class Net(nn.Module):
            def __init__(self):
                super(Net, self).__init__()
                self.l1 = l
                self.l2 = l
                self.param = torch.empty(3, 5)
                self.block = block
        l = nn.Linear(10, 20)
        l1 = nn.Linear(10, 20)
        l2 = nn.Linear(10, 20)
        block = nn.Sequential()
        block.add_module('linear1', l1)
        block.add_module('linear2', l2)
        n = Net()
        s = nn.Sequential(n, n, n, n)
        self.assertEqual(list(s.named_modules()), [('', s), ('0', n), ('0.l1', l),
                                                   ('0.block', block), ('0.block.linear1', l1),
                                                   ('0.block.linear2', l2)])

    def test_register_buffer_raises_error_if_name_is_not_string(self):
        m = nn.Module()
        expected_error = 'buffer name should be a string. Got '
        with self.assertRaisesRegex(TypeError, expected_error + 'int'):
            m.register_buffer(1, torch.rand(5))
        with self.assertRaisesRegex(TypeError, expected_error + 'NoneType'):
            m.register_buffer(None, torch.rand(5))

    def test_register_buffer_raises_error_if_attr_exists(self):
        m = nn.Module()
        m.attribute_name = 5
        with self.assertRaises(KeyError):
            m.register_buffer('attribute_name', torch.rand(5))

        del m.attribute_name
        m.register_parameter('attribute_name', nn.Parameter())
        with self.assertRaises(KeyError):
            m.register_buffer('attribute_name', torch.rand(5))

        del m.attribute_name
        m.add_module('attribute_name', nn.Module())
        with self.assertRaises(KeyError):
            m.register_buffer('attribute_name', torch.rand(5))

    def test_register_buffer_raises_error_if_not_tensor(self):
        m = nn.Module()
        with self.assertRaises(TypeError):
            m.register_buffer('attribute_name', 5)

    def test_register_buffer_allows_overwriting_with_same_name(self):
        m = nn.Module()
        buffer1 = torch.rand(5)
        buffer2 = buffer1 + 5
        buffer3 = None
        m.register_buffer('buffer_name', buffer1)
        self.assertEqual(m.buffer_name, buffer1)
        m.register_buffer('buffer_name', buffer2)
        self.assertEqual(m.buffer_name, buffer2)
        m.register_buffer('buffer_name', buffer3)
        self.assertEqual(m.buffer_name, buffer3)

    def test_register_parameter_raises_error_if_name_is_not_string(self):
        m = nn.Module()
        expected_error = 'parameter name should be a string. Got '
        with self.assertRaisesRegex(TypeError, expected_error + 'int'):
            m.register_parameter(1, nn.Parameter())
        with self.assertRaisesRegex(TypeError, expected_error + 'NoneType'):
            m.register_parameter(None, nn.Parameter())

    def test_register_parameter_raises_error_if_attr_exists(self):
        m = nn.Module()
        m.attribute_name = 5
        with self.assertRaises(KeyError):
            m.register_parameter('attribute_name', nn.Parameter())

        del m.attribute_name
        m.register_buffer('attribute_name', torch.rand(5))
        with self.assertRaises(KeyError):
            m.register_parameter('attribute_name', nn.Parameter())

        del m.attribute_name
        m.add_module('attribute_name', nn.Module())
        with self.assertRaises(KeyError):
            m.register_parameter('attribute_name', nn.Parameter())

    def test_register_parameter_allows_overwriting_with_same_name(self):
        m = nn.Module()
        param1 = nn.Parameter(torch.rand(5))
        param2 = nn.Parameter(param1.data + 5)
        param3 = None
        m.register_parameter('param_name', param1)
        self.assertEqual(m.param_name, param1)
        m.register_parameter('param_name', param2)
        self.assertEqual(m.param_name, param2)
        m.register_parameter('param_name', param3)
        self.assertEqual(m.param_name, param3)

    def test_add_module_raises_error_if_attr_exists(self):
        m = nn.Module()
        m.attribute_name = 5
        with self.assertRaises(KeyError):
            m.add_module('attribute_name', nn.Module())

        del m.attribute_name
        m.register_buffer('attribute_name', torch.rand(5))
        with self.assertRaises(KeyError):
            m.add_module('attribute_name', nn.Module())

        del m.attribute_name
        m.register_parameter('attribute_name', nn.Parameter())
        with self.assertRaises(KeyError):
            m.add_module('attribute_name', nn.Module())

    def test_Sequential_getitem(self):
        l1 = nn.Linear(10, 20)
        l2 = nn.Linear(20, 30)
        l3 = nn.Linear(30, 40)
        l4 = nn.Linear(40, 50)
        n = nn.Sequential(l1, l2, l3, l4)
        self.assertIs(n[0], l1)
        self.assertIs(n[1], l2)
        self.assertIs(n[2], l3)
        self.assertIs(n[3], l4)
        self.assertIs(n[torch.tensor(3, dtype=torch.int64)], l4)
        self.assertEqual(n[1:], nn.Sequential(l2, l3, l4))
        self.assertEqual(n[3:], nn.Sequential(l4))
        self.assertEqual(n[:-1], nn.Sequential(l1, l2, l3))
        self.assertEqual(n[:-3], nn.Sequential(l1))
        self.assertEqual(n[::-1], nn.Sequential(l4, l3, l2, l1))

    def test_Sequential_setitem(self):
        l1 = nn.Linear(10, 20)
        l2 = nn.Linear(20, 30)
        l3 = nn.Linear(30, 40)
        l4 = nn.Linear(40, 50)
        n = nn.Sequential(l1, l2, l3)
        n[0] = l4
        n[-1] = l4
        n[torch.tensor(1, dtype=torch.int16)] = l1
        self.assertIs(n[0], l4)
        self.assertIs(n[1], l1)
        self.assertIs(n[2], l4)

    def test_Sequential_setitem_named(self):
        l1 = nn.Linear(10, 20)
        l2 = nn.Linear(20, 30)
        l3 = nn.Linear(30, 40)
        l4 = nn.Linear(40, 50)
        n = nn.Sequential(OrderedDict([
            ('linear1', l1),
            ('linear2', l2),
            ('linear3', l3),
        ]))

        n[0] = l4
        n[-1] = l4
        self.assertEqual(n.linear1, l4)
        self.assertEqual(n.linear3, l4)

    def test_Sequential_delitem(self):
        l1 = nn.Linear(10, 20)
        l2 = nn.Linear(20, 30)
        l3 = nn.Linear(30, 40)
        l4 = nn.Linear(40, 50)
        n = nn.Sequential(l1, l2, l3, l4)
        del n[-1]
        self.assertEqual(n, nn.Sequential(l1, l2, l3))
        del n[1::2]
        self.assertEqual(n, nn.Sequential(l1, l3))

    def test_ModuleList(self):
        modules = [nn.ReLU(), nn.Linear(5, 5)]
        module_list = nn.ModuleList(modules)

        def check():
            self.assertEqual(len(module_list), len(modules))
            for m1, m2 in zip(modules, module_list):
                self.assertIs(m1, m2)
            for m1, m2 in zip(modules, module_list.children()):
                self.assertIs(m1, m2)
            for i in range(len(modules)):
                self.assertIs(module_list[i], modules[i])

        check()
        modules += [nn.Conv2d(3, 4, 3)]
        module_list += [modules[-1]]
        check()
        modules.insert(1, nn.Linear(3, 2))
        module_list.insert(1, modules[1])
        check()
        modules.append(nn.Tanh())
        module_list.append(modules[-1])
        check()
        next_modules = [nn.Linear(5, 5), nn.Sigmoid()]
        modules.extend(next_modules)
        module_list.extend(next_modules)
        check()
        modules[2] = nn.Conv2d(5, 3, 2)
        module_list[2] = modules[2]
        check()
        modules[-1] = nn.Conv2d(5, 2, 1)
        module_list[-1] = modules[-1]
        check()
        idx = torch.tensor(2, dtype=torch.int32)
        modules[2] = nn.Conv2d(5, 3, 2)
        module_list[idx] = modules[2]
        self.assertIs(module_list[idx], modules[2])
        check()
        self.assertEqual(module_list[1:], nn.ModuleList(modules[1:]))
        self.assertEqual(module_list[3:], nn.ModuleList(modules[3:]))
        self.assertEqual(module_list[:-1], nn.ModuleList(modules[:-1]))
        self.assertEqual(module_list[:-3], nn.ModuleList(modules[:-3]))
        self.assertEqual(module_list[::-1], nn.ModuleList(modules[::-1]))
        del module_list[-1]
        self.assertEqual(module_list, nn.ModuleList(modules[:-1]))
        del module_list[1::2]
        self.assertEqual(module_list, nn.ModuleList(modules[:-1][0::2]))

        with self.assertRaises(TypeError):
            module_list += nn.ReLU()
        with self.assertRaises(TypeError):
            module_list.extend(nn.ReLU())

        l1 = nn.Linear(1, 2)
        l2 = nn.Linear(2, 3)
        l3 = nn.Linear(3, 2)
        l4 = nn.Linear(2, 3)
        subnet = nn.Sequential(l3, l4)
        s = nn.Sequential(
            OrderedDict([
                ("layer1", l1),
                ("layer2", l2),
                ("layer3", l3),
                ("layer4", l4),
                ("subnet_layer", subnet)
            ])
        )
        modules = list(s.modules())
        module_list = nn.ModuleList()
        module_list.extend(s.modules())
        check()

    def test_ModuleDict(self):
        modules = OrderedDict([
            ('act', nn.ReLU()),
            ('conv', nn.Conv2d(10, 10, 5)),
            ('fc', nn.Linear(5, 5)),
        ])

        module_dict = nn.ModuleDict(modules)

        def check():
            self.assertEqual(len(module_dict), len(modules))
            for k1, m2 in zip(modules, module_dict.children()):
                self.assertIs(modules[k1], m2)
            for k1, k2 in zip(modules, module_dict):
                self.assertIs(modules[k1], module_dict[k2])
            for k in module_dict:
                self.assertIs(module_dict[k], modules[k])
            for k in module_dict.keys():
                self.assertIs(module_dict[k], modules[k])
            for k, v in module_dict.items():
                self.assertIs(modules[k], v)
            for k1, m2 in zip(modules, module_dict.values()):
                self.assertIs(modules[k1], m2)
            for k in modules.keys():
                self.assertTrue(k in module_dict)
        check()

        modules['conv'] = nn.Conv2d(3, 4, 3)
        module_dict['conv'] = modules['conv']
        check()

        next_modules = [
            ('fc2', nn.Linear(5, 5)),
            ('act', nn.Sigmoid()),
        ]
        modules.update(next_modules)
        module_dict.update(next_modules)
        check()

        next_modules = OrderedDict([
            ('fc3', nn.Linear(5, 5)),
            ('act2', nn.Sigmoid()),
        ])
        modules.update(next_modules)
        module_dict.update(next_modules)
        check()

        next_modules = {
            'fc4': nn.Linear(5, 5),
            'act3': nn.Sigmoid()
        }
        modules.update(sorted(next_modules.items()))
        module_dict.update(next_modules)
        check()

        del module_dict['fc']
        del modules['fc']
        check()

        with self.assertRaises(TypeError):
            module_dict.update(nn.ReLU())

        with self.assertRaises(TypeError):
            module_dict.update([nn.ReLU()])

        with self.assertRaises(ValueError):
            module_dict.update([[nn.ReLU()]])

        with self.assertRaises(TypeError):
            module_dict[1] = nn.ReLU()

        s = nn.Sequential(modules)
        module_dict = nn.ModuleDict(s.named_children())
        check()

        c = module_dict.pop('conv')
        self.assertIs(c, modules['conv'])
        modules.pop('conv')
        check()

        module_dict.clear()
        self.assertEqual(len(module_dict), 0)
        modules.clear()
        check()

    def test_ParameterList(self):
        def make_param():
            return Parameter(torch.randn(10, 10))
        parameters = [make_param(), make_param()]
        param_list = nn.ParameterList(parameters)

        def check():
            self.assertEqual(len(parameters), len(param_list))
            for p1, p2 in zip(parameters, param_list):
                self.assertIs(p1, p2)
            for p1, p2 in zip(parameters, param_list.parameters()):
                self.assertIs(p1, p2)
            for i in range(len(parameters)):
                self.assertIs(parameters[i], param_list[i])

        check()
        parameters += [make_param()]
        param_list += [parameters[-1]]
        check()
        parameters.append(make_param())
        param_list.append(parameters[-1])
        check()
        next_params = [make_param(), make_param()]
        parameters.extend(next_params)
        param_list.extend(next_params)
        check()
        parameters[2] = make_param()
        param_list[2] = parameters[2]
        check()
        parameters[-1] = make_param()
        param_list[-1] = parameters[-1]
        check()
        idx = torch.tensor(2, dtype=torch.int32)
        parameters[2] = make_param()
        param_list[idx] = parameters[2]
        self.assertIs(param_list[idx], parameters[2])
        check()
        self.assertEqual(param_list[1:], nn.ParameterList(parameters[1:]))
        self.assertEqual(param_list[3:], nn.ParameterList(parameters[3:]))
        self.assertEqual(param_list[:-1], nn.ParameterList(parameters[:-1]))
        self.assertEqual(param_list[:-3], nn.ParameterList(parameters[:-3]))
        self.assertEqual(param_list[::-1], nn.ParameterList(parameters[::-1]))

        with self.assertRaises(TypeError):
            param_list += make_param()
        with self.assertRaises(TypeError):
            param_list.extend(make_param())

        l1 = nn.Linear(1, 2)
        l2 = nn.Linear(2, 3)
        l3 = nn.Linear(3, 2)
        l4 = nn.Linear(2, 3)
        subnet = nn.Sequential(l3, l4)
        s = nn.Sequential(
            OrderedDict([
                ("layer1", l1),
                ("layer2", l2),
                ("layer3", l3),
                ("layer4", l4),
                ("subnet_layer", subnet)
            ])
        )
        parameters = list(s.parameters())
        param_list = nn.ParameterList()
        param_list.extend(s.parameters())
        check()

    def test_ParameterDict(self):
        parameters = OrderedDict([
            ('p1', Parameter(torch.randn(10, 10))),
            ('p2', Parameter(torch.randn(10, 10))),
            ('p3', Parameter(torch.randn(10, 10))),
        ])

        parameter_dict = nn.ParameterDict(parameters)

        def check():
            self.assertEqual(len(parameter_dict), len(parameters))
            for k1, m2 in zip(parameters, parameter_dict.parameters()):
                self.assertIs(parameters[k1], m2)
            for k1, k2 in zip(parameters, parameter_dict):
                self.assertIs(parameters[k1], parameter_dict[k2])
            for k in parameter_dict:
                self.assertIs(parameter_dict[k], parameters[k])
            for k in parameter_dict.keys():
                self.assertIs(parameter_dict[k], parameters[k])
            for k, v in parameter_dict.items():
                self.assertIs(v, parameters[k])
            for k1, m2 in zip(parameters, parameter_dict.values()):
                self.assertIs(parameters[k1], m2)
            for k in parameters.keys():
                self.assertTrue(k in parameter_dict)

        check()

        parameters['p4'] = Parameter(torch.randn(10, 10))
        parameter_dict['p4'] = parameters['p4']
        check()

        next_parameters = [
            ('p5', Parameter(torch.randn(10, 10))),
            ('p2', Parameter(torch.randn(10, 10))),
        ]
        parameters.update(next_parameters)
        parameter_dict.update(next_parameters)
        check()

        next_parameters = OrderedDict([
            ('p6', Parameter(torch.randn(10, 10))),
            ('p5', Parameter(torch.randn(10, 10))),
        ])
        parameters.update(next_parameters)
        parameter_dict.update(next_parameters)
        check()

        next_parameters = {
            'p8': Parameter(torch.randn(10, 10)),
            'p7': Parameter(torch.randn(10, 10))
        }
        parameters.update(sorted(next_parameters.items()))
        parameter_dict.update(next_parameters)
        check()

        del parameter_dict['p3']
        del parameters['p3']
        check()

        with self.assertRaises(TypeError):
            parameter_dict.update(1)

        with self.assertRaises(TypeError):
            parameter_dict.update([1])

        with self.assertRaises(ValueError):
            parameter_dict.update(Parameter(torch.randn(10, 10)))

        with self.assertRaises(TypeError):
            parameter_dict[1] = Parameter(torch.randn(10, 10))

        p_pop = parameter_dict.pop('p4')
        self.assertIs(p_pop, parameters['p4'])
        parameters.pop('p4')
        check()

        parameter_dict.clear()
        self.assertEqual(len(parameter_dict), 0)
        parameters.clear()
        check()

    def test_add_module(self):
        l = nn.Linear(10, 20)
        net = nn.Module()
        net.l = l
        net.l2 = l
        net.add_module('empty', None)
        self.assertEqual(net.l, l)
        self.assertEqual(net.l2, l)
        self.assertEqual(net.empty, None)
        net.add_module('l3', l)
        self.assertEqual(net.l3, l)
        l3 = nn.Linear(20, 10)
        net.add_module('l', l3)
        self.assertEqual(net.l, l3)
        self.assertRaises(TypeError, lambda: net.add_module('x', 'non-module'))
        self.assertRaisesRegex(TypeError, 'module name should be a string. Got int',
                               lambda: net.add_module(1, l))
        self.assertRaisesRegex(TypeError, 'module name should be a string. Got NoneType',
                               lambda: net.add_module(None, l))

    def test_module_to_argparse(self):
        net = nn.Sequential(nn.Linear(3, 3))
        cpu = torch.device('cpu')
        with self.assertRaises(TypeError):
            net.to(cpu, True)
        with self.assertRaises(TypeError):
            net.to(torch.long)
        with self.assertRaises(TypeError):
            net.to(None, True)
        with self.assertRaises(TypeError):
            net.to(cpu, torch.long, True)
        with self.assertRaises(TypeError):
            net.to(cpu, dtype=torch.long, non_blocking=True)
        with self.assertRaises(TypeError):
            net.to([])
        with self.assertRaises(TypeError):
            net.to({}, non_blocking=True)
        with self.assertRaises(TypeError):
            net.to(torch.tensor(3, dtype=torch.long), non_blocking=True)
        with self.assertRaises(TypeError):
            net.to(cpu, torch.tensor(3, dtype=torch.long), non_blocking=True)

    def test_RNN_nonlinearity(self):
        rnn = torch.nn.RNN(1, 10)
        self.assertEqual(rnn.nonlinearity, 'tanh')

        rnn = torch.nn.RNN(1, 10, nonlinearity='relu')
        self.assertEqual(rnn.nonlinearity, 'relu')

        with self.assertRaisesRegex(ValueError, 'Unknown nonlinearity'):
            rnn = torch.nn.RNN(1, 10, nonlinearity='garbage')

    def test_module_apply_inplace_op(self):
        def add_one_inplace(t):
            return t.add_(1.0)

        # Test that applying an in-place operation to a module would bump
        # the module's parameters' version counter.
        m = nn.Linear(20, 10)
        pvm = m.weight.mul(m.weight)
        m_weight_version_saved = m.weight._version
        m = m._apply(add_one_inplace)
        self.assertGreater(m.weight._version, m_weight_version_saved)
        with self.assertRaisesRegex(RuntimeError, "modified by an inplace operation"):
            pvm.backward(torch.randn(10, 20))

        # Test that applying an in-place operation to a module would bump
        # the module's parameters' gradients' version counter.
        m = nn.Linear(20, 10)
        m.weight.grad = torch.randn(10, 20).requires_grad_()
        pgm = m.weight.grad.mul(m.weight.grad)
        m_weight_grad_version_saved = m.weight.grad._version
        m = m._apply(add_one_inplace)
        self.assertGreater(m.weight.grad._version, m_weight_grad_version_saved)
        with self.assertRaisesRegex(RuntimeError, "modified by an inplace operation"):
            pgm.backward(torch.randn(10, 20))

    def test_overwrite_module_params_on_conversion(self):
        # Test that if the conversion function passed to `module._apply()`
        # changes the TensorImpl type of `module`'s parameters, the `module`'s
        # parameters are always overwritten, regardless of the value of
        # `torch.__future__.get_overwrite_module_params_on_conversion()`.
        m = nn.Linear(20, 10)
        m.weight.grad = torch.randn(10, 20)
        weight_ref = m.weight
        weight_grad_ref = m.weight.grad
        m = m._apply(lambda t: torch.sparse_coo_tensor(torch.zeros([2, 1]), torch.ones([1]), torch.Size([10, 20])))
        self.assertNotEqual(weight_ref.layout, m.weight.layout)
        self.assertNotEqual(weight_grad_ref.layout, m.weight.grad.layout)

        # Test that under the current default settings
        # (`torch.__future__.get_overwrite_module_params_on_conversion() == False`),
        # a view to a module's parameters is not pointing to the same storage as
        # its base variable after converting the module to a different dtype.
        m = nn.Linear(20, 10).float()
        mw = m.weight[:]
        m.double()
        mw[0][0] = 5
        self.assertTrue(mw[0][0].dtype == torch.float)
        self.assertTrue(mw._base[0][0].dtype == torch.double)

        try:
            torch.__future__.set_overwrite_module_params_on_conversion(True)

            # Test that if `torch.__future__.get_overwrite_module_params_on_conversion() == True`,
            # a view to a module's parameters is still pointing to the same storage as
            # its base variable after converting the module to a different dtype.
            m = nn.Linear(20, 10).float()
            mw = m.weight[:]
            m.double()
            mw[0][0] = 5
            self.assertTrue(mw[0][0] == mw._base[0][0])

            # Test that if `torch.__future__.get_overwrite_module_params_on_conversion() == True`,
            # `float_module.double()` doesn't preserve previous references to
            # `float_module`'s parameters or gradients.
            m = nn.Linear(20, 10).float()
            m.weight.grad = torch.randn(10, 20).float()
            weight_ref = m.weight
            weight_grad_ref = m.weight.grad
            m.double()
            self.assertNotEqual(weight_ref.dtype, m.weight.dtype)
            self.assertNotEqual(weight_grad_ref.dtype, m.weight.grad.dtype)

            def add_one_inplace(t):
                return t.add_(1.0)

            # Test that if `torch.__future__.get_overwrite_module_params_on_conversion() == True`,
            # applying an in-place operation to a module would bump the module's
            # original parameters' version counter.
            m = nn.Linear(20, 10)
            pvm = m.weight.mul(m.weight)
            weight_ref = m.weight
            m_weight_version_saved = weight_ref._version
            m = m._apply(add_one_inplace)
            # Test that the in-place operation bumps the original parameter's version counter
            self.assertGreater(weight_ref._version, m_weight_version_saved)
            with self.assertRaisesRegex(RuntimeError, "modified by an inplace operation"):
                pvm.backward(torch.randn(10, 20))

            # Test that if `torch.__future__.get_overwrite_module_params_on_conversion() == True`,
            # applying an in-place operation to a module would bump the module's
            # original parameters' gradients' version counter.
            m = nn.Linear(20, 10)
            m.weight.grad = torch.randn(10, 20).requires_grad_()
            pgm = m.weight.grad.mul(m.weight.grad)
            weight_grad_ref = m.weight.grad
            m_weight_grad_version_saved = weight_grad_ref._version
            m = m._apply(add_one_inplace)
            self.assertGreater(weight_grad_ref._version, m_weight_grad_version_saved)
            with self.assertRaisesRegex(RuntimeError, "modified by an inplace operation"):
                pgm.backward(torch.randn(10, 20))

            # Test that if `torch.__future__.get_overwrite_module_params_on_conversion() == True`,
            # applying an out-of-place operation to a module doesn't bump
            # the module's original parameters' version counter.
            m = nn.Linear(20, 10)
            weight_ref = m.weight
            m_weight_version_saved = weight_ref._version
            m = m._apply(lambda t: torch.randn(t.shape))
            self.assertEqual(weight_ref._version, m_weight_version_saved)

            # Test that if `torch.__future__.get_overwrite_module_params_on_conversion() == True`,
            # applying an out-of-place operation to a module doesn't bump
            # the module's original parameters' gradients' version counter.
            m = nn.Linear(20, 10)
            m.weight.grad = torch.randn(10, 20).requires_grad_()
            weight_grad_ref = m.weight.grad
            m_weight_grad_version_saved = weight_grad_ref._version
            m = m._apply(lambda t: torch.randn(t.shape))
            self.assertEqual(weight_grad_ref._version, m_weight_grad_version_saved)
        finally:
            torch.__future__.set_overwrite_module_params_on_conversion(False)

    def test_type(self):
        l = nn.Linear(10, 20)
        net = nn.Module()
        net.l = l
        net.l2 = l
        net.add_module('empty', None)
        net.register_buffer('indices', torch.LongTensor(1))
        net.float()
        self.assertIsInstance(l.weight.data, torch.FloatTensor)
        self.assertIsInstance(l.bias.data, torch.FloatTensor)
        self.assertIsInstance(net.indices, torch.LongTensor)
        net.double()
        self.assertIsInstance(l.weight.data, torch.DoubleTensor)
        self.assertIsInstance(l.bias.data, torch.DoubleTensor)
        self.assertIsInstance(net.indices, torch.LongTensor)
        net.to(torch.half)
        self.assertIsInstance(l.weight.data, torch.HalfTensor)
        self.assertIsInstance(l.bias.data, torch.HalfTensor)
        self.assertIsInstance(net.indices, torch.LongTensor)
        if TEST_CUDA:
            net.float().cuda()
            self.assertIsInstance(l.weight.data, torch.cuda.FloatTensor)
            self.assertIsInstance(l.bias.data, torch.cuda.FloatTensor)
            self.assertIsInstance(net.indices, torch.cuda.LongTensor)
            net.cpu()
            self.assertIsInstance(l.weight.data, torch.FloatTensor)
            self.assertIsInstance(l.bias.data, torch.FloatTensor)
            self.assertIsInstance(net.indices, torch.LongTensor)
            net.to("cuda", torch.double, True)
            self.assertIsInstance(l.weight.data, torch.cuda.DoubleTensor)
            self.assertIsInstance(l.bias.data, torch.cuda.DoubleTensor)
            self.assertIsInstance(net.indices, torch.cuda.LongTensor)
            net.to(torch.empty(1, device="cuda:0", dtype=torch.half))
            self.assertIsInstance(l.weight.data, torch.cuda.HalfTensor)
            self.assertIsInstance(l.bias.data, torch.cuda.HalfTensor)
            self.assertIsInstance(net.indices, torch.cuda.LongTensor)
        net.to(torch.device("cpu"), non_blocking=True)
        self.assertIsInstance(l.weight.data, torch.HalfTensor)
        self.assertIsInstance(l.bias.data, torch.HalfTensor)
        self.assertIsInstance(net.indices, torch.LongTensor)
        net.type(torch.FloatTensor)
        self.assertIsInstance(l.weight.data, torch.FloatTensor)
        self.assertIsInstance(l.bias.data, torch.FloatTensor)
        net.to(torch.DoubleTensor(1))
        self.assertIsInstance(l.weight.data, torch.DoubleTensor)
        self.assertIsInstance(l.bias.data, torch.DoubleTensor)
        if TEST_CUDA:
            net.type(torch.cuda.FloatTensor)
            self.assertIsInstance(l.weight.data, torch.cuda.FloatTensor)
            self.assertIsInstance(l.bias.data, torch.cuda.FloatTensor)

    def test_non_leaf_parameters(self):
        l1 = nn.Linear(10, 10)
        l2 = nn.Linear(10, 10)

        def assign_weight():
            l2.weight = l1.weight + 2

        self.assertRaises(TypeError, assign_weight)
        # This should work though
        l2.weight = Parameter(torch.randn(10, 10))

    def test_clip_grad_norm(self):
        l = nn.Linear(10, 10)
        max_norm = 2

        def compute_norm(norm_type):
            norm_type = float(norm_type)
            if norm_type != inf:
                total_norm = 0
                for p in l.parameters():
                    total_norm += p.grad.data.abs().pow(norm_type).sum()
                return pow(total_norm, 1. / norm_type)
            else:
                return max(p.grad.data.abs().max() for p in l.parameters())

        def compare_scaling(grads):
            p_scale = [p.grad.data.div(g).view(-1) for p, g in zip(l.parameters(), grads)]
            scale = torch.cat(p_scale)
            self.assertEqual(scale.std(), 0)
            return scale[0]

        grads = torch.arange(1., 101).view(10, 10), torch.ones(10).div(1000)
        for norm_type in [0.5, 1.5, 2, 4, 'inf']:
            for p, g in zip(l.parameters(), grads):
                p._grad = g.clone().view_as(p.data)
            norm_before = compute_norm(norm_type)
            norm = clip_grad_norm_(l.parameters(), max_norm, norm_type=norm_type)
            norm_after = compute_norm(norm_type)
            self.assertEqual(norm, norm_before)
            self.assertEqual(norm_after, max_norm)
            self.assertLessEqual(norm_after, norm_before)
            compare_scaling(grads)

        # Small gradients should be left unchanged
        grads = torch.rand(10, 10).div(10000), torch.ones(10).div(500)
        for norm_type in [0.5, 1.5, 2, 4, 'inf']:
            for p, g in zip(l.parameters(), grads):
                p.grad.data.copy_(g)
            norm_before = compute_norm(norm_type)
            norm = clip_grad_norm_(l.parameters(), max_norm, norm_type=norm_type)
            norm_after = compute_norm(norm_type)
            self.assertEqual(norm, norm_before)
            self.assertEqual(norm_before, norm_after)
            self.assertLessEqual(norm_after, max_norm)
            scale = compare_scaling(grads)
            self.assertEqual(scale, 1)

        # Should accept a single Tensor as input
        p1, p2 = torch.randn(10, 10), torch.randn(10, 10)
        g = torch.arange(1., 101).view(10, 10)
        p1._grad = g.clone()
        p2._grad = g.clone()
        for norm_type in [0.5, 1.5, 2, 4, 'inf']:
            clip_grad_norm_(p1, max_norm, norm_type=norm_type)
            clip_grad_norm_([p2], max_norm, norm_type=norm_type)
            self.assertEqual(p1.grad, p2.grad)

    def test_clip_grad_value(self):
        l = nn.Linear(10, 10)
        clip_value = 2.5

        grad_w, grad_b = torch.arange(-50., 50).view(10, 10).div_(5), torch.ones(10).mul_(2)
        for grad_list in [[grad_w, grad_b], [grad_w, None]]:
            for p, g in zip(l.parameters(), grad_list):
                p._grad = g.clone().view_as(p.data) if g is not None else g

            clip_grad_value_(l.parameters(), clip_value)
            for p in filter(lambda p: p.grad is not None, l.parameters()):
                self.assertLessEqual(p.grad.data.max(), clip_value)
                self.assertGreaterEqual(p.grad.data.min(), -clip_value)

        # Should accept a single Tensor as input
        p1, p2 = torch.randn(10, 10), torch.randn(10, 10)
        g = torch.arange(-50., 50).view(10, 10).div_(5)
        p1._grad = g.clone()
        p2._grad = g.clone()
        clip_grad_value_(p1, clip_value)
        clip_grad_value_([p2], clip_value)
        self.assertEqual(p1.grad, p2.grad)

    def test_parameters_to_vector(self):
        conv1 = nn.Conv2d(3, 10, 5)
        fc1 = nn.Linear(10, 20)
        model = nn.Sequential(conv1, fc1)

        vec = parameters_to_vector(model.parameters())
        self.assertEqual(vec.size(0), 980)

    def test_vector_to_parameters(self):
        conv1 = nn.Conv2d(3, 10, 5)
        fc1 = nn.Linear(10, 20)
        model = nn.Sequential(conv1, fc1)

        vec = torch.arange(0., 980)
        vector_to_parameters(vec, model.parameters())

        sample = next(model.parameters())[0, 0, 0]
        self.assertTrue(torch.equal(sample.data, vec.data[:5]))

    # torch/nn/utils/prune.py
    @unittest.skipIf(not TEST_NUMPY, "numpy not found")
    def test_validate_pruning_amount_init(self):
        r"""Test the first util function that validates the pruning
        amount requested by the user the moment the pruning method
        is initialized. This test checks that the expected errors are
        raised whenever the amount is invalid.
        The original function runs basic type checking + value range checks.
        It doesn't check the validity of the pruning amount with
        respect to the size of the tensor to prune. That's left to
        `_validate_pruning_amount`, tested below.
        """
        # neither float not int should raise TypeError
        with self.assertRaises(TypeError):
            prune._validate_pruning_amount_init(amount="I'm a string")

        # float not in [0, 1] should raise ValueError
        with self.assertRaises(ValueError):
            prune._validate_pruning_amount_init(amount=1.1)
        with self.assertRaises(ValueError):
            prune._validate_pruning_amount_init(amount=20.)

        # negative int should raise ValueError
        with self.assertRaises(ValueError):
            prune._validate_pruning_amount_init(amount=-10)

        # all these should pass without errors because they're valid amounts
        prune._validate_pruning_amount_init(amount=0.34)
        prune._validate_pruning_amount_init(amount=1500)
        prune._validate_pruning_amount_init(amount=0)
        prune._validate_pruning_amount_init(amount=0.)
        prune._validate_pruning_amount_init(amount=1)
        prune._validate_pruning_amount_init(amount=1.)
        self.assertTrue(True)

    @unittest.skipIf(not TEST_NUMPY, "numpy not found")
    def test_validate_pruning_amount(self):
        r"""Tests the second util function that validates the pruning
        amount requested by the user, this time with respect to the size
        of the tensor to prune. The rationale is that if the pruning amount,
        converted to absolute value of units to prune, is larger than
        the number of units in the tensor, then we expect the util function
        to raise a value error.
        """
        # if amount is int and amount > tensor_size, raise ValueError
        with self.assertRaises(ValueError):
            prune._validate_pruning_amount(amount=20, tensor_size=19)

        # amount is a float so this should not raise an error
        prune._validate_pruning_amount(amount=0.3, tensor_size=0)

        # this is okay
        prune._validate_pruning_amount(amount=19, tensor_size=20)
        prune._validate_pruning_amount(amount=0, tensor_size=0)
        prune._validate_pruning_amount(amount=1, tensor_size=1)
        self.assertTrue(True)

    @unittest.skipIf(not TEST_NUMPY, "numpy not found")
    def test_compute_nparams_to_prune(self):
        r"""Test that requested pruning `amount` gets translated into the
        correct absolute number of units to prune.
        """
        self.assertEqual(
            prune._compute_nparams_toprune(amount=0, tensor_size=15),
            0
        )
        self.assertEqual(
            prune._compute_nparams_toprune(amount=10, tensor_size=15),
            10
        )
        # if 1 is int, means 1 unit
        self.assertEqual(
            prune._compute_nparams_toprune(amount=1, tensor_size=15),
            1
        )
        # if 1. is float, means 100% of units
        self.assertEqual(
            prune._compute_nparams_toprune(amount=1., tensor_size=15),
            15
        )
        self.assertEqual(
            prune._compute_nparams_toprune(amount=0.4, tensor_size=17),
            7
        )

    def test_random_pruning_sizes(self):
        r"""Test that the new parameters and buffers created by the pruning
        method have the same size as the input tensor to prune. These, in
        fact, correspond to the pruned version of the tensor itself, its
        mask, and its original copy, so the size must match.
        """
        # fixturize test
        # TODO: add other modules
        modules = [nn.Linear(5, 7), nn.Conv3d(2, 2, 2)]
        names = ['weight', 'bias']

        for m in modules:
            for name in names:
                with self._compatible_subtest(m=m, name=name):
                    original_tensor = getattr(m, name)

                    prune.random_unstructured(m, name=name, amount=0.1)
                    # mask has the same size as tensor being pruned
                    self.assertEqual(
                        original_tensor.size(),
                        getattr(m, name + '_mask').size()
                    )
                    # 'orig' tensor has the same size as the original tensor
                    self.assertEqual(
                        original_tensor.size(),
                        getattr(m, name + '_orig').size()
                    )
                    # new tensor has the same size as the original tensor
                    self.assertEqual(
                        original_tensor.size(),
                        getattr(m, name).size()
                    )

    def test_random_pruning_orig(self):
        r"""Test that original tensor is correctly stored in 'orig'
        after pruning is applied. Important to make sure we don't
        lose info about the original unpruned parameter.
        """
        # fixturize test
        # TODO: add other modules
        modules = [nn.Linear(5, 7), nn.Conv3d(2, 2, 2)]
        names = ['weight', 'bias']

        for m in modules:
            for name in names:
                with self._compatible_subtest(m=m, name=name):

                    # tensor prior to pruning
                    original_tensor = getattr(m, name)
                    prune.random_unstructured(m, name=name, amount=0.1)
                    self.assertEqual(
                        original_tensor,
                        getattr(m, name + '_orig')
                    )

    def test_random_pruning_new_weight(self):
        r"""Test that module.name now contains a pruned version of
        the original tensor obtained from multiplying it by the mask.
        """
        # fixturize test
        # TODO: add other modules
        modules = [nn.Linear(5, 7), nn.Conv3d(2, 2, 2)]
        names = ['weight', 'bias']

        for m in modules:
            for name in names:
                with self._compatible_subtest(m=m, name=name):
                    # tensor prior to pruning
                    original_tensor = getattr(m, name)
                    prune.random_unstructured(m, name=name, amount=0.1)
                    # weight = weight_orig * weight_mask
                    self.assertEqual(
                        getattr(m, name),
                        getattr(m, name + '_orig')
                        * getattr(m, name + '_mask').to(
                            dtype=original_tensor.dtype
                        ),
                    )

    def test_identity_pruning(self):
        r"""Test that a mask of 1s does not change forward or backward.
        """
        input_ = torch.ones(1, 5)
        m = nn.Linear(5, 2)
        y_prepruning = m(input_)  # output prior to pruning

        # compute grad pre-pruning and check it's equal to all ones
        y_prepruning.sum().backward()
        old_grad_weight = m.weight.grad.clone()  # don't grab pointer!
        self.assertEqual(old_grad_weight, torch.ones_like(m.weight))
        old_grad_bias = m.bias.grad.clone()
        self.assertEqual(old_grad_bias, torch.ones_like(m.bias))

        # remove grads
        m.zero_grad()

        # force the mask to be made of all 1s
        prune.identity(m, name="weight")

        # with mask of 1s, output should be identical to no mask
        y_postpruning = m(input_)
        self.assertEqual(y_prepruning, y_postpruning)

        # with mask of 1s, grad should be identical to no mask
        y_postpruning.sum().backward()
        self.assertEqual(old_grad_weight, m.weight_orig.grad)
        self.assertEqual(old_grad_bias, m.bias.grad)

        # calling forward twice in a row shouldn't change output
        y1 = m(input_)
        y2 = m(input_)
        self.assertEqual(y1, y2)

    @unittest.skipIf(not PY3, "mock is not available in Python 2")
    def test_random_pruning_0perc(self):
        r"""Test that a mask of 1s does not change forward or backward.
        """
        input_ = torch.ones(1, 5)
        m = nn.Linear(5, 2)
        y_prepruning = m(input_)  # output prior to pruning

        # compute grad pre-pruning and check it's equal to all ones
        y_prepruning.sum().backward()
        old_grad_weight = m.weight.grad.clone()  # don't grab pointer!
        self.assertEqual(old_grad_weight, torch.ones_like(m.weight))
        old_grad_bias = m.bias.grad.clone()
        self.assertEqual(old_grad_bias, torch.ones_like(m.bias))

        # remove grads
        m.zero_grad()

        # force the mask to be made of all 1s
        with mock.patch(
            "torch.nn.utils.prune.RandomUnstructured.compute_mask"
        ) as compute_mask:
            compute_mask.return_value = torch.ones_like(m.weight)
            prune.random_unstructured(m, name='weight', amount=0.9)  # amount won't count

        # with mask of 1s, output should be identical to no mask
        y_postpruning = m(input_)
        self.assertEqual(y_prepruning, y_postpruning)

        # with mask of 1s, grad should be identical to no mask
        y_postpruning.sum().backward()
        self.assertEqual(old_grad_weight, m.weight_orig.grad)
        self.assertEqual(old_grad_bias, m.bias.grad)

        # calling forward twice in a row shouldn't change output
        y1 = m(input_)
        y2 = m(input_)
        self.assertEqual(y1, y2)

    @unittest.skipIf(not PY3, "mock is not available in Python 2")
    def test_random_pruning(self):
        input_ = torch.ones(1, 5)
        m = nn.Linear(5, 2)

        # define custom mask to assign with mock
        mask = torch.ones_like(m.weight)
        mask[1, 0] = 0
        mask[0, 3] = 0

        # check grad is zero for masked weights
        with mock.patch(
            "torch.nn.utils.prune.RandomUnstructured.compute_mask"
        ) as compute_mask:
            compute_mask.return_value = mask
            prune.random_unstructured(m, name='weight', amount=0.9)

        y_postpruning = m(input_)
        y_postpruning.sum().backward()
        # weight_orig is the parameter, so it's the tensor that will accumulate the grad
        self.assertEqual(m.weight_orig.grad, mask)  # all 1s, except for masked units
        self.assertEqual(m.bias.grad, torch.ones_like(m.bias))

        # make sure that weight_orig update doesn't modify [1, 0] and [0, 3]
        old_weight_orig = m.weight_orig.clone()
        # update weights
        learning_rate = 1.
        for p in m.parameters():
            p.data.sub_(p.grad.data * learning_rate)
        # since these are pruned, they should not be updated
        self.assertEqual(old_weight_orig[1, 0], m.weight_orig[1, 0])
        self.assertEqual(old_weight_orig[0, 3], m.weight_orig[0, 3])

    @unittest.skipIf(not PY3, "mock is not available in Python 2")
    def test_random_pruning_forward(self):
        r"""check forward with mask (by hand).
        """
        input_ = torch.ones(1, 5)
        m = nn.Linear(5, 2)

        # define custom mask to assign with mock
        mask = torch.zeros_like(m.weight)
        mask[1, 0] = 1
        mask[0, 3] = 1

        with mock.patch(
            "torch.nn.utils.prune.RandomUnstructured.compute_mask"
        ) as compute_mask:
            compute_mask.return_value = mask
            prune.random_unstructured(m, name='weight', amount=0.9)

        yhat = m(input_)
        self.assertEqual(yhat[0, 0], m.weight_orig[0, 3] + m.bias[0])
        self.assertEqual(yhat[0, 1], m.weight_orig[1, 0] + m.bias[1])

    @unittest.skipIf(not PY3, "mock is not available in Python 2")
    def test_remove_pruning_forward(self):
        r"""Remove pruning and check forward is unchanged from previous
        pruned state.
        """
        input_ = torch.ones(1, 5)
        m = nn.Linear(5, 2)

        # define custom mask to assign with mock
        mask = torch.ones_like(m.weight)
        mask[1, 0] = 0
        mask[0, 3] = 0

        # check grad is zero for masked weights
        with mock.patch(
            "torch.nn.utils.prune.RandomUnstructured.compute_mask"
        ) as compute_mask:
            compute_mask.return_value = mask
            prune.random_unstructured(m, name='weight', amount=0.9)

        y_postpruning = m(input_)

        prune.remove(m, 'weight')

        y_postremoval = m(input_)
        self.assertEqual(y_postpruning, y_postremoval)

    def test_pruning_id_consistency(self):
        r"""Test that pruning doesn't change the id of the parameters, which
        would otherwise introduce issues with pre-existing optimizers that
        point to old parameters.
        """
        m = nn.Linear(5, 2, bias=False)

        tensor_id = id(list(m.parameters())[0])

        prune.random_unstructured(m, name="weight", amount=0.9)
        self.assertEqual(tensor_id, id(list(m.parameters())[0]))

        prune.remove(m, "weight")
        self.assertEqual(tensor_id, id(list(m.parameters())[0]))

    def test_random_pruning_pickle(self):
        modules = [nn.Linear(5, 7), nn.Conv3d(2, 2, 2)]
        names = ['weight', 'bias']

        for m in modules:
            for name in names:
                with self._compatible_subtest(m=m, name=name):
                    prune.random_unstructured(m, name=name, amount=0.1)
                    m_new = pickle.loads(pickle.dumps(m))
                    self.assertIsInstance(m_new, type(m))

    def test_multiple_pruning_calls(self):
        # if you call pruning twice, the hook becomes a PruningContainer
        m = nn.Conv3d(2, 2, 2)
        prune.l1_unstructured(m, name='weight', amount=0.1)
        weight_mask0 = m.weight_mask  # save it for later sanity check

        # prune again
        prune.ln_structured(m, name='weight', amount=0.3, n=2, dim=0)
        hook = next(iter(m._forward_pre_hooks.values()))
        self.assertIsInstance(
            hook,
            torch.nn.utils.prune.PruningContainer
        )
        # check that container._tensor_name is correctly set no matter how
        # many pruning methods are in the container
        self.assertEqual(hook._tensor_name, 'weight')

        # check that the pruning container has the right length
        # equal to the number of pruning iters
        self.assertEqual(len(hook), 2)  # m.weight has been pruned twice

        # check that the entries of the pruning container are of the expected
        # type and in the expected order
        self.assertIsInstance(hook[0], torch.nn.utils.prune.L1Unstructured)
        self.assertIsInstance(hook[1], torch.nn.utils.prune.LnStructured)

        # check that all entries that are 0 in the 1st mask are 0 in the
        # 2nd mask too
        self.assertTrue(torch.all(m.weight_mask[weight_mask0 == 0] == 0))

        # prune again
        prune.ln_structured(m, name='weight', amount=0.1, n=float('inf'), dim=1)
        # check that container._tensor_name is correctly set no matter how
        # many pruning methods are in the container
        hook = next(iter(m._forward_pre_hooks.values()))
        self.assertEqual(hook._tensor_name, 'weight')

    def test_pruning_container(self):
        # create an empty container
        container = prune.PruningContainer()
        container._tensor_name = 'test'
        self.assertEqual(len(container), 0)

        p = prune.L1Unstructured(amount=2)
        p._tensor_name = 'test'

        # test adding a pruning method to a container
        container.add_pruning_method(p)

        # test error raised if tensor name is different
        q = prune.L1Unstructured(amount=2)
        q._tensor_name = 'another_test'
        with self.assertRaises(ValueError):
            container.add_pruning_method(q)

        # test that adding a non-pruning method object to a pruning container
        # raises a TypeError
        with self.assertRaises(TypeError):
            container.add_pruning_method(10)
        with self.assertRaises(TypeError):
            container.add_pruning_method('ugh')

    def test_pruning_container_compute_mask(self):
        r"""Test `compute_mask` of pruning container with a known `t` and
        `default_mask`. Indirectly checks that Ln structured pruning is
        acting on the right axis.
        """
        # create an empty container
        container = prune.PruningContainer()
        container._tensor_name = 'test'

        # 1) test unstructured pruning
        # create a new pruning method
        p = prune.L1Unstructured(amount=2)
        p._tensor_name = 'test'
        # add the pruning method to the container
        container.add_pruning_method(p)

        # create tensor to be pruned
        t = torch.tensor([[1, 2, 3, 4], [5, 6, 7, 8]]).to(dtype=torch.float32)
        # create prior mask by hand
        default_mask = torch.tensor([[1, 1, 1, 0], [1, 1, 0, 1]])
        # since we are pruning the two lowest magnitude units, the outcome of
        # the calculation should be this:
        expected_mask = torch.tensor([[0, 0, 1, 0], [1, 1, 0, 1]])
        computed_mask = container.compute_mask(t, default_mask)
        self.assertEqual(expected_mask, computed_mask)

        # 2) test structured pruning
        q = prune.LnStructured(amount=1, n=2, dim=0)
        q._tensor_name = 'test'
        container.add_pruning_method(q)
        # since we are pruning the lowest magnitude one of the two rows, the
        # outcome of the calculation should be this:
        expected_mask = torch.tensor([[0, 0, 0, 0], [1, 1, 0, 1]])
        computed_mask = container.compute_mask(t, default_mask)
        self.assertEqual(expected_mask, computed_mask)

        # 2) test structured pruning, along another axis
        r = prune.LnStructured(amount=1, n=2, dim=1)
        r._tensor_name = 'test'
        container.add_pruning_method(r)
        # since we are pruning the lowest magnitude of the four columns, the
        # outcome of the calculation should be this:
        expected_mask = torch.tensor([[0, 1, 1, 0], [0, 1, 0, 1]])
        computed_mask = container.compute_mask(t, default_mask)
        self.assertEqual(expected_mask, computed_mask)


    def test_l1_unstructured_pruning(self):
        r"""Test that l1 unstructured pruning actually removes the lowest
        entries by l1 norm (by hand). It also checks that applying l1
        unstructured pruning more than once respects the previous mask.
        """
        m = nn.Linear(4, 2)
        # modify its weight matrix by hand
        m.weight = torch.nn.Parameter(
            torch.tensor(
                [[1, 2, 3, 4], [-4, -3, -2, -1]], dtype=torch.float32
            )
        )

        prune.l1_unstructured(m, 'weight', amount=2)
        expected_weight = torch.tensor([[0, 2, 3, 4], [-4, -3, -2, 0]])
        self.assertEqual(expected_weight, m.weight)

        # check that pruning again removes the next two smallest entries
        prune.l1_unstructured(m, 'weight', amount=2)
        expected_weight = torch.tensor([[0, 0, 3, 4], [-4, -3, 0, 0]])
        self.assertEqual(expected_weight, m.weight)

    def test_unstructured_pruning_same_magnitude(self):
        r"""Since it may happen that the tensor to prune has entries with the
        same exact magnitude, it is important to check that pruning happens
        consistenly based on the bottom % of weights, and not by threshold,
        which would instead kill off *all* units with magnitude = threshold.
        """
        AMOUNT = 0.2
        p = prune.L1Unstructured(amount=AMOUNT)
        # create a random tensors with entries in {-2, 0, 2}
        t = 2 * torch.randint(low=-1, high=2, size=(10, 7))
        nparams_toprune = prune._compute_nparams_toprune(AMOUNT, t.nelement())

        computed_mask = p.compute_mask(t, default_mask=torch.ones_like(t))
        nparams_pruned = torch.sum(computed_mask == 0)
        self.assertEqual(nparams_toprune, nparams_pruned)

    def test_random_structured_pruning_amount(self):

        AMOUNT = 0.6
        AXIS = 2
        p = prune.RandomStructured(amount=AMOUNT, dim=AXIS)
        t = 2 * torch.randint(low=-1, high=2, size=(5, 4, 2)).to(
            dtype=torch.float32
        )
        nparams_toprune = prune._compute_nparams_toprune(AMOUNT, t.shape[AXIS])

        computed_mask = p.compute_mask(t, default_mask=torch.ones_like(t))
        # check that 1 column is fully prune, the others are left untouched
        remaining_axes = [_ for _ in range(len(t.shape)) if _ != AXIS]
        per_column_sums = sorted(
            torch.sum(computed_mask == 0, axis=remaining_axes)
        )
        assert per_column_sums == [0, 20]


    def test_ln_structured_pruning(self):
        r"""Check Ln structured pruning by hand.
        """
        m = nn.Conv2d(3, 1, 2)
        m.weight.data = torch.Tensor(
            [[[[1., 2.], [1., 2.5]],
             [[0.5, 1.], [0.1, 0.1]],
             [[-3., -5.], [0.1, -1.]]]]
        )
        # expected effect of pruning 1 of the 3 channels by L2-norm
        expected_mask_axis1 = torch.ones_like(m.weight)
        expected_mask_axis1[:, 1] = 0.

        prune.ln_structured(m, 'weight', amount=1, n=2, dim=1)
        self.assertEqual(expected_mask_axis1, m.weight_mask)

        # expected effect of pruning 1 of the 2 columns along axis -1 by L1-norm
        expected_mask_axis3 = expected_mask_axis1
        expected_mask_axis3[:, :, :, 0] = 0.

        prune.ln_structured(m, 'weight', amount=1, n=1, dim=-1)
        self.assertEqual(expected_mask_axis3, m.weight_mask)


    def test_remove_pruning(self):
        r"""`prune.remove` removes the hook and the reparametrization
        and makes the pruning final in the original parameter.
        """
        modules = [nn.Linear(5, 7), nn.Conv3d(2, 2, 2)]
        names = ['weight', 'bias']

        for m in modules:
            for name in names:
                with self._compatible_subtest(m=m, name=name):
                    # first prune
                    prune.random_unstructured(m, name, amount=0.5)
                    self.assertIn(name + "_orig", dict(m.named_parameters()))
                    self.assertIn(name + "_mask", dict(m.named_buffers()))
                    self.assertNotIn(name, dict(m.named_parameters()))
                    self.assertTrue(hasattr(m, name))
                    pruned_t = getattr(m, name)

                    # then remove pruning
                    prune.remove(m, name)
                    self.assertIn(name, dict(m.named_parameters()))
                    self.assertNotIn(name + "_orig", dict(m.named_parameters()))
                    self.assertNotIn(name + "_mask", dict(m.named_buffers()))
                    final_t = getattr(m, name)

                    self.assertEqual(pruned_t, final_t)

    def test_remove_pruning_exception(self):
        r"""Removing from an unpruned tensor throws an assertion error
        """
        modules = [nn.Linear(5, 7), nn.Conv3d(2, 2, 2)]
        names = ['weight', 'bias']

        for m in modules:
            for name in names:
                with self._compatible_subtest(m=m, name=name):
                    # check that the module isn't pruned
                    self.assertFalse(prune.is_pruned(m))
                    # since it isn't pruned, pruning can't be removed from it
                    with self.assertRaises(ValueError):
                        prune.remove(m, name)


    def test_global_pruning(self):
        r"""Test that global l1 unstructured pruning over 2 parameters removes
        the `amount=4` smallest global weights across the 2 parameters.
        """
        m = nn.Linear(4, 2)
        n = nn.Linear(3, 1)
        # modify the weight matrices by hand
        m.weight = torch.nn.Parameter(
            torch.tensor([[1, 2, 3, 4], [-4, -3, -2, -1]]).to(
                dtype=torch.float32)
        )
        n.weight = torch.nn.Parameter(
            torch.tensor([[0, 0.1, -2]]).to(
                dtype=torch.float32)
        )

        params_to_prune = (
            (m, 'weight'),
            (n, 'weight'),
        )

        # prune the 4 smallest weights globally by L1 magnitude
        prune.global_unstructured(
            params_to_prune,
            pruning_method=prune.L1Unstructured,
            amount=4
        )

        expected_mweight = torch.tensor([[0, 2, 3, 4], [-4, -3, -2, 0]])
        self.assertEqual(expected_mweight, m.weight)

        expected_nweight = torch.tensor([[0, 0, -2]]).to(dtype=n.weight.dtype)
        self.assertEqual(expected_nweight, n.weight)


    def test_custom_from_mask_pruning(self):
        r"""Test that the CustomFromMask is capable of receiving
        as input at instantiation time a custom mask, and combining it with
        the previous default mask to generate the correct final mask.
        """
        # new mask
        mask = torch.tensor([[0, 1, 1, 0], [0, 0, 1, 1]])
        # old mask
        default_mask = torch.tensor([[0, 0, 0, 0], [1, 1, 1, 1]])

        # some tensor (not actually used)
        t = torch.rand_like(mask.to(dtype=torch.float32))

        p = prune.CustomFromMask(mask=mask)

        computed_mask = p.compute_mask(t, default_mask)
        expected_mask = torch.tensor([[0, 0, 0, 0], [0, 0, 1, 1]]).to(
            dtype=t.dtype
        )

        self.assertEqual(computed_mask, expected_mask)

    @unittest.skipIf(not PY3, "mock is not available in Python 2")
    def test_pruning_rollback(self):
        r"""Test that if something fails when the we try to compute the mask,
        then the model isn't left in some intermediate half-pruned state.
        The try/except statement in `apply` should handle rolling back
        to the previous state before pruning began.
        """
        modules = [nn.Linear(5, 7), nn.Conv3d(2, 2, 2)]
        names = ['weight', 'bias']

        for m in modules:
            for name in names:
                with self._compatible_subtest(m=m, name=name):

                    with mock.patch(
                        "torch.nn.utils.prune.L1Unstructured.compute_mask"
                    ) as compute_mask:
                        compute_mask.side_effect = Exception('HA!')
                        with self.assertRaises(Exception):
                            prune.l1_unstructured(m, name=name, amount=0.9)

                        self.assertTrue(
                            name in dict(m.named_parameters())
                        )
                        self.assertFalse(
                            name + '_mask' in dict(m.named_buffers())
                        )
                        self.assertFalse(
                            name + '_orig' in dict(m.named_parameters())
                        )

    def test_pruning_serialization_model(self):
        # create a model
        model = torch.nn.Sequential(
            torch.nn.Linear(10, 10),
            torch.nn.ReLU(),
            torch.nn.Linear(10, 1),
        )
        # check that everything looks normal before pruning
        self.assertNotIn('0.weight_orig', model.state_dict())
        self.assertNotIn('0.weight_mask', model.state_dict())
        self.assertIn('0.weight', model.state_dict())

        # prune one of its parameters
        prune.l1_unstructured(module=model[0], name='weight', amount=0.9)

        # check that the original weight and the new mask are present
        self.assertIn('0.weight_orig', model.state_dict())
        self.assertIn('0.weight_mask', model.state_dict())
        self.assertNotIn('0.weight', model.state_dict())
        self.assertTrue(hasattr(model[0], 'weight'))

        pruned_weight = model[0].weight

        with TemporaryFileName() as fname:
            torch.save(model, fname)
            new_model = torch.load(fname)

        # check that the original weight and the new mask are present
        self.assertIn('0.weight_orig', new_model.state_dict())
        self.assertIn('0.weight_mask', new_model.state_dict())
        self.assertNotIn('0.weight', new_model.state_dict())
        self.assertTrue(hasattr(new_model[0], 'weight'))

        self.assertEqual(pruned_weight, new_model[0].weight)


    def test_pruning_serialization_state_dict(self):
        # create a model
        model = torch.nn.Sequential(
            torch.nn.Linear(10, 10),
            torch.nn.ReLU(),
            torch.nn.Linear(10, 1),
        )
        # check that everything looks normal before pruning
        self.assertNotIn('0.weight_orig', model.state_dict())
        self.assertNotIn('0.weight_mask', model.state_dict())
        self.assertIn('0.weight', model.state_dict())

        # prune one of its parameters
        prune.l1_unstructured(module=model[0], name='weight', amount=0.9)

        # check that the original weight and the new mask are present
        self.assertIn('0.weight_orig', model.state_dict())
        self.assertIn('0.weight_mask', model.state_dict())
        self.assertNotIn('0.weight', model.state_dict())
        self.assertTrue(hasattr(model[0], 'weight'))

        pruned_weight = model[0].weight

        # make pruning permanent and restore parameter names as in base
        # architecture
        prune.remove(module=model[0], name='weight')

        # check that the original weight and the new mask are no longer present
        self.assertNotIn('0.weight_orig', model.state_dict())
        self.assertNotIn('0.weight_mask', model.state_dict())
        self.assertIn('0.weight', model.state_dict())

        # save the state dict of model and reload it into new_model
        new_model = torch.nn.Sequential(
            torch.nn.Linear(10, 10),
            torch.nn.ReLU(),
            torch.nn.Linear(10, 1),
        )
        with TemporaryFileName() as fname:
            torch.save(model.state_dict(), fname)
            new_model.load_state_dict(torch.load(fname))

        # check that the original weight and the new mask are not present in
        # new_model either.
        self.assertNotIn('0.weight_orig', new_model.state_dict())
        self.assertNotIn('0.weight_mask', new_model.state_dict())
        self.assertIn('0.weight', new_model.state_dict())

        self.assertEqual(pruned_weight, new_model[0].weight)


    def test_prune(self):
        # create a new pruning method
        p = prune.L1Unstructured(amount=2)
        # create tensor to be pruned
        t = torch.tensor([[1, 2, 3, 4], [5, 6, 7, 8]]).to(dtype=torch.float32)
        # create prior mask by hand
        default_mask = torch.tensor([[1, 1, 1, 0], [1, 1, 0, 1]])
        # since we are pruning the two lowest magnitude units, the outcome of
        # the calculation should be this:
        expected_mask = torch.tensor([[0, 0, 1, 0], [1, 1, 0, 1]])
        pruned_tensor = p.prune(t, default_mask)
        self.assertEqual(t * expected_mask, pruned_tensor)


    def test_weight_norm(self):
        input = torch.randn(3, 5)
        m = nn.Linear(5, 7)
        expected_output = m(input)

        # add weight normalization
        m = torch.nn.utils.weight_norm(m)
        self.assertEqual(m.weight_v.size(), m.weight.size())
        self.assertEqual(m.weight_g.size(), (7, 1))
        self.assertEqual(m(input), expected_output)

        # remove weight norm
        m = torch.nn.utils.remove_weight_norm(m)
        self.assertFalse(hasattr(m, 'weight_g'))
        self.assertFalse(hasattr(m, 'weight_v'))
        self.assertEqual(m(input), expected_output)

        # test with dim=1
        m = torch.nn.utils.weight_norm(m, dim=1)
        self.assertEqual(m.weight_v.size(), m.weight.size())
        self.assertEqual(m.weight_g.size(), (1, 5))
        self.assertEqual(m(input), expected_output)

        # test with dim=None
        m = nn.Linear(5, 7)
        expected_output = m(input)
        m = torch.nn.utils.weight_norm(m, dim=None)
        self.assertEqual(m(input), expected_output)

        with self.assertRaisesRegex(RuntimeError, 'register two weight_norm hooks'):
            m = torch.nn.utils.weight_norm(m)
            m = torch.nn.utils.weight_norm(m)

    def test_weight_norm_pickle(self):
        m = torch.nn.utils.weight_norm(nn.Linear(5, 7))
        m = pickle.loads(pickle.dumps(m))
        self.assertIsInstance(m, nn.Linear)

    def test_spectral_norm(self):
        input = torch.randn(3, 5)
        m = nn.Linear(5, 7)
        m = torch.nn.utils.spectral_norm(m)

        self.assertEqual(m.weight_u.size(), torch.Size([m.weight.size(0)]))
        # weight_orig should be trainable
        self.assertTrue(hasattr(m, 'weight_orig'))
        self.assertTrue('weight_orig' in m._parameters)
        # weight_u should be just a reused buffer
        self.assertTrue(hasattr(m, 'weight_u'))
        self.assertTrue('weight_u' in m._buffers)
        self.assertTrue('weight_v' in m._buffers)
        # weight should be a plain attribute, not counted as a buffer or a param
        self.assertFalse('weight' in m._buffers)
        self.assertFalse('weight' in m._parameters)
        # it should also be sharing storage as `weight_orig`
        self.assertEqual(m.weight_orig.storage(), m.weight.storage())
        self.assertEqual(m.weight_orig.size(), m.weight.size())
        self.assertEqual(m.weight_orig.stride(), m.weight.stride())

        m = torch.nn.utils.remove_spectral_norm(m)
        self.assertFalse(hasattr(m, 'weight_orig'))
        self.assertFalse(hasattr(m, 'weight_u'))
        # weight should be converted back as a parameter
        self.assertTrue(hasattr(m, 'weight'))
        self.assertTrue('weight' in m._parameters)

        with self.assertRaisesRegex(RuntimeError, 'register two spectral_norm hooks'):
            m = torch.nn.utils.spectral_norm(m)
            m = torch.nn.utils.spectral_norm(m)

        # test correctness in training/eval modes and cpu/multi-gpu settings
        for apply_dp in (True, False):
            if apply_dp:
                if not TEST_MULTIGPU:
                    continue
                device = torch.device('cuda:0')

                def maybe_wrap(m):
                    return torch.nn.DataParallel(m, [0, 1])
            else:
                device = torch.device('cpu')

                def maybe_wrap(m):
                    return m

            for requires_grad in (True, False):
                m = nn.Linear(3, 4).to(device)
                m.weight.requires_grad_(requires_grad)
                m = torch.nn.utils.spectral_norm(m)
                wrapped_m = maybe_wrap(m)
                self.assertTrue(hasattr(m, 'weight_u'))
                u0 = m.weight_u.clone()
                v0 = m.weight_v.clone()

                # TEST TRAINING BEHAVIOR

                # assert that u and v are updated
                input = torch.randn(2, 3, device=device)
                out = wrapped_m(input)
                self.assertNotEqual(u0, m.weight_u)
                self.assertNotEqual(v0, m.weight_v)

                # assert that backprop reaches weight_orig
                # can't use gradcheck because the function changes as we
                # activate through it in training mode
                if requires_grad:
                    torch.autograd.grad(out.sum(), m.weight_orig)

                # test backward works with multiple forwards
                # it uses training mode so we need to reset `u` and `v` vectors
                # to same value at beginning for finite difference test to pass
                saved_u = m.weight_u.clone()
                saved_v = m.weight_v.clone()

                def fn(input):
                    m.weight_u.data.copy_(saved_u)
                    m.weight_v.data.copy_(saved_v)
                    out0 = wrapped_m(input)
                    out1 = wrapped_m(input)
                    return out0 + out1

                torch.autograd.gradcheck(fn, (input.clone().requires_grad_(),))

                # test removing
                pre_remove_out = wrapped_m(input)
                m = torch.nn.utils.remove_spectral_norm(m)
                self.assertEqual(wrapped_m(input), pre_remove_out)

                m = torch.nn.utils.spectral_norm(m)
                for _ in range(3):
                    pre_remove_out = wrapped_m(input)
                m = torch.nn.utils.remove_spectral_norm(m)
                self.assertEqual(wrapped_m(input), pre_remove_out)

                # TEST EVAL BEHAVIOR

                m = torch.nn.utils.spectral_norm(m)
                wrapped_m(input)
                last_train_out = wrapped_m(input)
                last_train_u = m.weight_u.clone()
                last_train_v = m.weight_v.clone()
                wrapped_m.zero_grad()
                wrapped_m.eval()

                eval_out0 = wrapped_m(input)
                # assert eval gives same result as last training iteration
                self.assertEqual(eval_out0, last_train_out)
                # assert doing more iteartion in eval don't change things
                self.assertEqual(eval_out0, wrapped_m(input))
                self.assertEqual(last_train_u, m.weight_u)
                self.assertEqual(last_train_v, m.weight_v)

                # FIXME: the code below is flaky when executed with DataParallel
                # see https://github.com/pytorch/pytorch/issues/13818
                if apply_dp:
                    continue

                # test backward works with multiple forwards in mixed training
                # and eval modes
                # it uses training mode so we need to reset `u` and `v` vectors
                # to same value at beginning for finite difference test to pass
                saved_u = m.weight_u.clone()
                saved_v = m.weight_v.clone()

                def fn(input):
                    m.weight_u.data.copy_(saved_u)
                    m.weight_v.data.copy_(saved_v)
                    wrapped_m.train()
                    out0 = wrapped_m(input)
                    wrapped_m.eval()
                    out1 = wrapped_m(input)
                    wrapped_m.train()
                    out2 = wrapped_m(input)
                    wrapped_m.eval()
                    out3 = wrapped_m(input)
                    return out0 + out1 + out2 + out3

                torch.autograd.gradcheck(fn, (input.clone().requires_grad_(),))

                # assert that backprop reaches weight_orig in eval
                if requires_grad:
                    def fn(weight):
                        return wrapped_m(input)

                    torch.autograd.gradcheck(fn, (m.weight_orig,))

    def test_spectral_norm_load_state_dict(self):
        inp = torch.randn(2, 3)
        for activate_times in (0, 3):
            # Test backward compatibility
            # At version None -> 1: weight becomes not a buffer and v vector becomes a buffer
            m = nn.Linear(3, 5)
            snm = torch.nn.utils.spectral_norm(m)
            snm.train()
            for _ in range(activate_times):
                snm(inp)

            version_latest_ref_state_dict = deepcopy(snm.state_dict())
            self.assertEqual({'weight_orig', 'bias', 'weight_u', 'weight_v'}, set(version_latest_ref_state_dict.keys()))

            # test that non-strict loading works
            non_strict_state_dict = deepcopy(version_latest_ref_state_dict)
            non_strict_state_dict['nonsense'] = 'nonsense'
            with self.assertRaisesRegex(RuntimeError, r'Unexpected key\(s\) in state_dict: "nonsense"'):
                snm.load_state_dict(non_strict_state_dict, strict=True)
            snm.load_state_dict(non_strict_state_dict, strict=False)
            del non_strict_state_dict['weight_orig']
            snm.load_state_dict(non_strict_state_dict, strict=False)
            del non_strict_state_dict['weight_u']
            snm.load_state_dict(non_strict_state_dict, strict=False)
            del non_strict_state_dict['weight_v']
            snm.load_state_dict(non_strict_state_dict, strict=False)
            non_strict_state_dict['weight'] = snm.weight.detach().clone()  # set W as a buffer
            snm.load_state_dict(non_strict_state_dict, strict=False)
            del non_strict_state_dict._metadata['']['spectral_norm']       # remove metadata info
            snm.load_state_dict(non_strict_state_dict, strict=False)
            del non_strict_state_dict['weight']                            # remove W buffer
            snm.load_state_dict(non_strict_state_dict, strict=False)
            del non_strict_state_dict['bias']
            snm.load_state_dict(non_strict_state_dict, strict=False)

            # craft a version None state_dict
            version_none_state_dict = deepcopy(version_latest_ref_state_dict)
            self.assertIn('spectral_norm', version_none_state_dict._metadata[''])
            del version_none_state_dict._metadata['']['spectral_norm']       # remove metadata info
            del version_none_state_dict['weight_v']                          # remove v vector
            version_none_state_dict['weight'] = snm.weight.detach().clone()  # set W as a buffer

            # normal state_dict
            for version_latest_with_metadata in [True, False]:
                version_latest_state_dict = deepcopy(version_latest_ref_state_dict)

                if not version_latest_with_metadata:
                    # We want to still load a user-crafted state_dict, one without metadata
                    del version_latest_state_dict._metadata['']['spectral_norm']

                # test that re-wrapping does not matter
                m = torch.nn.utils.remove_spectral_norm(snm)
                snm = torch.nn.utils.spectral_norm(m)

                snm.load_state_dict(version_latest_ref_state_dict)
                with torch.no_grad():
                    snm.eval()
                    out0_eval = snm(inp)
                    snm.train()
                    out1_train = snm(inp)
                    out2_train = snm(inp)
                    snm.eval()
                    out3_eval = snm(inp)

                # test that re-wrapping does not matter
                m = torch.nn.utils.remove_spectral_norm(snm)
                snm = torch.nn.utils.spectral_norm(m)

                snm.load_state_dict(version_none_state_dict)
                if activate_times > 0:
                    # since in loading version None state dict, we assume that the
                    # values in the state dict have gone through at lease one
                    # forward, we only test for equivalence when activate_times > 0.
                    with torch.no_grad():
                        snm.eval()
                        self.assertEqual(out0_eval, snm(inp))
                        snm.train()
                        self.assertEqual(out1_train, snm(inp))
                        self.assertEqual(out2_train, snm(inp))
                        snm.eval()
                        self.assertEqual(out3_eval, snm(inp))

                # test that re-wrapping does not matter
                m = torch.nn.utils.remove_spectral_norm(snm)
                snm = torch.nn.utils.spectral_norm(m)

                # Test normal loading
                snm.load_state_dict(version_latest_state_dict)
                with torch.no_grad():
                    snm.eval()
                    self.assertEqual(out0_eval, snm(inp))
                    snm.train()
                    self.assertEqual(out1_train, snm(inp))
                    self.assertEqual(out2_train, snm(inp))
                    snm.eval()
                    self.assertEqual(out3_eval, snm(inp))

    def test_spectral_norm_dim(self):
        inp = torch.randn(2, 3, 10, 12)
        m = nn.ConvTranspose2d(3, 4, (5, 6))
        m = torch.nn.utils.spectral_norm(m)
        # this should not run into incompatible shapes
        x = m(inp)
        # check that u refers to the same dimension
        self.assertEqual(m.weight_u.shape, m.weight_orig[0, :, 0, 0].shape)

    def test_spectral_norm_forward(self):
        input = torch.randn(3, 5)
        m = nn.Linear(5, 7)
        m = torch.nn.utils.spectral_norm(m)
        # naive forward
        _weight, _bias, _u = m.weight_orig, m.bias, m.weight_u
        _weight_mat = _weight.view(_weight.size(0), -1)
        _v = torch.mv(_weight_mat.t(), _u)
        _v = F.normalize(_v, dim=0, eps=1e-12)
        _u = torch.mv(_weight_mat, _v)
        _u = F.normalize(_u, dim=0, eps=1e-12)
        _weight.data /= torch.dot(_u, torch.matmul(_weight_mat, _v))
        out_hat = torch.nn.functional.linear(input, _weight, _bias)
        expect_out = m(input)
        self.assertAlmostEqual(expect_out, out_hat)

    def test_spectral_norm_pickle(self):
        m = torch.nn.utils.spectral_norm(nn.Linear(5, 7))
        m = pickle.loads(pickle.dumps(m))
        self.assertIsInstance(m, nn.Linear)

    def test_threshold_int(self):
        x = torch.tensor([-3, -2, -1, 0, 1, 2, 3])
        expected = torch.tensor([99, 99, 99, 99, 1, 2, 3])
        self.assertEqual(F.threshold(x, 0, 99), expected)

    def test_embedding_sparse_basic(self):
        embedding = nn.Embedding(10, 20, sparse=True)
        input = torch.tensor([[0, 2, 4, 5], [4, 3, 0, 9]], dtype=torch.long)
        embedding(input).sum().backward()
        self.assertTrue(embedding.weight.grad.is_sparse)
        self.assertEqual(embedding.weight.grad.shape, embedding.weight.shape)

    def test_embedding_sparse_empty_tensor(self):
        embedding = nn.Embedding(0, 0, sparse=True)
        input = torch.tensor([], dtype=torch.int64)
        embedding(input).sum().backward()
        self.assertTrue(embedding.weight.grad.is_sparse)
        self.assertEqual(embedding.weight.grad.shape, embedding.weight.shape)

        embedding = nn.Embedding(10, 0, sparse=True)
        input = torch.LongTensor([[0, 2, 4, 5], [4, 3, 0, 9]])
        embedding(input).sum().backward()
        self.assertTrue(embedding.weight.grad.is_sparse)
        self.assertEqual(embedding.weight.grad.shape, embedding.weight.shape)

    def test_move_sparse_half_embedding(self):
        embedding = nn.Embedding(10, 3, sparse=True)
        self.assertEqual(embedding.weight.device.type, 'cpu')
        self.assertEqual(embedding.weight.dtype, torch.float64)
        embedding.to(torch.float16)
        self.assertEqual(embedding.weight.dtype, torch.float16)
        self.assertEqual(embedding.embedding_dim, 3)
        self.assertEqual(embedding.num_embeddings, 10)

        if torch.cuda.is_available():
            embedding.to('cuda')
            self.assertEqual(embedding.weight.device.type, 'cuda')
            embedding.to('cpu')
            self.assertEqual(embedding.weight.device.type, 'cpu')

    def test_embedding_max_norm(self):
        embedding = nn.Embedding(22, 5, max_norm=1.0)
        input = torch.tensor([2, 8, 8, 6], dtype=torch.long)
        output = embedding(input)
        self.assertEqual(output[1], output[2])
        self.assertTrue(output.data.norm(p=2, dim=1).le(1).all())

    def test_embedding_from_pretrained(self):
        a = torch.Tensor([[1, 2, 3], [4, 5, 6]])
        embedding = nn.Embedding.from_pretrained(a)
        self.assertEqual(a, embedding.weight.data)

        input = torch.LongTensor([0, 1])
        output = embedding(input)
        self.assertEqual(a, output)

    def test_embedding_from_pretrained_options(self):
        a = torch.Tensor([[1, 2, 3], [4, 5, 6]])
        opts = {
            "max_norm": 2.,
            "norm_type": .5,
            "scale_grad_by_freq": False,
            "sparse": True
        }
        embedding = nn.Embedding.from_pretrained(a, **opts)
        input = torch.LongTensor([0, 1])
        output = embedding(input)
        # test output and that weight matrix was renormalized
        self.assertEqual(a, output)
        self.assertTrue(a.ne(torch.arange(1, 7, dtype=a.dtype).view(2, 3)).all())
        self.assertTrue(output.data.norm(p=opts["norm_type"], dim=1).le(opts["max_norm"]).all())

    def test_embedding_functional(self):
        a = torch.tensor([
            [1, 3, 2],
            [0, 2, 1]
        ], dtype=torch.long)
        embeddings = torch.rand(4, 3, requires_grad=True)

        embed_old = torch.nn.Embedding(4, 3)
        embed_old.weight.data = embeddings.data
        res_old = embed_old(a)

        res_F = F.embedding(a, embeddings)
        self.assertEqual(res_old, res_F)

    @unittest.skipUnless('fbgemm' in torch.backends.quantized.supported_engines,
                         'Linear_FP16_weight requires FBGEMM. FBGEMM is only optimized for CPUs'
                         ' with instruction set support avx2 or newer.')
    def test_fb_fc_packed(self):
        X = np.random.rand(16, 16).astype(np.float32) - 0.5
        W = np.random.rand(16, 16).astype(np.float32) - 0.5
        b = np.random.rand(16).astype(np.float32) - 0.5

        def fc_op(X, W, b):
            return np.dot(X, W.T) + b

        x_tensor = torch.tensor(X)
        w_tensor = torch.tensor(W)
        b_tensor = torch.tensor(b)
        packed_w_tensor = torch.fbgemm_pack_gemm_matrix_fp16(w_tensor)
        actual_output = torch.fbgemm_linear_fp16_weight(x_tensor, packed_w_tensor, b_tensor)
        expected_output = fc_op(X, W, b)
        torch.testing.assert_allclose(expected_output, actual_output.cpu(), atol=1e-3, rtol=1e-3)

    def test_embeddingbag_from_pretrained(self):
        a = torch.Tensor([[1, 2, 3], [4, 5, 6]])
        embeddingbag = nn.EmbeddingBag.from_pretrained(a)
        self.assertEqual(a, embeddingbag.weight.data)

        input = torch.LongTensor([[0, 1]])
        output = embeddingbag(input)
        self.assertEqual(a.mean(0, keepdim=True), output)

    def test_embeddingbag_from_pretrained_options(self):
        a = torch.Tensor([[1, 2, 3], [4, 5, 6]])
        opts = {
            "max_norm": 2.,
            "norm_type": .5,
            "scale_grad_by_freq": False,
            "mode": "max",
            "sparse": False
        }
        embeddingbag = nn.EmbeddingBag.from_pretrained(a, **opts)

        input = torch.LongTensor([[0, 1]])
        output = embeddingbag(input)
        self.assertEqual(a.max(0, keepdim=True)[0], output)
        self.assertTrue(a.ne(torch.arange(1, 7, dtype=a.dtype).view(2, 3)).all())
        self.assertTrue(a.norm(p=opts["norm_type"], dim=1).le(opts["max_norm"]).all())

    def test_fractional_max_pool2d(self):
        x = torch.randn(1, 2, 7, 7, requires_grad=True)
        samples = x.new(1, 2, 2).uniform_()

        def func(x):
            return F.fractional_max_pool2d(
                x, (2, 2), output_size=(3, 3), _random_samples=samples)

        self.assertEqual(func(x).shape, (1, 2, 3, 3))
        gradcheck(func, [x])
        gradgradcheck(func, [x])

        x = torch.randn(2, 7, 7, requires_grad=True)
        samples = x.new(2, 2).uniform_()
        self.assertEqual(func(x).shape, (2, 3, 3))
        gradcheck(func, [x])
        gradgradcheck(func, [x])

    def test_AlphaDropout(self):
        # generate random tensor with zero mean and unit std
        input = torch.randn(5000)
        self._test_alpha_dropout(nn.AlphaDropout, input)

    def test_FeatureAlphaDropout(self):
        b = random.randint(1, 5)
        w = random.randint(1, 5)
        h = random.randint(1, 5)
        d = random.randint(1, 2)
        num_features = 1000
        input = torch.randn(num_features, b, d, w, h)
        self._test_alpha_dropout(nn.FeatureAlphaDropout, input)

    def test_pad(self):
        inputs = torch.randn(1, 3, 4, 4, requires_grad=True)
        _assertGradAndGradgradChecks(self, lambda x: F.pad(x, (1, 1, 1, 1)), (inputs,))
        _assertGradAndGradgradChecks(self, lambda x: F.pad(x, (-1, 1, -2, 1)), (inputs,))
        _assertGradAndGradgradChecks(self, lambda x: F.pad(x, (-1, 1, -2, 1), value=2), (inputs,))
        self.assertTrue(gradcheck(lambda x: F.pad(x, (-1, 1, -2, 1), mode='replicate'), (inputs,)))
        self.assertTrue(gradcheck(lambda x: F.pad(x, (-1, 1, -2, 1), mode='reflect'), (inputs,)))

        inputs = torch.randn(1, 2, 3, 4, 4, requires_grad=True)
        self.assertTrue(gradcheck(lambda x: F.pad(x, (1, 1, 1, 1, 1, 1), mode='replicate'), (inputs,)))

        # assert that relfection padding errors when pad >= input size
        expected_err_msg = r"Padding size should be less than the corresponding input dimension"
        self.assertRaisesRegex(RuntimeError, expected_err_msg,
                               lambda: F.pad(torch.randn(1, 1, 2, 3), (1, 1, 3, 0), mode='reflect'))
        self.assertRaisesRegex(RuntimeError, expected_err_msg,
                               lambda: F.pad(torch.randn(1, 1, 2), (2, 1), mode='reflect'))

        inputs = torch.rand(1, 3, 4, 4)
        # assert that pad doesn't return a view into the input tensor
        for mode in 'constant', 'reflect', 'replicate', 'circular':
            out = F.pad(inputs, (0, 0, 0, 0), mode=mode)
            out.fill_(4)
            self.assertTrue(torch.all(inputs < 2))

            out = F.pad(inputs, (0, 0, -1, -1), mode=mode)
            out.fill_(4)
            self.assertTrue(torch.all(inputs < 2))

    def test_pad_scalar_error(self):
        inputs = torch.tensor(0., requires_grad=True)
        self.assertRaises(AssertionError, lambda: F.pad(inputs, (1, 1)))
        self.assertRaises(AssertionError, lambda: F.pad(inputs, (1,)))

    @unittest.skipIf(not TEST_NUMPY, "numpy not found")
    def test_multihead_attention(self):
        def _scaled_dot_attn_ref(Q, K, V, dims, unseen_mask=None, key_padding_mask=None):
            """ Numpy-based reference implementation of scaled dot attention
            for testing"""

            QKT = _batchmatmul(
                Q,
                np.transpose(K, axes=[0, 1, 3, 2])
                / np.sqrt(dims[3], dtype=np.float32),  # divide by sqrt(d_head)
            )
            b1, b2, s1, s2 = QKT.shape
            if unseen_mask is not None or key_padding_mask is not None:
                # assert s1 == s2
                for i in range(b1):
                    for j in range(b2):
                        for m in range(s1):
                            for n in range(s2):
                                if unseen_mask is not None and unseen_mask[m][n] == 0:
                                    QKT[i, j, m, n] = -np.inf
                                if key_padding_mask is not None and key_padding_mask[i][n]:
                                    QKT[i, j, m, n] = -np.inf

            reference = _softmax(QKT)
            ref_attn_weight = reference
            ref_attn_weight = np.sum(ref_attn_weight, axis=1) / b2
            reference = _batchmatmul(reference, V)
            return reference, ref_attn_weight

        def _batchmatmul(a, b):  # batchmatmul over 4 dim matrix
            """ Numpy-based batch matrix multiply over 4 dim matrix"""
            assert a.shape[0] == b.shape[0]
            assert a.shape[1] == b.shape[1]
            retval = np.zeros(
                (a.shape[0], a.shape[1], a.shape[2], b.shape[3]), dtype=np.float32
            )
            for i in range(a.shape[0]):
                for j in range(a.shape[1]):
                    retval[i, j, :, :] = np.matmul(a[i, j, :, :], b[i, j, :, :])
            return retval

        def _softmax(x):  # softmax over 4 dim matrix
            """ Numpy-based reference softmax over 4 dim matrix"""
            np.seterr(invalid='ignore')
            output = np.zeros(x.shape, dtype=np.float64)
            for i in range(x.shape[0]):
                for j in range(x.shape[1]):
                    for k in range(x.shape[2]):
                        x_curr = x[i, j, k, :]
                        e_x = np.exp(x_curr - np.amax(x_curr))
                        output[i, j, k, :] = e_x / np.sum(e_x)
            return output

        def _split_heads_ref(X, dims, nheads, d_head):
            X_split = np.reshape(X, dims[:2] + [nheads, d_head])
            X_split_transposed = np.transpose(X_split, [0, 2, 1, 3])
            reference = np.reshape(X_split_transposed, [dims[0], nheads, dims[1], d_head])
            return reference

        def _combine_heads_ref(X, dims, nheads, d_head):
            X_transposed = np.transpose(X, [0, 2, 1, 3])
            reference = np.reshape(X_transposed, dims[:2] + [nheads * d_head])
            return reference

        def _fc(X, X_weight, X_bias):
            X_fc_b = X_bias.detach().numpy()
            X_fc_w = X_weight.detach().numpy()
            return np.matmul(X, np.transpose(X_fc_w)) + X_fc_b

        def _create_src_lengths_mask(batch_size, src_lengths):
            """
            Generate boolean mask to prevent attention beyond the end of source
            Inputs:
              batch_size : int
              src_lengths : [batch_size] of sentence lengths
            Outputs:
              [batch_size, max_src_len]
            """
            max_srclen = src_lengths.max()
            src_indices = torch.arange(0, max_srclen).unsqueeze(0).type_as(src_lengths)
            src_indices = src_indices.expand(batch_size, max_srclen)
            src_lengths = src_lengths.unsqueeze(dim=1).expand(batch_size, max_srclen)
            # returns [batch_size, max_seq_len]
            return (src_indices < src_lengths).int().detach()

        def _multihead_attn_test_helper(add_key_padding_mask=False, add_bias_kv=False, add_zero_attn=False,
                                        saved_kv=False, same_embed_dim=False):
            for _ in range(100):
                batch_sz, seq_len = [random.randint(2, 10) for r in range(2)]
                d_head = random.randint(3, 10)
                nheads = random.randint(3, 10)
                d_model = d_head * nheads
                if same_embed_dim:
                    kv_dim = d_model
                else:
                    kv_dim = random.randint(5, 20)
                dims = [batch_sz, seq_len, kv_dim]

                saved_k = None
                saved_k_tensor = None
                saved_v = None
                saved_v_tensor = None
                if saved_kv:
                    saved_k = np.random.rand(batch_sz * nheads, seq_len, d_head)
                    saved_k_tensor = torch.from_numpy(saved_k).to(torch.get_default_dtype())
                    saved_v = np.random.rand(batch_sz * nheads, seq_len, d_head)
                    saved_v_tensor = torch.from_numpy(saved_v).to(torch.get_default_dtype())

                key_padding_mask = None
                key_padding_mask_tensor = None
                if add_key_padding_mask:
                    seq_mask = np.random.randint(0, 2, (1, seq_len))
                    key_padding_mask = (np.repeat(seq_mask, batch_sz, axis=0) == 1)
                    key_padding_mask_tensor = torch.from_numpy(key_padding_mask)

                decoder_state = np.random.rand(batch_sz, d_model)
                K = np.random.rand(*dims)
                V = K
                Q = np.expand_dims(decoder_state, 1)
                attn_mask = np.random.randint(0 , 2, size=(1, seq_len))
                attn_mask_tensor = torch.from_numpy(attn_mask).float()
                attn_mask_tensor.masked_fill_(attn_mask_tensor == 0, float('-inf'))
                attn_mask_tensor.masked_fill_(attn_mask_tensor > 0, float('0.0'))
                attn_mask_tensor = attn_mask_tensor.double()

                decoder_state_tensor = torch.from_numpy(decoder_state).to(torch.get_default_dtype())
                source_hid_tensor = torch.from_numpy(K).to(torch.get_default_dtype()).transpose(0, 1)

                multihead_attn_module = MultiheadAttention(d_model, nheads,
                                                           add_bias_kv=add_bias_kv,
                                                           add_zero_attn=add_zero_attn,
                                                           kdim=kv_dim, vdim=kv_dim)

                if add_bias_kv:
                    bias_k = multihead_attn_module.bias_k.detach().numpy()
                    bias_v = multihead_attn_module.bias_v.detach().numpy()
                else:
                    bias_k = None
                    bias_v = None

                _Q = decoder_state_tensor.unsqueeze(1).transpose(0, 1)
                _V = source_hid_tensor
                _K = source_hid_tensor

                if multihead_attn_module._qkv_same_embed_dim:
                    result, result_weight = torch.nn.functional.multi_head_attention_forward(
                        _Q, _K, _V,
                        d_model, nheads,
                        multihead_attn_module.in_proj_weight, multihead_attn_module.in_proj_bias,
                        multihead_attn_module.bias_k, multihead_attn_module.bias_v,
                        multihead_attn_module.add_zero_attn, multihead_attn_module.dropout,
                        multihead_attn_module.out_proj.weight, multihead_attn_module.out_proj.bias,
                        multihead_attn_module.training, key_padding_mask_tensor, True, attn_mask_tensor,
                        static_k=saved_k_tensor, static_v=saved_v_tensor)
                else:
                    result, result_weight = torch.nn.functional.multi_head_attention_forward(
                        _Q, _K, _V,
                        d_model, nheads,
                        None, multihead_attn_module.in_proj_bias,
                        multihead_attn_module.bias_k, multihead_attn_module.bias_v,
                        multihead_attn_module.add_zero_attn, multihead_attn_module.dropout,
                        multihead_attn_module.out_proj.weight, multihead_attn_module.out_proj.bias,
                        multihead_attn_module.training, key_padding_mask_tensor, True, attn_mask_tensor,
                        True, multihead_attn_module.q_proj_weight,
                        multihead_attn_module.k_proj_weight, multihead_attn_module.v_proj_weight,
                        static_k=saved_k_tensor, static_v=saved_v_tensor)

                result = result.squeeze(0).detach().numpy()

                if multihead_attn_module._qkv_same_embed_dim:
                    q_proj_weight = multihead_attn_module.in_proj_weight[:d_model]
                    k_proj_weight = multihead_attn_module.in_proj_weight[d_model:(d_model * 2)]
                    v_proj_weight = multihead_attn_module.in_proj_weight[(d_model * 2):]
                else:
                    q_proj_weight = multihead_attn_module.q_proj_weight
                    k_proj_weight = multihead_attn_module.k_proj_weight
                    v_proj_weight = multihead_attn_module.v_proj_weight

                Q_fc = _fc(Q, q_proj_weight, multihead_attn_module.in_proj_bias[:d_model])
                K_fc = _fc(K, k_proj_weight, multihead_attn_module.in_proj_bias[d_model:(d_model * 2)])
                V_fc = _fc(V, v_proj_weight, multihead_attn_module.in_proj_bias[(d_model * 2):])

                if add_bias_kv:
                    K_fc = np.concatenate((K_fc, np.repeat(bias_k, K_fc.shape[0], axis=0)), axis=1)
                    V_fc = np.concatenate((V_fc, np.repeat(bias_v, V_fc.shape[0], axis=0)), axis=1)
                    if attn_mask is not None:
                        attn_mask = np.concatenate((attn_mask, np.ones([1, 1])), axis=1)
                    if key_padding_mask is not None:
                        key_padding_mask = np.concatenate((key_padding_mask, np.full((batch_sz, 1), False, dtype=bool)), axis=1)
                    dims[1] += 1
                Q_split = _split_heads_ref(
                    Q_fc, [batch_sz, 1, d_model], nheads, d_head
                )

                if saved_k is not None:
                    K_split = np.reshape(saved_k, [dims[0], nheads, dims[1], d_head])
                else:
                    K_split = _split_heads_ref(K_fc, dims, nheads, d_head)

                if saved_v is not None:
                    V_split = np.reshape(saved_v, [dims[0], nheads, dims[1], d_head])
                else:
                    V_split = _split_heads_ref(V_fc, dims, nheads, d_head)

                if add_zero_attn:
                    dims[1] += 1
                    K_split = np.concatenate((K_split, np.zeros([K_split.shape[0], K_split.shape[1], 1, K_split.shape[3]])), axis=2)
                    V_split = np.concatenate((V_split, np.zeros([V_split.shape[0], V_split.shape[1], 1, V_split.shape[3]])), axis=2)

                    if attn_mask is not None:
                        attn_mask = np.concatenate((attn_mask, np.ones([1, 1])), axis=1)

                    if key_padding_mask is not None:
                        key_padding_mask = np.concatenate((key_padding_mask, np.full((batch_sz, 1), False, dtype=bool)), axis=1)
                attn_heads, ref_attn_weight = _scaled_dot_attn_ref(
                    Q=Q_split,
                    K=K_split,
                    V=V_split,
                    dims=Q_split.shape,
                    unseen_mask=attn_mask,
                    key_padding_mask=key_padding_mask
                )
                combined_attn_heads = _combine_heads_ref(
                    X=attn_heads, dims=[batch_sz, 1], nheads=nheads, d_head=d_head
                )

                reference = _fc(combined_attn_heads, multihead_attn_module.out_proj.weight, multihead_attn_module.out_proj.bias)
                reference = np.squeeze(reference, axis=1)

                # result = reference
                self.assertEqual(tuple(result.shape), (batch_sz, d_model))
                np.testing.assert_allclose(result, reference, atol=1e-5)

                # result_weight = ref_attn_weight
                result_weight = result_weight.detach().numpy()
                self.assertEqual(tuple(result_weight.shape), tuple(ref_attn_weight.shape))
                np.testing.assert_allclose(result_weight, ref_attn_weight, atol=1e-5)

        def test_multihead_attn_add_bias_kv():
            _multihead_attn_test_helper(add_bias_kv=True)

        def test_multihead_attn_add_zero_attn():
            _multihead_attn_test_helper(add_zero_attn=True)

        def test_multihead_attn_no_masking():
            _multihead_attn_test_helper()

        def test_multihead_attn_key_padding_mask():
            _multihead_attn_test_helper(add_key_padding_mask=True)

        def test_multihead_attn_saved_kv():
            _multihead_attn_test_helper(saved_kv=True)

        def test_multihead_attn_add_bias_kv_zero_attn():
            _multihead_attn_test_helper(add_key_padding_mask=True, add_bias_kv=True,
                                        add_zero_attn=True)

        def test_multihead_attn_all_arguments1():
            _multihead_attn_test_helper(add_key_padding_mask=True, add_zero_attn=True, saved_kv=True)

        def test_multihead_attn_all_arguments2():
            _multihead_attn_test_helper(add_key_padding_mask=True, add_bias_kv=True,
                                        add_zero_attn=True, saved_kv=True)

        def test_multihead_attn_all_arguments3():
            _multihead_attn_test_helper(add_key_padding_mask=True, add_zero_attn=True,
                                        saved_kv=True, same_embed_dim=True)

        test_multihead_attn_add_zero_attn()  # Test MultiheadAttention with add_zero_attn
        test_multihead_attn_add_bias_kv()  # Test MultiheadAttention with add_bias_kv
        test_multihead_attn_no_masking()   # Test MultiheadAttention without masking
        test_multihead_attn_key_padding_mask()  # Test MultiheadAttention with src lengths
        test_multihead_attn_saved_kv()  # Test MultiheadAttention with static kv.
        test_multihead_attn_add_bias_kv_zero_attn()  # Test MultiheadAttention with bias_kv and zero_attn.
        test_multihead_attn_all_arguments1()  # Test MultiheadAttention with all the argument.
        with self.assertRaisesRegex(AssertionError, "bias cannot be added to static key."):
            test_multihead_attn_all_arguments2()  # Test MultiheadAttention with all the argument.
        test_multihead_attn_all_arguments3()  # Test MultiheadAttention with all the argument.

    def test_multihead_attn_3d_attn_mask(self):
        embed_dim = 8
        num_heads = 4
        batch_size = 8
        src_len = 3
        tgt_len = 2

        query = torch.rand(batch_size, tgt_len, embed_dim)  # [N, T, D]
        key = torch.rand(batch_size, src_len, embed_dim)  # [N, S, D]
        value = key  # [N, S, D]
        attn_mask = torch.randint(0, 2, (batch_size, tgt_len, src_len)).float()  # [N, T, S]
        attn_mask = attn_mask.masked_fill(attn_mask == 0, float('-inf')).masked_fill(attn_mask == 1, float(0.0))

        mta_model = torch.nn.MultiheadAttention(embed_dim, num_heads)

        # Generate 3D results
        attn_mask_3d = torch.repeat_interleave(attn_mask, num_heads, dim=0)  # [N * H, T, S]
        output_3d = mta_model(query.transpose(0, 1), key.transpose(0, 1), value.transpose(0, 1), attn_mask=attn_mask_3d)[0]
        output_3d = output_3d.transpose(0, 1)  # [N, T, D]

        for i in range(0, batch_size):
            output_2d = mta_model(query[i].unsqueeze(0).transpose(0, 1),
                                  key[i].unsqueeze(0).transpose(0, 1),
                                  value[i].unsqueeze(0).transpose(0, 1),
                                  attn_mask=attn_mask[i])[0]

            # output_2d in shape of [T, 1, D]
            self.assertEqual(output_3d[i].unsqueeze(0).transpose(0, 1), output_2d)

    def test_normalize(self):
        inputs = torch.randn(1, 3, 4, 4, requires_grad=True)
        self.assertTrue(gradcheck(lambda x: F.normalize(x, p=1, dim=-1), (inputs,)))
        self.assertTrue(gradcheck(lambda x: F.normalize(x, p=2, dim=-2), (inputs,)))

        inputs = torch.randn((), requires_grad=True)
        self.assertTrue(gradcheck(lambda x: F.normalize(x, p=1, dim=-1), (inputs,)))

    def test_adaptive_pooling_input_size(self):
        for numel in (2, 3):
            for pool_type in ('Max', 'Avg'):
                cls_name = 'Adaptive{}Pool{}d'.format(pool_type, numel)
                module_cls = getattr(nn, cls_name)
                output_size = (2,) * numel
                module = module_cls(output_size)

                input = torch.randn(output_size)
                self.assertRaises(ValueError, lambda: module(input))

    def test_adaptive_pooling_size_none(self):
        for numel in (2, 3):
            for pool_type in ('Max', 'Avg'):
                cls_name = 'Adaptive{}Pool{}d'.format(pool_type, numel)
                module_cls = getattr(nn, cls_name)
                output_size = (2,) * (numel - 1) + (None,)
                module = module_cls(output_size)

                input = torch.randn((4,) * (numel + 1))
                output = module(input)
                self.assertEqual(output.size(), (4,) + (2,) * (numel - 1) + (4,))

    @unittest.skipIf(not TEST_CUDA, "CUDA unavailable")
    def test_adaptive_pooling_avg_nhwc(self):
        input = torch.randint(1, 10, (4, 8, 8, 8), dtype=torch.float32, device="cuda")
        input = input.contiguous(memory_format=torch.channels_last).requires_grad_()
        grad = torch.randint(1, 10, (4, 8, 7, 7), dtype=torch.float32, device="cuda")
        pool = torch.nn.AdaptiveAvgPool2d((7, 7)).cuda()

        ref_input = input.detach().clone().contiguous().requires_grad_(True)
        ref_grad = grad.detach().clone().contiguous()
        ref_pool = torch.nn.AdaptiveAvgPool2d((7, 7)).cuda()

        out = pool(input)
        out.backward(grad)
        ref_out = ref_pool(ref_input)
        ref_out.backward(ref_grad)

        self.assertTrue(out.is_contiguous(memory_format=torch.channels_last))
        self.assertTrue(ref_out.is_contiguous())
        self.assertEqual(out, ref_out)
        self.assertEqual(input.grad, ref_input.grad)

    @unittest.skipIf(not TEST_CUDA, "CUDA unavailable")
    def test_adaptive_pooling_avg_nhwc_non_contiguous(self):
        input = torch.randint(1, 10, (4, 8, 8, 8), dtype=torch.float32, device="cuda")
        input = input.contiguous(memory_format=torch.channels_last)
        input = input[:, ::2, :, :].requires_grad_()
        grad = torch.randint(1, 10, (4, 8, 7, 7), dtype=torch.float32, device="cuda")
        grad = grad[:, ::2, :, :]
        pool = torch.nn.AdaptiveAvgPool2d((7, 7)).cuda()

        ref_input = input.detach().clone().contiguous().requires_grad_(True)
        ref_grad = grad.detach().clone().contiguous()
        ref_pool = torch.nn.AdaptiveAvgPool2d((7, 7)).cuda()

        out = pool(input)
        out.backward(grad)
        ref_out = ref_pool(ref_input)
        ref_out.backward(ref_grad)

        self.assertTrue(out.is_contiguous(memory_format=torch.channels_last))
        self.assertTrue(ref_out.is_contiguous())
        self.assertEqual(out, ref_out)
        self.assertEqual(input.grad, ref_input.grad)

    @unittest.skipIf(not TEST_CUDA, "CUDA unavailable")
    @unittest.skipIf(not TEST_LARGE_TENSOR, "not enough memory")
    def test_adaptive_pooling_avg_nhwc_launch_config_backward(self):
        input = torch.randint(1, 10, (1, 32, 2 ** 17 + 1, 32), dtype=torch.float32, device="cuda")
        input = input.contiguous(memory_format=torch.channels_last).requires_grad_()
        grad = torch.randint(1, 10, (1, 32, 10, 32), dtype=torch.float32, device="cuda")

        pool = torch.nn.AdaptiveAvgPool2d((10, 32)).cuda()

        ref_input = input.detach().clone().contiguous().requires_grad_(True)
        ref_grad = grad.detach().clone().contiguous()
        ref_pool = torch.nn.AdaptiveAvgPool2d((10, 32)).cuda()

        out = pool(input)
        out.backward(grad)
        ref_out = ref_pool(ref_input)
        ref_out.backward(ref_grad)

        self.assertTrue(out.is_contiguous(memory_format=torch.channels_last))
        self.assertTrue(ref_out.is_contiguous())
        self.assertEqual(out, ref_out)
        self.assertEqual(input.grad, ref_input.grad)

    @unittest.skipIf(not TEST_CUDA, "CUDA unavailable")
    @unittest.skipIf(not TEST_LARGE_TENSOR, "not enough memory")
    def test_adaptive_pooling_avg_nhwc_launch_config_forward(self):
        input = torch.randint(1, 10, (1, 32, 16, 16), dtype=torch.float32, device="cuda")
        input = input.contiguous(memory_format=torch.channels_last).requires_grad_()
        pool = torch.nn.AdaptiveAvgPool2d((2 ** 17 + 1, 32)).cuda()

        ref_input = input.detach().clone().contiguous().requires_grad_(True)
        ref_pool = torch.nn.AdaptiveAvgPool2d((2 ** 17 + 1, 32)).cuda()

        out = pool(input)
        ref_out = ref_pool(ref_input)

        self.assertTrue(out.is_contiguous(memory_format=torch.channels_last))
        self.assertTrue(ref_out.is_contiguous())
        self.assertEqual(out, ref_out)

    @unittest.skipIf(not TEST_MULTIGPU, "multi-GPU not supported")
    def test_broadcast_double_backwards_gpu(self):
        tensors = (torch.randn(4, 4, device='cuda', requires_grad=True),
                   torch.randn(4, 4, device='cuda', requires_grad=True),
                   torch.randn(4, 4, device='cuda', requires_grad=True))
        _assertGradAndGradgradChecks(self, lambda *i: Broadcast.apply((0, 1), *i), tensors)

    @unittest.skipIf(not TEST_MULTIGPU, "multi-GPU not supported")
    def test_broadcast_not_requiring_grad(self):
        variables = [
            torch.randn(1, 2, device='cuda', requires_grad=True),
            torch.randn(1, 2, device='cuda', requires_grad=False),
            torch.randn(1, 2, device='cuda', requires_grad=False),
            torch.randn(1, 2, device='cuda', requires_grad=True),
            torch.randn(1, 2, device='cuda', requires_grad=True),
        ]
        broadcasted_variables = Broadcast.apply((0, 1), *variables)
        for output_idx, broadcasted_var in enumerate(broadcasted_variables):
            input_var = variables[output_idx % len(variables)]
            self.assertEqual(input_var.requires_grad, broadcasted_var.requires_grad)

    @unittest.skipIf(not TEST_MULTIGPU, "multi-GPU not supported")
    def test_broadcast_no_grad(self):
        x = torch.randn(1, 2, dtype=torch.float32, requires_grad=True, device='cuda')
        with torch.no_grad():
            broadcasted = Broadcast.apply((0, 1), x)
        self.assertTrue(x.requires_grad)
        for output in broadcasted:
            self.assertFalse(output.requires_grad)

    def test_state_dict(self):
        l = nn.Linear(5, 5)
        block = nn.Module()
        block.conv = nn.Conv2d(3, 3, 3, bias=False)
        net = nn.Module()
        net.linear1 = l
        net.linear2 = l
        net.bn = nn.BatchNorm2d(2)
        net.block = block
        net.add_module('empty', None)

        state_dict = net.state_dict()
        self.assertEqual(len(state_dict), 10)
        self.assertEqual(len(state_dict._metadata), 6)
        self.assertIn('', state_dict._metadata)
        self.assertIn('linear1', state_dict._metadata)
        self.assertIn('linear1.weight', state_dict)
        self.assertIn('linear1.bias', state_dict)
        self.assertIn('linear2', state_dict._metadata)
        self.assertIn('linear2.weight', state_dict)
        self.assertIn('linear2.bias', state_dict)
        self.assertIn('block', state_dict._metadata)
        self.assertIn('block.conv', state_dict._metadata)
        self.assertIn('block.conv.weight', state_dict)
        self.assertIn('block.conv.weight', state_dict)
        self.assertNotIn('block.conv.bias', state_dict)
        self.assertIn('bn', state_dict._metadata)
        self.assertIn('bn.weight', state_dict)
        self.assertIn('bn.bias', state_dict)
        self.assertIn('bn.running_var', state_dict)
        self.assertIn('bn.running_mean', state_dict)
        self.assertIn('bn.num_batches_tracked', state_dict)
        self.assertFalse(any(map(lambda k: k.startswith('empty'), state_dict.keys())))
        for k, v in state_dict.items():
            param = net
            for component in k.split('.'):
                param = getattr(param, component)
                if isinstance(param, Parameter):
                    param = param.data
            self.assertEqual(v.data_ptr(), param.data_ptr())

        l = nn.Linear(5, 5)
        state_dict = l.state_dict()
        self.assertEqual(len(state_dict), 2)
        self.assertEqual(len(state_dict._metadata), 1)
        self.assertIn('', state_dict._metadata)
        self.assertTrue(state_dict._metadata['']['version'] >= 0)
        self.assertEqual(state_dict['weight'].data_ptr(), l.weight.data_ptr())
        self.assertEqual(state_dict['bias'].data_ptr(), l.bias.data_ptr())

    def test_load_state_dict(self):
        l = nn.Linear(5, 5)
        block = nn.Module()
        block.conv1 = nn.Conv2d(3, 3, 3, bias=True)
        block.conv2 = nn.Conv2d(3, 3, 3, bias=False)
        net = nn.Module()
        net.linear1 = l
        net.linear2 = l
        net.bn = nn.BatchNorm2d(2)
        net.block = block
        net.add_module('empty', None)

        state_dict = net.state_dict()
        state_dict.update({
            'linear1.weight': torch.ones(5, 5),
            'block.conv1.bias': torch.arange(1, 4),
            'bn.running_mean': torch.randn(2),
        })
        incompatible_keys = net.load_state_dict(state_dict)
        self.assertEqual(len(incompatible_keys.missing_keys), 0)
        self.assertEqual(len(incompatible_keys.unexpected_keys), 0)
        self.assertNotIn('Incompatible', str(incompatible_keys))
        self.assertNotIn('Incompatible', repr(incompatible_keys))
        self.assertEqual(net.linear1.weight.data, state_dict['linear1.weight'])
        self.assertEqual(net.block.conv1.bias.data, state_dict['block.conv1.bias'])
        self.assertEqual(net.bn.running_mean, state_dict['bn.running_mean'])

        state_dict = net.state_dict()
        state_dict.update({'extra': torch.ones(5)})
        self.assertRaises(RuntimeError, lambda: net.load_state_dict(state_dict))
        incompatible_keys = net.load_state_dict(state_dict, strict=False)
        self.assertEqual(len(incompatible_keys.missing_keys), 0)
        self.assertEqual(len(incompatible_keys.unexpected_keys), 1)
        self.assertIn('extra', incompatible_keys.unexpected_keys)
        self.assertIn('Incompatible', str(incompatible_keys))
        self.assertIn('Incompatible', repr(incompatible_keys))

        state_dict = net.state_dict()
        state_dict.update({'extra.param': torch.ones(5)})
        self.assertRaises(RuntimeError, lambda: net.load_state_dict(state_dict))
        incompatible_keys = net.load_state_dict(state_dict, strict=False)
        self.assertEqual(len(incompatible_keys.missing_keys), 0)
        self.assertEqual(len(incompatible_keys.unexpected_keys), 1)
        self.assertIn('extra.param', incompatible_keys.unexpected_keys)

        state_dict = net.state_dict()
        del state_dict['linear1.weight']
        self.assertRaises(RuntimeError, lambda: net.load_state_dict(state_dict))
        incompatible_keys = net.load_state_dict(state_dict, strict=False)
        self.assertEqual(len(incompatible_keys.missing_keys), 1)
        self.assertEqual(len(incompatible_keys.unexpected_keys), 0)
        self.assertIn('linear1.weight', incompatible_keys.missing_keys)
        state_dict.update({'extra.param': torch.ones(5)})
        self.assertRaises(RuntimeError, lambda: net.load_state_dict(state_dict))
        incompatible_keys = net.load_state_dict(state_dict, strict=False)
        self.assertEqual(len(incompatible_keys.missing_keys), 1)
        self.assertEqual(len(incompatible_keys.unexpected_keys), 1)
        self.assertIn('linear1.weight', incompatible_keys.missing_keys)
        self.assertIn('extra.param', incompatible_keys.unexpected_keys)

        state_dict = net.state_dict()
        state_dict.update({'bn.running_mean': torch.rand(14, 4)})  # wrong size
        self.assertRaises(RuntimeError, lambda: net.load_state_dict(state_dict))
        self.assertRaises(RuntimeError, lambda: net.load_state_dict(state_dict, strict=False))

        state_dict = net.state_dict()
        old_state_dict = deepcopy(state_dict)
        state_dict = {
            'linear1.weight': torch.ones(5, 5),
            'block.conv1.bias': torch.arange(1, 4),
            'bn.running_mean': torch.randn(2),
            'nonexistent_key': torch.rand(3)
        }
        net.load_state_dict(state_dict, strict=False)
        self.assertEqual(net.linear1.weight.data, state_dict['linear1.weight'])
        self.assertEqual(net.block.conv1.bias.data, state_dict['block.conv1.bias'])
        self.assertEqual(net.bn.running_mean, state_dict['bn.running_mean'])
        new_state_dict = net.state_dict()
        del old_state_dict['linear1.weight']
        del old_state_dict['block.conv1.bias']
        del old_state_dict['bn.running_mean']
        for k, v, in old_state_dict.items():
            self.assertTrue(v.equal(new_state_dict[k]))

    def test_load_state_dict_BC(self):
        # BatchNormNd
        # Added num_batches_tracked buffer at version 2. For state dict with
        # earlier versions or no versions, it should provide default value of 0.
        bn = nn.BatchNorm2d(3)
        state_dict = bn.state_dict()
        del state_dict['num_batches_tracked']
        state_dict._metadata['']['version'] = 1  # version 1
        bn.load_state_dict(state_dict)
        self.assertEqual(bn.num_batches_tracked.dtype, torch.long)
        self.assertEqual(bn.num_batches_tracked.item(), 0)
        del state_dict._metadata['']['version']  # no version
        bn.load_state_dict(state_dict)
        self.assertEqual(bn.num_batches_tracked.dtype, torch.long)
        self.assertEqual(bn.num_batches_tracked.item(), 0)

    @unittest.skipIf(not PY3, 'Python 2.7 generates cyclic trash')
    def test_load_state_dict_ref_cycle(self):
        # load_state_dict shouldn't cause a reference cycle involving Tensors
        import gc

        m = torch.nn.LSTM(16, 16, bidirectional=True)

        gc.collect()
        m.load_state_dict(deepcopy(m).state_dict())
        refcycles = gc.collect()

        self.assertEqual(refcycles, 0)

    def test_load_state_dict_custom(self):

        class CustomState(nn.Module):
            def __init__(self):
                super(CustomState, self).__init__()
                self.param = torch.nn.Parameter(torch.ones(1))
                self.sub = torch.nn.Linear(5, 5)

            def _save_to_state_dict(self, destination, prefix, keep_vars):
                destination[prefix + "serialized"] = self.param.data + 1

            def _load_from_state_dict(self, state_dict, prefix, local_metadata,
                                      strict, missing_keys, unexpected_keys,
                                      error_msgs):
                # skip some of the error handling
                self.param.data.copy_(state_dict[prefix + "serialized"] - 1)

        # use sequential to verify nesting
        m = nn.Sequential(CustomState())
        m[0].param[0] = 10
        m[0].sub.weight[0, 0] = 555
        state_dict = m.state_dict()
        self.assertEqual(state_dict["0.serialized"].item(), 11)
        self.assertIn("0.sub.weight", state_dict)
        self.assertNotIn("0.param", state_dict)
        del m
        mm = nn.Sequential(CustomState())
        self.assertEqual(mm[0].param[0].item(), 1)
        mm.load_state_dict(state_dict)
        self.assertEqual(mm[0].param[0].item(), 10)
        self.assertEqual(mm[0].sub.weight[0, 0].item(), 555)

    def test_parameter_assignment(self):
        l = nn.Linear(5, 5)

        def num_params():
            return len(list(l.parameters()))

        self.assertEqual(num_params(), 2)

        new_param = Parameter(torch.randn(5, 5))
        l.param_name = new_param
        self.assertEqual(num_params(), 3)
        self.assertObjectIn(new_param, l.parameters())

        var = torch.randn(5, 5)
        l.var_name = var
        self.assertEqual(num_params(), 3)
        self.assertNotIn(id(var), map(id, l.parameters()))

        # Make sure Variables are not saved as parameters
        l.variable_attr = torch.empty(5, 5)
        self.assertEqual(num_params(), 3)
        l.param_attr = Parameter(torch.empty(5, 5))
        self.assertEqual(num_params(), 4)

        # It shouldn't be possible to replace a parameter with a Variable
        def assign_var():
            l.param_attr = torch.empty(5, 5)

        self.assertRaises(TypeError, assign_var)
        # But replacing it with None should be fine
        l.param_attr = None
        self.assertEqual(num_params(), 3)

    def test_assignment(self):
        l = nn.Module()
        a = nn.Parameter(torch.randn(2))
        b = nn.Parameter(torch.randn(3))
        c = nn.Parameter(torch.randn(4))
        q = nn.Linear(4, 4)
        r = nn.Linear(5, 5)
        w = nn.Linear(6, 6)

        def test_assignments(get_list, a, b, c):
            # Check that None can be shadowed
            l.a = None
            self.assertIsNone(l.a)
            self.assertIn('a', l.__dict__)
            l.a = a
            self.assertIs(l.a, a)
            self.assertEqual(get_list(), [a])
            self.assertNotIn('a', l.__dict__)

            # Assign second object
            l.b = None
            self.assertIsNone(l.b)
            self.assertIn('b', l.__dict__)
            l.b = b
            self.assertIs(l.b, b)
            self.assertEqual(get_list(), [a, b])
            self.assertNotIn('b', l.__dict__)

            # Remove and add the object back. Order should be unchanged.
            l.a = None
            self.assertIsNone(l.a)
            self.assertEqual(get_list(), [b])
            l.a = a
            self.assertIs(l.a, a)
            self.assertEqual(get_list(), [a, b])

            # Replace object with another one. Order should be unchanged.
            l.a = c
            self.assertIs(l.a, c)
            self.assertEqual(get_list(), [c, b])

            # Remove and reassign an attribute. It should appear at the end of the list now.
            del l.a
            self.assertFalse(hasattr(l, 'a'))
            l.a = a
            self.assertIs(l.a, a)
            self.assertEqual(get_list(), [b, a])

        test_assignments(lambda: list(l.parameters()), a, b, c)
        del l.a, l.b
        self.assertEqual(list(l.parameters()), [])

        test_assignments(lambda: list(l.children()), q, r, w)
        del l.a, l.b
        self.assertEqual(list(l.children()), [])

        buf = torch.randn(10)
        l.register_buffer('buf', buf)
        self.assertIs(l.buf, buf)
        l.buf = None
        self.assertIs(l.buf, None)
        self.assertNotIn('buf', l.__dict__)  # should be stored in l._buffers
        l.buf = buf
        self.assertIn('buf', l.state_dict())
        self.assertEqual(l.state_dict()['buf'], buf)

    def test_Conv2d_inconsistent_types(self):
        inputs = torch.randn(4, 1, 7, 7, dtype=torch.float)
        weights = torch.randn(1, 1, 3, 3, dtype=torch.double)
        # inconsistent types should raise an exception
        self.assertRaises(RuntimeError, lambda: nn.functional.conv2d(inputs, weights))
        # but it should work with the same type
        nn.functional.conv2d(inputs.float(), weights.float())

    @unittest.skipIf(not TEST_CUDA, 'CUDA not available')
    def test_Conv2d_inconsistent_types_on_GPU_without_cudnn(self):
        inputs = torch.randn(4, 1, 7, 7, dtype=torch.float, device="cuda")
        weights = torch.randn(1, 1, 3, 3, dtype=torch.double, device="cuda")
        bias = torch.randn(1, dtype=torch.double, device="cuda")

        with torch.backends.cudnn.flags(enabled=False):
            # inconsistent types should raise an exception
            self.assertRaises(RuntimeError, lambda: nn.functional.conv2d(inputs, weights))
            self.assertRaises(RuntimeError, lambda: nn.functional.conv2d(inputs, weights.float(), bias))

            # but it should work with the same type
            nn.functional.conv2d(inputs.float(), weights.float(), bias.float())

    @unittest.skipIf(not TEST_CUDA, 'CUDA not available')
    @unittest.skipIf(not TEST_CUDNN, 'CUDNN not available')
    def test_cudnn_non_contiguous(self):
        x = torch.randn(192, 16, 50).cuda()
        x = x.permute(0, 2, 1).contiguous().permute(0, 2, 1)
        m = torch.nn.Conv1d(
            in_channels=16,
            out_channels=32,
            kernel_size=2,
            bias=True).cuda()
        result = m(x)

    @unittest.skipIf(not TEST_CUDA, 'CUDA not available')
    @unittest.skipIf(not TEST_CUDNN, 'CUDNN not available')
    def test_Conv2d_inconsistent_types_on_GPU_with_cudnn(self):
        inputs = torch.randn(4, 1, 7, 7, dtype=torch.float, device="cuda")
        weights = torch.randn(1, 1, 3, 3, dtype=torch.double, device="cuda")
        bias = torch.randn(1, dtype=torch.double, device="cuda")

        with torch.backends.cudnn.flags(enabled=True):
            # inconsistent types should raise an exception
            self.assertRaises(RuntimeError, lambda: nn.functional.conv2d(inputs, weights))
            self.assertRaises(RuntimeError, lambda: nn.functional.conv2d(inputs, weights.float(), bias))

            # but it should work with the same type
            nn.functional.conv2d(inputs.float(), weights.float(), bias.float())

    @unittest.skipIf(not TEST_CUDA, 'CUDA not available')
    @unittest.skipIf(not TEST_CUDNN, 'CUDNN not available')
    @repeat_test_for_types(ALL_TENSORTYPES2)
    def test_Conv2d_deterministic_cudnn(self, dtype=torch.float):
        inputs = torch.randn(2, 3, 5, 5, device="cuda", dtype=dtype, requires_grad=True)
        with cudnn.flags(enabled=True, benchmark=True, deterministic=True):
            conv1 = torch.nn.Conv2d(3, 3, 3).to("cuda", dtype)
            conv2 = torch.nn.Conv2d(3, 3, 3).to("cuda", dtype)
            conv2.bias.data.copy_(conv1.bias.data)
            conv2.weight.data.copy_(conv1.weight.data)
            out1 = conv1(inputs)
            out2 = conv2(inputs)
            self.assertEqual(out1, out2, prec=0.0)
            y = torch.randn(out1.size(), device="cuda", dtype=dtype)
            out1.backward(y)
            out2.backward(y)
            self.assertEqual(conv1.bias.grad.data, conv2.bias.grad.data, prec=0.0)
            self.assertEqual(conv1.weight.grad.data, conv2.weight.grad.data, prec=0.0)

    def test_Conv2d_missing_argument(self):
        c = nn.Conv2d(3, 3, 3)
        self.assertRaises(TypeError, lambda: c(None))

    def test_Conv2d_backward_twice(self):
        input = torch.randn(2, 3, 5, 5)
        c = nn.Conv2d(3, 3, 3)
        o1 = c(input)
        o1.sum().backward()
        self.assertRaisesRegex(RuntimeError, 'Specify retain_graph=True',
                               lambda: o1.sum().backward())

    @unittest.skipIf(not TEST_CUDA, 'CUDA not available')
    @repeat_test_for_types(ALL_TENSORTYPES2)
    def test_Conv2d_large_workspace(self, dtype=torch.float):
        # These sizes require huge cuDNN workspaces. Make sure we choose a
        # reasonable algorithm that does not run out of memory
        sizes = [
            (1, 256, 109, 175),
            (1, 256, 80, 128),
            (1, 256, 120, 192),
        ]

        def run_test(benchmark):
            with torch.backends.cudnn.flags(benchmark=benchmark):
                conv = torch.nn.Conv2d(256, 256, kernel_size=3, padding=1).to("cuda", dtype)
                for size in sizes:
                    x = torch.randn(size, device="cuda", dtype=dtype)
                    out = conv(x.detach().clone().requires_grad_())
                    out.backward(torch.ones_like(out))

        run_test(benchmark=False)
        run_test(benchmark=True)

    def test_conv_modules_raise_error_on_incorrect_input_size(self):
        for dtype in [torch.bfloat16, torch.double, torch.float]:
            modules = [nn.Conv1d(3, 8, 3).to(dtype), nn.ConvTranspose1d(3, 8, 3).to(dtype),
                       nn.Conv2d(3, 8, 3).to(dtype), nn.ConvTranspose2d(3, 8, 3).to(dtype),
                       nn.Conv3d(3, 8, 3).to(dtype), nn.ConvTranspose3d(3, 8, 3).to(dtype)]

            invalid_input_dims = [(2, 4), (2, 4),
                                  (3, 5), (3, 5),
                                  (4, 6), (4, 6)]

            for invalid_dims, module in zip(invalid_input_dims, modules):
                for dims in invalid_dims:
                    input = torch.empty(torch.Size((3, ) * dims))
                    self.assertRaises(RuntimeError, lambda: module(input))

    def test_conv_shapecheck(self):
        def test(should_raise, module, input_size, dtype):
            input = torch.empty(3, *input_size).to(dtype)
            if should_raise:
                self.assertRaises(RuntimeError, lambda: module(input))
            else:
                # just run it to ensure no exception raised.
                module(input)

        for dtype in [torch.bfloat16, torch.float, torch.double]:
            # Conv1d
            test(True, nn.Conv1d(1, 1, 3).to(dtype), (1, 2), dtype)
            test(True, nn.Conv1d(1, 1, 3, stride=2).to(dtype), (1, 2), dtype)
            test(False, nn.Conv1d(1, 1, 2).to(dtype), (1, 2), dtype)
            test(False, nn.Conv1d(1, 1, 2, stride=2).to(dtype), (1, 2), dtype)
            test(False, nn.Conv1d(1, 1, 3, stride=2, padding=1).to(dtype), (1, 2), dtype)

            # Conv2d
            test(True, nn.Conv2d(1, 1, (3, 3)).to(dtype), (1, 2, 2), dtype)
            test(False, nn.Conv2d(1, 1, (3, 3)).to(dtype), (1, 3, 3), dtype)
            test(False, nn.Conv2d(1, 1, (3, 3), padding=1).to(dtype), (1, 2, 2), dtype)

            # Conv3D
            test(True, nn.Conv3d(1, 1, (3, 3, 3)).to(dtype), (1, 2, 2, 2), dtype)
            test(False, nn.Conv3d(1, 1, (3, 3, 3)).to(dtype), (1, 3, 3, 3), dtype)
            test(False, nn.Conv3d(1, 1, (3, 3, 3), padding=1).to(dtype), (1, 2, 2, 2), dtype)

    def test_ConvTranspose2d_output_size(self):
        m = nn.ConvTranspose2d(3, 4, 3, 3, 0, 2)
        i = torch.randn(2, 3, 6, 6)
        for h in range(15, 22):
            for w in range(15, 22):
                if 18 <= h <= 20 and 18 <= w <= 20:
                    output = m(i, output_size=(h, w))
                    self.assertEqual(output.size()[2:], (h, w))
                else:
                    self.assertRaises(ValueError, lambda: m(i, (h, w)))

    def test_ConvTranspose3d_correct_output_size(self):
        # Check that ConvTranspose3d can take a 5d output_size.
        m = nn.ConvTranspose3d(2, 2, 2)
        i = torch.rand(1, 2, 1, 1, 1)
        out = m(i, output_size=(1, 2, 2, 2, 2))

    @unittest.skipIf(not TEST_CUDA, 'CUDA not available')
    def test_ConvTranspose2d_half_cublas_gemm(self):
        with torch.backends.cudnn.flags(enabled=False):
            inputs = torch.randn(1, 1, 16, 16, device='cuda', dtype=torch.half)
            deconv = nn.ConvTranspose2d(
                1, 1, 3, stride=2, padding=1, output_padding=1).cuda().half()
            output = deconv(inputs)
            output.mean().backward()

    # For https://github.com/pytorch/pytorch/pull/1273
    # Almost identical to the above `test_Conv2d_naive_groups`
    def test_Conv2d_groups_nobias(self):
        dev_dtypes = [("cpu", torch.float)]
        if TEST_CUDA:
            dev_dtypes += [("cuda", torch.float), ("cuda", torch.half)]
        if TEST_WITH_ROCM:
            dev_dtypes += [("cuda", torch.bfloat16)]
        for device, dtype in dev_dtypes:
            m = nn.Conv2d(4, 4, kernel_size=3, groups=2, bias=False).to(device, dtype)
            i = torch.randn(2, 4, 6, 6, device=device, dtype=dtype, requires_grad=True)
            output = m(i)
            grad_output = torch.randn(2, 4, 4, 4, device=device, dtype=dtype)
            output.backward(grad_output)

            m1 = nn.Conv2d(2, 2, kernel_size=3, bias=False).to(device, dtype)
            m1.weight.data.copy_(m.weight.data[:2])
            i1 = i.data[:, :2].contiguous().requires_grad_(True)
            output1 = m1(i1)
            output1.backward(grad_output[:, :2].contiguous())

            m2 = nn.Conv2d(2, 2, kernel_size=3, bias=False).to(device, dtype)
            m2.weight.data.copy_(m.weight.data[2:])
            i2 = i.data[:, 2:].contiguous().requires_grad_(True)
            output2 = m2(i2)
            output2.backward(grad_output[:, 2:].contiguous())

            self.assertEqual(output, torch.cat([output1, output2], 1))
            self.assertEqual(i.grad.data,
                             torch.cat([i1.grad.data, i2.grad.data], 1),
                             dtype2prec[dtype])
            self.assertEqual(m.weight.grad.data,
                             torch.cat([m1.weight.grad.data, m2.weight.grad.data], 0),
                             1e-1 if dtype == torch.half else dtype2prec[dtype])

    # Almost identical to the above `test_Conv2d_naive_groups`
    # Covering special case when group > 1, input-channel / group < 16 and output-channel is multiple of 16
    # See also https://github.com/pytorch/pytorch/pull/18463#issuecomment-476563686
    # and https://github.com/pytorch/pytorch/pull/18463#issuecomment-477001024
    def test_Conv2d_groups_nobias_v2(self):
        torch.manual_seed(123)
        dev_dtypes = [("cpu", torch.float)]
        if TEST_CUDA:
            dev_dtypes += [("cuda", torch.float), ("cuda", torch.half)]
        if TEST_WITH_ROCM:
            dev_dtypes += [("cuda", torch.bfloat16)]
        for device, dtype in dev_dtypes:
            m = nn.Conv2d(4, 16, kernel_size=3, groups=2, bias=False).to(device, dtype)
            i = torch.randn(2, 4, 6, 6, device=device, dtype=dtype, requires_grad=True)
            output = m(i)
            grad_output = torch.randn(2, 16, 4, 4, device=device, dtype=dtype)
            output.backward(grad_output)

            m1 = nn.Conv2d(2, 8, kernel_size=3, bias=False).to(device, dtype)
            m1.weight.data.copy_(m.weight.data[:8])
            i1 = i.data[:, :2].contiguous().requires_grad_(True)
            output1 = m1(i1)
            output1.backward(grad_output[:, :8].contiguous())

            m2 = nn.Conv2d(2, 8, kernel_size=3, bias=False).to(device, dtype)
            m2.weight.data.copy_(m.weight.data[8:])
            i2 = i.data[:, 2:].contiguous().requires_grad_(True)
            output2 = m2(i2)
            output2.backward(grad_output[:, 8:].contiguous())

            self.assertEqual(output, torch.cat([output1, output2], 1))
            self.assertEqual(i.grad.data,
                             torch.cat([i1.grad.data, i2.grad.data], 1),
                             dtype2prec[dtype])
            self.assertEqual(m.weight.grad.data,
                             torch.cat([m1.weight.grad.data, m2.weight.grad.data], 0),
                             1e-1 if dtype == torch.half else dtype2prec[dtype])

    # Very similar to test_Conv2d_naive_groups but with special care to handle
    # the number of groups == number of input channels
    @unittest.skipIf(not TEST_CUDA, 'CUDA not available')
    @repeat_test_for_types(ALL_TENSORTYPES)
    def test_Conv2d_depthwise_naive_groups_cuda(self, dtype=torch.float):
        for depth_multiplier in [1, 2]:
            m = nn.Conv2d(2, 2 * depth_multiplier, kernel_size=3, groups=2).to("cuda", dtype)
            i = torch.randn(2, 2, 6, 6, device="cuda", dtype=dtype).div_(2).requires_grad_()
            output = m(i)
            grad_output = torch.randn(2, 2 * depth_multiplier, 4, 4, device="cuda", dtype=dtype) / 2
            output.backward(grad_output)

            offset = 1 * depth_multiplier

            m1 = nn.Conv2d(1, 1 * depth_multiplier, kernel_size=3).to("cuda", dtype)
            m1.weight.data = m.weight.data[:offset].clone()
            m1.bias.data = m.bias.data[:offset].clone()
            i1 = i.detach()[:, :1].clone().requires_grad_()
            output1 = m1(i1)
            output1.backward(grad_output[:, :offset].contiguous())

            m2 = nn.Conv2d(1, 1 * depth_multiplier, kernel_size=3).to("cuda", dtype)
            m2.weight.data.copy_(m.weight.data[offset:])
            m2.bias.data.copy_(m.bias.data[offset:])
            i2 = i.detach()[:, 1:].clone().requires_grad_()
            output2 = m2(i2)
            output2.backward(grad_output[:, offset:].contiguous())

            self.assertEqual(output, torch.cat([output1, output2], 1),
                             prec=dtype2prec[dtype])
            self.assertEqual(i.grad.data,
                             torch.cat([i1.grad.data, i2.grad.data], 1),
                             prec=dtype2prec[dtype])
            self.assertEqual(m.bias.grad.data,
                             torch.cat([m1.bias.grad.data,
                                        m2.bias.grad.data], 0),
                             prec=dtype2prec[dtype])
            self.assertEqual(m.weight.grad.data,
                             torch.cat([m1.weight.grad.data,
                                        m2.weight.grad.data], 0),
                             prec=dtype2prec[dtype])

    def test_MaxUnpool2d_output_size(self):
        m = nn.MaxPool2d(3, stride=2, return_indices=True)
        mu = nn.MaxUnpool2d(3, stride=2)
        big_t = torch.rand(1, 1, 6, 6)
        big_t[0][0][4][4] = 100
        output_big, indices_big = m(big_t)
        self.assertRaises(RuntimeError, lambda: mu(output_big, indices_big))

        small_t = torch.rand(1, 1, 5, 5)
        for i in range(0, 4, 2):
            for j in range(0, 4, 2):
                small_t[:, :, i, j] = 100
        output_small, indices_small = m(small_t)
        for h in range(3, 10):
            for w in range(3, 10):
                if 4 <= h <= 6 and 4 <= w <= 6:
                    size = (h, w)
                    if h == 6:
                        size = (1, 1) + size

                    mu(output_small, indices_small, output_size=size)
                else:
                    self.assertRaises(ValueError, lambda: mu(output_small, indices_small, (h, w)))

    def test_container_copy(self):
        class Model(nn.Module):
            def __init__(self):
                super(Model, self).__init__()
                self.linear = nn.Linear(4, 5)

            def forward(self, input):
                return self.linear(input)

        input = torch.randn(2, 4)

        model = Model()
        model_cp = deepcopy(model)
        self.assertEqual(model(input).data, model_cp(input).data)

        model_cp.linear.weight.data[:] = 2
        self.assertNotEqual(model(input).data, model_cp(input).data)

    def test_RNN_cell(self):
        # this is just a smoke test; these modules are implemented through
        # autograd so no Jacobian test is needed
        for module in (nn.RNNCell, nn.GRUCell):
            for bias in (True, False):
                input = torch.randn(3, 10)
                hx = torch.randn(3, 20)
                cell = module(10, 20, bias=bias)
                for _ in range(6):
                    hx = cell(input, hx)

                hx.sum().backward()

    def _test_loss_equal_input_target_shape(self, cast):
        # Tests losses whose inputs should have the same size.
        losses = {
            'mse_loss': lambda x, y: F.mse_loss(x, y),
            'l1_loss': lambda x, y: F.l1_loss(x, y),
            'smooth_l1_loss': lambda x, y: F.smooth_l1_loss(x, y),
            'kl_div': lambda x, y: F.kl_div(x, y),
            'poisson_nll_loss': lambda x, y: F.poisson_nll_loss(x, y),
        }

        input = cast(torch.randn(3, 5))
        target = cast(torch.randn(5, 3))
        for _name, fn in losses.items():
            self.assertRaises(Exception, lambda: fn(input, target))

    def test_loss_equal_input_target_shape(self):
        self._test_loss_equal_input_target_shape(lambda x: x)

    def test_mse_loss_size_warning(self):
        i = torch.randn((10, 1), requires_grad=True)
        t = torch.randn((10,))
        with warnings.catch_warnings(record=True) as w:
            # Ensure warnings are being shown
            warnings.simplefilter("always")
            # Trigger Warning
            F.mse_loss(i, t)
            # Check warning occurs
            self.assertEqual(len(w), 1)
            self.assertIn('Please ensure they have the same size.', str(w[0]))

    def test_poisson_nll_loss_reduction_modes(self):
        input = torch.tensor([0.5, 1.5, 2.5])
        target = torch.tensor([1., 2., 3.])
        component_wise_loss = torch.exp(input) - target * input
        self.assertEqual(component_wise_loss,
                         F.poisson_nll_loss(input, target, reduction='none'))
        self.assertEqual(torch.sum(component_wise_loss),
                         F.poisson_nll_loss(input, target, reduction='sum'))
        self.assertEqual(torch.mean(component_wise_loss),
                         F.poisson_nll_loss(input, target, reduction='mean'))
        with self.assertRaisesRegex(ValueError, 'is not valid'):
            F.poisson_nll_loss(input, target, reduction='total')

    def test_KLDivLoss_batch_mean(self):
        input_shape = (2, 5)
        log_prob1 = F.log_softmax(torch.randn(input_shape), 1)
        prob2 = F.softmax(torch.randn(input_shape), 1)

        loss = nn.KLDivLoss(reduction='batchmean')
        l = loss(log_prob1, prob2)

        loss_none_reduce = nn.KLDivLoss(reduction='sum')(log_prob1, prob2)
        expected = loss_none_reduce / input_shape[0]

        self.assertEqual(l, expected)

    def test_CTCLoss_typechecks(self):
        target_lengths = torch.tensor([30, 25, 20])
        input_lengths = torch.tensor([50, 50, 50])
        targets = torch.randint(1, 15, (sum(target_lengths),), dtype=torch.int)
        log_probs = torch.randn(50, 3, 15, dtype=torch.float).log_softmax(2)
        with self.assertRaises(RuntimeError):
            _input_lengths = input_lengths.to(dtype=torch.float)
            torch.nn.functional.ctc_loss(log_probs, targets, _input_lengths, target_lengths)
        with self.assertRaises(RuntimeError):
            target_lengths = target_lengths.to(dtype=torch.float)
            torch.nn.functional.ctc_loss(log_probs, targets, input_lengths, target_lengths)

    @unittest.skipIf(not TEST_CUDA, 'CUDA not available')
    def test_CTCLoss_lengthchecks_cuda(self):
        target_lengths = [30, 25, 20]
        input_lengths = [50, 50, 50]
        targets = torch.randint(1, 15, (3, 29), dtype=torch.long, device='cuda')
        log_probs = torch.randn(50, 3, 15, dtype=torch.float, device='cuda').log_softmax(2)
        with self.assertRaises(RuntimeError):
            torch.nn.functional.ctc_loss(log_probs, targets, input_lengths, target_lengths)

    def test_CTCLoss_lengthchecks_cpu(self):
        target_lengths = [30, 25, 20]
        input_lengths = [50, 50, 50]
        targets = torch.randint(1, 15, (3, 29), dtype=torch.int)
        log_probs = torch.randn(50, 3, 15, dtype=torch.float).log_softmax(2)
        with self.assertRaises(RuntimeError):
            torch.nn.functional.ctc_loss(log_probs, targets, input_lengths, target_lengths)

    @unittest.skipIf(not TEST_CUDA, 'CUDA not available')
    def test_CTCLoss_long_targets(self):
        input_length = 4000
        vocab_size = 3
        batch_size = 4
        target_length = 1200

        log_probs = torch.randn(input_length, batch_size, vocab_size).log_softmax(2).requires_grad_()
        targets = torch.randint(low=1, high=vocab_size - 1, size=(batch_size, target_length), dtype=torch.long)
        input_lengths = batch_size * [input_length]
        target_lengths = batch_size * [target_length]

        res_cpu = torch.nn.functional.ctc_loss(log_probs, targets, input_lengths, target_lengths,
                                               reduction='sum', zero_infinity=True)
        grad_out = torch.randn_like(res_cpu)
        grad_cpu, = torch.autograd.grad(res_cpu, log_probs, grad_out)

        with torch.backends.cudnn.flags(enabled=False):
            res_gpu = torch.nn.functional.ctc_loss(log_probs.cuda(), targets.cuda(), input_lengths, target_lengths,
                                                   reduction='sum', zero_infinity=True)
            grad_gpu, = torch.autograd.grad(res_gpu, log_probs, grad_out.cuda())
        self.assertAlmostEqual(res_cpu, res_gpu, delta=1e-4)
        self.assertAlmostEqual(grad_cpu, grad_gpu, delta=1e-4)

    @unittest.skipIf(not TEST_CUDA, 'CUDA not available')
    def test_CTCLoss_zero_infinity(self):
        target_lengths = [60, 25, 20]
        input_lengths = [50, 50, 50]
        targets = torch.randint(1, 15, (sum(target_lengths),), dtype=torch.int, device='cuda')
        log_probs = torch.randn(50, 3, 15, dtype=torch.float, device='cuda').log_softmax(2).requires_grad_()
        res = torch.nn.functional.ctc_loss(log_probs, targets, input_lengths, target_lengths,
                                           reduction='sum', zero_infinity=True)
        with torch.backends.cudnn.flags(enabled=False):
            res2 = torch.nn.functional.ctc_loss(log_probs, targets.cuda().long(), input_lengths, target_lengths,
                                                reduction='sum', zero_infinity=True)
        res_cpu = torch.nn.functional.ctc_loss(log_probs.cpu(), targets.cpu(), input_lengths, target_lengths,
                                               reduction='sum', zero_infinity=True)

        self.assertAlmostEqual(res2, res, delta=1e-4)
        self.assertAlmostEqual(res_cpu, res.cpu(), delta=1e-4)
        g1, = torch.autograd.grad(res, log_probs)
        g2, = torch.autograd.grad(res2, log_probs)
        g3, = torch.autograd.grad(res_cpu, log_probs)
        self.assertAlmostEqual(g2, g3, delta=1e-4)
        self.assertAlmostEqual(g1, g2, delta=1e-4)
        self.assertTrue((g1 == g1).all().item())  # check that we don't have NaN

    def test_RNN_cell_no_broadcasting(self):
        def test(cell_module, input, hx, input_size, hidden_size):
            cell = cell_module(input_size, hidden_size)
            self.assertRaises(RuntimeError, lambda: cell(input, hx))

        def test_all(hidden_size, bad_hx, good_hx, input_size, input):
            test(nn.RNNCell, input, bad_hx, input_size, hidden_size)
            test(nn.GRUCell, input, bad_hx, input_size, hidden_size)
            test(nn.LSTMCell, input, (bad_hx, good_hx), input_size, hidden_size)
            test(nn.LSTMCell, input, (good_hx, bad_hx), input_size, hidden_size)

        hidden_size = 20
        input_size = 10
        input = torch.randn(3, input_size)
        bad_hx = torch.randn(1, hidden_size)
        good_hx = torch.randn(3, hidden_size)

        # Test hidden/input batch size broadcasting
        test_all(hidden_size, bad_hx, good_hx, input_size, input)

        # Test hx's hidden_size vs module's hidden_size broadcasting
        bad_hx = torch.randn(3, 1)
        test_all(hidden_size, bad_hx, good_hx, input_size, input)

        # Test input's input_size vs module's input_size broadcasting
        bad_input = torch.randn(3, 1)
        test_all(hidden_size, good_hx, good_hx, input_size, bad_input)

    def test_invalid_dropout_p(self):
        v = torch.ones(1)
        self.assertRaises(ValueError, lambda: nn.Dropout(-0.1))
        self.assertRaises(ValueError, lambda: nn.Dropout(1.1))
        self.assertRaises(ValueError, lambda: nn.Dropout2d(-0.1))
        self.assertRaises(ValueError, lambda: nn.Dropout2d(1.1))
        self.assertRaises(ValueError, lambda: nn.Dropout3d(-0.1))
        self.assertRaises(ValueError, lambda: nn.Dropout3d(1.1))
        self.assertRaises(ValueError, lambda: F.dropout(v, -0.1))
        self.assertRaises(ValueError, lambda: F.dropout(v, 1.1))

    def test_pad_sequence(self):
        def pad(tensor, length):
            return torch.cat(
                [tensor.data, tensor.data.new(
                    length - tensor.size(0), *tensor.size()[1:]).zero_()])

        # single dimensional
        a = torch.tensor([1, 2, 3])
        b = torch.tensor([4, 5])
        c = torch.tensor([6])

        # batch_first = true
        expected = torch.tensor([[4, 5, 0], [1, 2, 3], [6, 0, 0]])
        padded = rnn_utils.pad_sequence([b, a, c], True)
        self.assertEqual(padded, expected)

        # batch_first = false
        padded = rnn_utils.pad_sequence([b, a, c])
        self.assertEqual(padded, expected.transpose(0, 1))

        # pad with non-zero value
        expected = torch.tensor([[4, 5, 1], [1, 2, 3], [6, 1, 1]])
        padded = rnn_utils.pad_sequence([b, a, c], True, 1)
        self.assertEqual(padded, expected)

        # Test pad sorted sequence
        expected = torch.tensor([[1, 2, 3], [4, 5, 0], [6, 0, 0]])
        padded = rnn_utils.pad_sequence([a, b, c], True)
        self.assertEqual(padded, expected)

        # more dimensions
        maxlen = 9
        for num_dim in (0, 1, 2, 3):
            sequences = []
            trailing_dims = [4] * num_dim
            for i in range(1, maxlen + 1):
                seq_len = i * i
                sequences.append(torch.rand(seq_len, 5, *trailing_dims))
            random.shuffle(sequences)
            expected = []
            for seq in sequences:
                expected.append(pad(seq, maxlen * maxlen))
            # batch first = true
            expected = torch.stack(expected)
            padded = rnn_utils.pad_sequence(sequences, True)
            self.assertEqual(padded, expected)

            # batch first = false
            padded = rnn_utils.pad_sequence(sequences)
            self.assertEqual(padded, expected.transpose(0, 1))

    def test_pack_sequence(self):
        def _compatibility_test(sequences, lengths, batch_first, enforce_sorted=False):
            padded = rnn_utils.pad_sequence(sequences, batch_first)
            packed = rnn_utils.pack_sequence(sequences, enforce_sorted)
            unpacked = rnn_utils.pad_packed_sequence(packed, batch_first)
            self.assertEqual(padded, unpacked[0])
            pack_padded = rnn_utils.pack_padded_sequence(
                padded, lengths, batch_first, enforce_sorted)
            self.assertEqual(packed, pack_padded)

        # single dimensional
        a = torch.tensor([1, 2, 3])
        b = torch.tensor([4, 5])
        c = torch.tensor([6])
        packed = rnn_utils.pack_sequence([a, b, c], enforce_sorted=False)
        expected = torch.tensor([1, 4, 6, 2, 5, 3])
        self.assertEqual(packed.batch_sizes, [3, 2, 1])
        self.assertEqual(packed.data.data, expected)
        self.assertEqual(packed.sorted_indices, [0, 1, 2])
        self.assertEqual(packed.unsorted_indices, [0, 1, 2])

        packed_unsorted = rnn_utils.pack_sequence([b, c, a], enforce_sorted=False)
        self.assertEqual(packed_unsorted.batch_sizes, [3, 2, 1])
        self.assertEqual(packed_unsorted.data.data, expected)
        self.assertEqual(packed_unsorted.sorted_indices, [2, 0, 1])
        self.assertEqual(packed_unsorted.unsorted_indices, [1, 2, 0])

        # single dimensional, enforce_sorted = True
        packed_enforce_sorted = rnn_utils.pack_sequence([a, b, c], enforce_sorted=True)
        self.assertEqual(packed_enforce_sorted.batch_sizes, [3, 2, 1])
        self.assertEqual(packed_enforce_sorted.data.data, expected)
        self.assertTrue(packed_enforce_sorted.sorted_indices is None)
        self.assertTrue(packed_enforce_sorted.unsorted_indices is None)

        with self.assertRaisesRegex(RuntimeError, 'must be sorted in decreasing order'):
            rnn_utils.pack_sequence([b, c, a], enforce_sorted=True)

        with self.assertRaisesRegex(RuntimeError, 'You can pass `enforce_sorted=False`'):
            rnn_utils.pack_sequence([b, c, a], enforce_sorted=True)

        # more dimensions
        maxlen = 9
        for num_dim in (0, 1, 2, 3):
            sequences = []
            lengths = []
            trailing_dims = [4] * num_dim
            for i in range(maxlen, 0, -1):
                seq_len = i * i
                lengths.append(seq_len)
                sequences.append(torch.rand(seq_len, 5, *trailing_dims))
            unsorted_sequences = [s.clone() for s in sequences]
            random.shuffle(unsorted_sequences)
            unsorted_sequences_lengths = [t.size(0) for t in unsorted_sequences]

            # compatibility with other utilities
            for batch_first in (True, False):
                for enforce_sorted in (True, False):
                    _compatibility_test(sequences, lengths, batch_first, enforce_sorted)
                _compatibility_test(unsorted_sequences, unsorted_sequences_lengths,
                                    batch_first)

    def test_pack_padded_sequence(self):
        def generate_test_case(sorted_lengths, should_shuffle):
            def pad(tensor, length):
                return torch.cat([tensor, tensor.new(length - tensor.size(0), *tensor.size()[1:]).zero_()])

            max_length = sorted_lengths[0]
            batch_sizes = [sum(map(bool, filter(lambda x: x >= i, sorted_lengths)))
                           for i in range(1, max_length + 1)]
            offset = 0
            padded = torch.cat([pad(i * 100 + torch.arange(1., 5 * l + 1).view(l, 1, 5), max_length)
                                for i, l in enumerate(sorted_lengths, 1)], 1)
            expected_data = [[torch.arange(1., 6) + (i + 1) * 100 + 5 * n for i in range(batch_size)]
                             for n, batch_size in enumerate(batch_sizes)]
            expected_data = list(itertools.chain.from_iterable(expected_data))
            expected_data = torch.stack(expected_data, dim=0)

            if should_shuffle:
                # Shuffle the padded sequence to create an unsorted sequence
                permutation = list(range(len(sorted_lengths)))
                random.shuffle(permutation)

                unsorted_indices = torch.tensor(permutation)
                padded = padded.index_select(1, unsorted_indices)
                lengths = torch.tensor(sorted_lengths).index_select(0, unsorted_indices)
            else:
                unsorted_indices = None
                lengths = sorted_lengths

            return padded.requires_grad_(), lengths, expected_data, batch_sizes, unsorted_indices

        test_cases = [
            # sorted_lengths, should_shuffle
            [[10, 8, 4, 2, 2, 2, 1], False],
            [[11, 10, 8, 6, 4, 3, 1], False],
            [[11, 10, 8, 6, 4, 3, 1], True],
        ]

        for test_case, batch_first in itertools.product(test_cases, (True, False)):
            sorted_lengths, should_shuffle = test_case
            padded, lengths, expected_data, batch_sizes, unsorted_indices = generate_test_case(
                sorted_lengths, should_shuffle)

            src = padded
            if batch_first:
                src = src.transpose(0, 1)

            # check output
            packed = rnn_utils.pack_padded_sequence(src, lengths, batch_first=batch_first,
                                                    enforce_sorted=not should_shuffle)
            self.assertEqual(packed.data.data, expected_data)
            self.assertEqual(packed.batch_sizes, batch_sizes)
            self.assertEqual(packed.unsorted_indices, unsorted_indices)

            # test inverse
            unpacked, unpacked_len = rnn_utils.pad_packed_sequence(packed, batch_first=batch_first)
            self.assertEqual(unpacked, src)
            self.assertEqual(unpacked_len, lengths)

            # check grad
            if padded.grad is not None:
                padded.grad.data.zero_()
            grad_output = unpacked.data.clone().normal_()
            unpacked.backward(grad_output)
            if batch_first:
                grad_output.transpose_(0, 1)
            for i, l in enumerate(lengths):
                self.assertEqual(padded.grad.data[:l, i], grad_output[:l, i])
                if l < 10:
                    self.assertEqual(padded.grad.data[l:, i].abs().sum(), 0)

        # test error messages
        with self.assertRaisesRegex(RuntimeError, 'You can pass `enforce_sorted=False`'):
            packed = rnn_utils.pack_padded_sequence(torch.randn(3, 3), [1, 3, 2])
        with self.assertRaisesRegex(RuntimeError, 'empty tensor'):
            packed = rnn_utils.pack_padded_sequence(torch.randn(0, 0), [])

    def test_LSTM_cell(self):
        # this is just a smoke test; these modules are implemented through
        # autograd so no Jacobian test is needed
        for bias in (True, False):
            input = torch.randn(3, 10)
            hx = torch.randn(3, 20)
            cx = torch.randn(3, 20)
            lstm = nn.LSTMCell(10, 20, bias=bias)
            for _ in range(6):
                hx, cx = lstm(input, (hx, cx))

            (hx + cx).sum().backward()

    @unittest.skipIf(not TEST_CUDA, 'CUDA not available')
    def test_pack_sequence_batch_sizes_throw(self):
        with self.assertRaisesRegex(ValueError, r"batch_sizes should always be on CPU"):
            m = nn.LSTM(3, 4, bidirectional=True, num_layers=2).to('cuda')
            a = torch.rand(5, 3, device='cuda')
            b = torch.tensor([1, 1, 1, 1, 1], device='cuda')
            input = nn.utils.rnn.PackedSequence(a, b)

    def test_Transformer_cell(self):
        # this is just a smoke test; these modules are implemented through
        # autograd so no Jacobian test is needed
        d_model = 512
        nhead = 16
        num_encoder_layers = 4
        num_decoder_layers = 3
        dim_feedforward = 256
        dropout = 0.3
        bsz = 8
        seq_length = 35
        tgt_length = 15

        transformer = nn.Transformer(d_model, nhead, num_encoder_layers, num_decoder_layers,
                                     dim_feedforward, dropout)
        src = torch.randn(seq_length, bsz, d_model)
        src_mask = transformer.generate_square_subsequent_mask(seq_length).double()
        tgt = torch.randn(tgt_length, bsz, d_model)
        tgt_mask = transformer.generate_square_subsequent_mask(tgt_length).double()
        memory_mask = torch.randn(tgt_length, seq_length).double()
        src_key_padding_mask = torch.rand(bsz, seq_length) >= 0.5
        tgt_key_padding_mask = torch.rand(bsz, tgt_length) >= 0.5
        memory_key_padding_mask = torch.rand(bsz, seq_length) >= 0.5

        output = transformer(src, tgt,
                             src_mask=src_mask,
                             tgt_mask=tgt_mask,
                             memory_mask=memory_mask,
                             src_key_padding_mask=src_key_padding_mask,
                             tgt_key_padding_mask=tgt_key_padding_mask,
                             memory_key_padding_mask=memory_key_padding_mask)
        output.sum().backward()

    def test_transformerencoderlayer(self):
        # this is a deterministic test for TransformerEncoderLayer
        d_model = 4
        nhead = 2
        dim_feedforward = 16
        dropout = 0.0
        bsz = 2

        model = nn.TransformerEncoderLayer(d_model, nhead, dim_feedforward, dropout)

        # set constant weights of the model
        for idx, p in enumerate(model.parameters()):
            x = p.data
            sz = x.view(-1).size(0)
            shape = x.shape
            x = torch.cos(torch.arange(0, sz).float().view(shape))
            p.data.copy_(x)

        # deterministic input
        encoder_input = torch.Tensor([[[20, 30, 40, 50]]])
        result = model(encoder_input)
        ref_output = torch.Tensor([[[2.258703, 0.127985, -0.697881, 0.170862]]])
        result = result.detach().numpy()
        ref_output = ref_output.detach().numpy()
        self.assertEqual(tuple(result.shape), tuple(ref_output.shape))
        np.testing.assert_allclose(result, ref_output, atol=1e-5)
        # 0 values are NOT masked. This shouldn't mask anything.
        mask = torch.Tensor([[0]]) == 1
        result = model(encoder_input, src_key_padding_mask=mask)
        result = result.detach().numpy()
        self.assertEqual(tuple(result.shape), tuple(ref_output.shape))
        np.testing.assert_allclose(result, ref_output, atol=1e-5)
        # 1 values are masked. Since there is only 1 input embedding this
        # will result in nan.
        mask = torch.Tensor([[1]]) == 1
        result = model(encoder_input, src_key_padding_mask=mask)
        result = result.detach().numpy()
        self.assertTrue(np.isnan(result).all())

        # deterministic input
        encoder_input = torch.Tensor([[[1, 2, 3, 4]],
                                      [[5, 6, 7, 8]]])
        result = model(encoder_input)
        ref_output = torch.Tensor([[[2.272644, 0.119035, -0.691669, 0.153486]],
                                   [[2.272644, 0.119035, -0.691669, 0.153486]]])
        result = result.detach().numpy()
        ref_output = ref_output.detach().numpy()
        self.assertEqual(tuple(result.shape), tuple(ref_output.shape))
        np.testing.assert_allclose(result, ref_output, atol=1e-5)
        # all 0 which is no masking
        mask = torch.Tensor([[0, 0]]) == 1
        result = model(encoder_input, src_key_padding_mask=mask)
        result = result.detach().numpy()
        self.assertEqual(tuple(result.shape), tuple(ref_output.shape))
        np.testing.assert_allclose(result, ref_output, atol=1e-5)
        mask = torch.Tensor([[1, 0]]) == 1
        result = model(encoder_input, src_key_padding_mask=mask)
        ref_output = torch.Tensor([[[2.301516, 0.092249, -0.679101, 0.103088]],
                                   [[2.301516, 0.092249, -0.679101, 0.103088]]])
        result = result.detach().numpy()
        ref_output = ref_output.detach().numpy()
        self.assertEqual(tuple(result.shape), tuple(ref_output.shape))
        np.testing.assert_allclose(result, ref_output, atol=1e-5)

        # deterministic input
        encoder_input = torch.Tensor([[[0.7462, 0.6653, 0.5679, 0.4891],
                                       [0.5387, 0.1655, 0.3565, 0.0471]],
                                      [[0.8335, 0.2799, 0.5031, 0.2947],
                                       [0.1402, 0.0318, 0.7636, 0.1346]],
                                      [[0.6333, 0.9344, 0.1376, 0.9938],
                                       [0.8924, 0.2872, 0.6692, 0.2944]],
                                      [[0.9897, 0.6915, 0.3154, 0.1733],
                                       [0.8645, 0.3513, 0.3064, 0.0767]],
                                      [[0.8117, 0.2366, 0.4838, 0.7881],
                                       [0.3718, 0.4945, 0.9511, 0.0864]]])
        result = model(encoder_input)
        ref_output = torch.Tensor([[[2.428589, 0.020835, -0.602055, -0.085249],
                                    [2.427987, 0.021213, -0.602496, -0.084103]],
                                   [[2.424689, 0.019155, -0.604793, -0.085672],
                                    [2.413863, 0.022211, -0.612486, -0.072490]],
                                   [[2.433774, 0.021598, -0.598343, -0.087548],
                                    [2.425104, 0.019748, -0.604515, -0.084839]],
                                   [[2.436185, 0.022682, -0.596625, -0.087261],
                                    [2.433556, 0.021891, -0.598509, -0.086832]],
                                   [[2.416246, 0.017512, -0.610712, -0.082961],
                                    [2.422901, 0.024187, -0.606178, -0.074929]]])
        result = result.detach().numpy()
        ref_output = ref_output.detach().numpy()
        self.assertEqual(tuple(result.shape), tuple(ref_output.shape))
        np.testing.assert_allclose(result, ref_output, atol=1e-5)
        # all 0
        mask = torch.zeros([2, 5]) == 1
        result = model(encoder_input, src_key_padding_mask=mask)
        result = result.detach().numpy()
        self.assertEqual(tuple(result.shape), tuple(ref_output.shape))
        np.testing.assert_allclose(result, ref_output, atol=1e-5)
        mask[0, 1] = 1
        mask[1, 3] = 1
        mask[1, 4] = 1
        result = model(encoder_input, src_key_padding_mask=mask)
        ref_output = torch.Tensor([[[2.429026, 0.020793, -0.601741, -0.085642],
                                    [2.428811, 0.021445, -0.601912, -0.084252]],
                                   [[2.425009, 0.019155, -0.604566, -0.085899],
                                    [2.415408, 0.02249 , -0.611415, -0.073]],
                                   [[2.434199, 0.021682, -0.598039, -0.087699],
                                    [2.42598, 0.019941, -0.603896, -0.085091]],
                                   [[2.436457, 0.022736, -0.59643 , -0.08736],
                                    [2.434021, 0.022093, -0.598179, -0.08679]],
                                   [[2.416531, 0.017498, -0.610513, -0.083181],
                                    [2.4242, 0.024653, -0.605266, -0.074959]]])
        result = result.detach().numpy()
        ref_output = ref_output.detach().numpy()
        self.assertEqual(tuple(result.shape), tuple(ref_output.shape))
        np.testing.assert_allclose(result, ref_output, atol=1e-5)

    def test_transformerencoderlayer_gelu(self):
        # this is a deterministic test for TransformerEncoderLayer with gelu activation
        d_model = 4
        nhead = 2
        dim_feedforward = 16
        dropout = 0.0
        bsz = 2
        activation = "gelu"

        model = nn.TransformerEncoderLayer(d_model, nhead, dim_feedforward, dropout, activation)

        # set constant weights of the model
        for idx, p in enumerate(model.parameters()):
            x = p.data
            sz = x.view(-1).size(0)
            shape = x.shape
            x = torch.cos(torch.arange(0, sz).float().view(shape))
            p.data.copy_(x)

        # deterministic input
        encoder_input = torch.Tensor([[[20, 30, 40, 50]]])
        result = model(encoder_input)
        ref_output = torch.Tensor([[[2.249815, 0.131006, -0.702199, 0.177868]]])
        self.assertEqual(tuple(result.shape), tuple(ref_output.shape))
        torch.testing.assert_allclose(result, ref_output)

        # deterministic input
        encoder_input = torch.Tensor([[[1, 2, 3, 4]],
                                      [[5, 6, 7, 8]]])
        result = model(encoder_input)
        ref_output = torch.Tensor([[[2.264103, 0.121417, -0.696012, 0.159724]],
                                   [[2.264103, 0.121417, -0.696012, 0.159724]]])
        self.assertEqual(tuple(result.shape), tuple(ref_output.shape))
        torch.testing.assert_allclose(result, ref_output)

        # deterministic input
        encoder_input = torch.Tensor([[[0.7462, 0.6653, 0.5679, 0.4891],
                                       [0.5387, 0.1655, 0.3565, 0.0471]],
                                      [[0.8335, 0.2799, 0.5031, 0.2947],
                                       [0.1402, 0.0318, 0.7636, 0.1346]],
                                      [[0.6333, 0.9344, 0.1376, 0.9938],
                                       [0.8924, 0.2872, 0.6692, 0.2944]],
                                      [[0.9897, 0.6915, 0.3154, 0.1733],
                                       [0.8645, 0.3513, 0.3064, 0.0767]],
                                      [[0.8117, 0.2366, 0.4838, 0.7881],
                                       [0.3718, 0.4945, 0.9511, 0.0864]]])
        result = model(encoder_input)
        ref_output = torch.Tensor([[[2.42163188, 0.03227153, -0.60714219, -0.05908082],
                                    [2.42151276, 0.03302179, -0.60722523, -0.05762651]],
                                   [[2.41926761, 0.02974034, -0.60879519, -0.0621269],
                                    [2.41626395, 0.03539356, -0.61087842, -0.04978623]],
                                   [[2.42382808, 0.03218872, -0.6055963, -0.06073591],
                                    [2.41983477, 0.03085259, -0.60840145, -0.06046414]],
                                   [[2.42500749, 0.03328855, -0.60476388, -0.0595334],
                                    [2.4237977, 0.03290575, -0.60561789, -0.05940082]],
                                   [[2.41383916, 0.02686345, -0.61256377, -0.06380707],
                                    [2.42000277, 0.03800944, -0.60824798, -0.04754947]]])
        self.assertEqual(tuple(result.shape), tuple(ref_output.shape))
        torch.testing.assert_allclose(result, ref_output)

    def test_transformerdecoderlayer(self):
        # this is a deterministic test for TransformerDecoderLayer
        d_model = 4
        nhead = 2
        dim_feedforward = 16
        dropout = 0.0
        bsz = 2
        seq_length = 5
        tgt_length = 3

        model = nn.TransformerDecoderLayer(d_model, nhead, dim_feedforward, dropout)

        # set constant weights of the model
        for idx, p in enumerate(model.parameters()):
            x = p.data
            sz = x.view(-1).size(0)
            shape = x.shape
            x = torch.cos(torch.arange(0, sz).float().view(shape))
            p.data.copy_(x)

        # deterministic input
        decoder_input = torch.Tensor([[[20, 30, 40, 50]]])
        memory_input = torch.Tensor([[[60, 70, 80, 90]]])
        result = model(decoder_input, memory_input)
        ref_output = torch.Tensor([[[2.314351, 0.094805, -0.671322, 0.101977]]])
        result = result.detach().numpy()
        ref_output = ref_output.detach().numpy()
        self.assertEqual(tuple(result.shape), tuple(ref_output.shape))
        np.testing.assert_allclose(result, ref_output, atol=1e-5)

        # deterministic input
        decoder_input = torch.Tensor([[[9, 10, 11, 12]],
                                     [[11, 12, 13, 14]]])
        memory_input = torch.Tensor([[[1, 2, 3, 4]]])
        result = model(decoder_input, memory_input)
        result = result.detach().numpy()
        ref_output = torch.Tensor([[[2.422245, 0.051716, -0.606338, -0.024756]],
                                   [[2.422245, 0.051716, -0.606338, -0.024756]]])
        ref_output = ref_output.detach().numpy()
        self.assertEqual(tuple(result.shape), tuple(ref_output.shape))
        np.testing.assert_allclose(result, ref_output, atol=1e-5)

        # deterministic input
        decoder_input = torch.Tensor([[[1, 2, 3, 4]],
                                      [[5, 6, 7, 8]]])
        memory_input = torch.Tensor([[[9, 10, 11, 12]],
                                     [[11, 12, 13, 14]]])
        result = model(decoder_input, memory_input)
        ref_output = torch.Tensor([[[2.343536, 0.085561, -0.654954, 0.074991]],
                                   [[2.343536, 0.085561, -0.654954, 0.074991]]])
        result = result.detach().numpy()
        ref_output = ref_output.detach().numpy()
        self.assertEqual(tuple(result.shape), tuple(ref_output.shape))
        np.testing.assert_allclose(result, ref_output, atol=1e-5)

        # deterministic input
        decoder_input = torch.Tensor([[[0.4517, 0.6793, 0.5313, 0.0034],
                                       [0.2678, 0.3677, 0.4459, 0.7166]],
                                      [[0.8100, 0.3716, 0.4096, 0.1976],
                                       [0.6958, 0.8844, 0.6081, 0.8315]],
                                      [[0.0494, 0.9343, 0.5955, 0.3830],
                                       [0.5404, 0.3464, 0.9378, 0.6200]]])
        memory_input = torch.Tensor([[[0.7462, 0.6653, 0.5679, 0.4891],
                                      [0.5387, 0.1655, 0.3565, 0.0471]],
                                     [[0.8335, 0.2799, 0.5031, 0.2947],
                                      [0.1402, 0.0318, 0.7636, 0.1346]],
                                     [[0.6333, 0.9344, 0.1376, 0.9938],
                                      [0.8924, 0.2872, 0.6692, 0.2944]],
                                     [[0.9897, 0.6915, 0.3154, 0.1733],
                                      [0.8645, 0.3513, 0.3064, 0.0767]],
                                     [[0.8117, 0.2366, 0.4838, 0.7881],
                                      [0.3718, 0.4945, 0.9511, 0.0864]]])
        result = model(decoder_input, memory_input)
        ref_output = torch.Tensor([[[2.430065, 0.027862, -0.601136, -0.073096],
                                    [2.431935, 0.028907, -0.599809, -0.072488]],
                                   [[2.428457, 0.027053, -0.602275, -0.073462],
                                    [2.431970, 0.029387, -0.599789, -0.071621]],
                                   [[2.431934, 0.028196, -0.599802, -0.073809],
                                    [2.432306, 0.028858, -0.599542, -0.072846]]])
        result = result.detach().numpy()
        ref_output = ref_output.detach().numpy()
        self.assertEqual(tuple(result.shape), tuple(ref_output.shape))
        np.testing.assert_allclose(result, ref_output, atol=1e-5)

        # key_padding_mask
        key_padding_mask = torch.zeros(2, 3) == 1
        result = model(decoder_input, memory_input, tgt_key_padding_mask=key_padding_mask)
        ref_output = torch.Tensor([[[2.430065, 0.027862, -0.601136, -0.073096],
                                    [2.431935, 0.028907, -0.599809, -0.072488]],
                                   [[2.428457, 0.027053, -0.602275, -0.073462],
                                    [2.431970, 0.029387, -0.599789, -0.071621]],
                                   [[2.431934, 0.028196, -0.599802, -0.073809],
                                    [2.432306, 0.028858, -0.599542, -0.072846]]])
        result = result.detach().numpy()
        ref_output = ref_output.detach().numpy()
        self.assertEqual(tuple(result.shape), tuple(ref_output.shape))
        np.testing.assert_allclose(result, ref_output, atol=1e-5)

        # key_padding_mask
        key_padding_mask[0, 2] = 1
        key_padding_mask[1, 1] = 1
        key_padding_mask[1, 2] = 1
        result = model(decoder_input, memory_input, tgt_key_padding_mask=key_padding_mask)
        ref_output = torch.Tensor([[[2.430025, 0.027643, -0.601164, -0.073476],
                                    [2.4323, 0.029375, -0.599553, -0.071881]],
                                   [[2.428523, 0.026838, -0.602226, -0.07391],
                                    [2.432634, 0.029842, -0.599318, -0.071253]],
                                   [[2.432278, 0.028152, -0.599555, -0.074139],
                                    [2.432659, 0.029244, -0.599294, -0.072382]]])
        result = result.detach().numpy()
        ref_output = ref_output.detach().numpy()
        self.assertEqual(tuple(result.shape), tuple(ref_output.shape))
        np.testing.assert_allclose(result, ref_output, atol=1e-5)

        # memory_key_padding_mask
        key_padding_mask = torch.zeros(2, 5) == 1
        result = model(decoder_input, memory_input, memory_key_padding_mask=key_padding_mask)
        ref_output = torch.Tensor([[[2.430065, 0.027862, -0.601136, -0.073096],
                                    [2.431935, 0.028907, -0.599809, -0.072488]],
                                   [[2.428457, 0.027053, -0.602275, -0.073462],
                                    [2.431970, 0.029387, -0.599789, -0.071621]],
                                   [[2.431934, 0.028196, -0.599802, -0.073809],
                                    [2.432306, 0.028858, -0.599542, -0.072846]]])
        result = result.detach().numpy()
        ref_output = ref_output.detach().numpy()
        self.assertEqual(tuple(result.shape), tuple(ref_output.shape))
        np.testing.assert_allclose(result, ref_output, atol=1e-5)

        # memory_key_padding_mask
        key_padding_mask[0, 4] = 1
        key_padding_mask[1, 3] = 1
        key_padding_mask[1, 4] = 1
        result = model(decoder_input, memory_input, memory_key_padding_mask=key_padding_mask)
        ref_output = torch.Tensor([[[2.429757, 0.027358, -0.601351, -0.073816],
                                    [2.432692, 0.028583, -0.599263, -0.073634]],
                                   [[2.428247, 0.02662, -0.602419, -0.074123],
                                    [2.432657, 0.029055, -0.599293, -0.072732]],
                                   [[2.431515, 0.027687, -0.600096, -0.074459],
                                    [2.433075, 0.028543, -0.598987, -0.073985]]])
        result = result.detach().numpy()
        ref_output = ref_output.detach().numpy()
        self.assertEqual(tuple(result.shape), tuple(ref_output.shape))
        np.testing.assert_allclose(result, ref_output, atol=1e-5)

    def test_transformerdecoderlayer_gelu(self):
        # this is a deterministic test for TransformerDecoderLayer with gelu activation
        d_model = 4
        nhead = 2
        dim_feedforward = 16
        dropout = 0.0
        bsz = 2
        seq_length = 5
        tgt_length = 3
        activation = "gelu"

        model = nn.TransformerDecoderLayer(d_model, nhead, dim_feedforward, dropout, activation)

        # set constant weights of the model
        for idx, p in enumerate(model.parameters()):
            x = p.data
            sz = x.view(-1).size(0)
            shape = x.shape
            x = torch.cos(torch.arange(0, sz).float().view(shape))
            p.data.copy_(x)

        # deterministic input
        decoder_input = torch.Tensor([[[20, 30, 40, 50]]])
        memory_input = torch.Tensor([[[60, 70, 80, 90]]])
        result = model(decoder_input, memory_input)
        ref_output = torch.Tensor([[[2.306435, 0.095946, -0.675796, 0.10687]]])
        self.assertEqual(tuple(result.shape), tuple(ref_output.shape))
        torch.testing.assert_allclose(result, ref_output)

        # deterministic input
        decoder_input = torch.Tensor([[[9, 10, 11, 12]],
                                     [[11, 12, 13, 14]]])
        memory_input = torch.Tensor([[[1, 2, 3, 4]]])
        result = model(decoder_input, memory_input)
        ref_output = torch.Tensor([[[2.415448, 0.054389, -0.610932, -0.0156613]],
                                   [[2.415448, 0.054389, -0.610932, -0.0156613]]])
        self.assertEqual(tuple(result.shape), tuple(ref_output.shape))
        torch.testing.assert_allclose(result, ref_output)

        # deterministic input
        decoder_input = torch.Tensor([[[1, 2, 3, 4]],
                                      [[5, 6, 7, 8]]])
        memory_input = torch.Tensor([[[9, 10, 11, 12]],
                                     [[11, 12, 13, 14]]])
        result = model(decoder_input, memory_input)
        ref_output = torch.Tensor([[[2.338531, 0.087709, -0.65776, 0.080646]],
                                   [[2.338531, 0.087709, -0.65776, 0.080646]]])
        self.assertEqual(tuple(result.shape), tuple(ref_output.shape))
        torch.testing.assert_allclose(result, ref_output)

        # deterministic input
        decoder_input = torch.Tensor([[[0.4517, 0.6793, 0.5313, 0.0034],
                                       [0.2678, 0.3677, 0.4459, 0.7166]],
                                      [[0.8100, 0.3716, 0.4096, 0.1976],
                                       [0.6958, 0.8844, 0.6081, 0.8315]],
                                      [[0.0494, 0.9343, 0.5955, 0.3830],
                                       [0.5404, 0.3464, 0.9378, 0.6200]]])
        memory_input = torch.Tensor([[[0.7462, 0.6653, 0.5679, 0.4891],
                                      [0.5387, 0.1655, 0.3565, 0.0471]],
                                     [[0.8335, 0.2799, 0.5031, 0.2947],
                                      [0.1402, 0.0318, 0.7636, 0.1346]],
                                     [[0.6333, 0.9344, 0.1376, 0.9938],
                                      [0.8924, 0.2872, 0.6692, 0.2944]],
                                     [[0.9897, 0.6915, 0.3154, 0.1733],
                                      [0.8645, 0.3513, 0.3064, 0.0767]],
                                     [[0.8117, 0.2366, 0.4838, 0.7881],
                                      [0.3718, 0.4945, 0.9511, 0.0864]]])
        result = model(decoder_input, memory_input)
        ref_output = torch.Tensor([[[2.42049104, 0.03443088, -0.60793706, -0.05436271],
                                    [2.42210631, 0.03546578, -0.60679895, -0.05357488]],
                                   [[2.41907674, 0.0336104, -0.60892977, -0.05490462],
                                    [2.42216881, 0.03586554, -0.6067524, -0.05289126]],
                                   [[2.42205716, 0.03488046, -0.60683681, -0.05460596],
                                    [2.42240309, 0.0354595, -0.60659063, -0.05378816]]])
        self.assertEqual(tuple(result.shape), tuple(ref_output.shape))
        torch.testing.assert_allclose(result, ref_output)

    @unittest.skipIf(not (TEST_CUDNN and TEST_MULTIGPU), 'CUDNN or multi-gpu not available')
    def test_cudnn_rnn_dropout_states_device(self):
        rnn = nn.RNN(10, 20, num_layers=2, dropout=.5)
        device = 1
        input = torch.randn(5, 4, 10).cuda(device)
        rnn.cuda(device)
        hx = torch.randn(2, 4, 20).cuda(device)
        output = rnn(input, hx)

    @unittest.skipIf(not TEST_CUDNN, 'CUDNN not available')
    @skipIfRocm
    def test_cudnn_weight_format(self):
        rnns = [
            nn.LSTM(10, 20, batch_first=True),
            nn.GRU(10, 20, batch_first=True),
            nn.RNN(10, 20, batch_first=True)
        ]
        first_warn = True
        for rnn in rnns:
            rnn.cuda()
            input = torch.randn(5, 4, 10, requires_grad=True, device="cuda")
            hx = torch.randn(1, 5, 20, requires_grad=True, device="cuda")
            all_vars = [input, hx] + list(rnn.parameters())
            if isinstance(rnn, nn.LSTM):
                cx = torch.randn(1, 5, 20, requires_grad=True, device="cuda")
                all_vars[2:2] = [cx]
                hx = (hx, cx)

            output = rnn(input, hx)
            output[0].sum().backward()
            grads = [v.grad.data.clone() for v in all_vars]
            for v in all_vars:
                v.grad.data.zero_()

            # Weights will no longer view onto the same chunk of memory
            weight = all_vars[4]
            weight_data = weight.data.clone()
            with torch.no_grad():
                weight.set_(weight_data)

            for _ in range(2):
                with warnings.catch_warnings(record=True) as w:
                    output_noncontig = rnn(input, hx)
                if first_warn:
                    self.assertEqual(len(w), 1)
                    self.assertIn('weights are not part of single contiguous chunk of memory', w[0].message.args[0])
                    first_warn = False
                    warnings.resetwarnings()
                output_noncontig[0].sum().backward()
                grads_noncontig = [v.grad.data.clone() for v in all_vars]
                for v in all_vars:
                    v.grad.data.zero_()
                self.assertEqual(output, output_noncontig)
                self.assertEqual(grads_noncontig, grads)

            # Make sure these still share storage
            weight_data[:] = 4
            self.assertEqual(weight_data, all_vars[4].data)

    @unittest.skipIf(not TEST_CUDNN, 'CUDNN not available')
    def test_cudnn_weight_tying(self):
        rnns = [
            nn.LSTM(10, 20, batch_first=True, bidirectional=True),
            nn.GRU(10, 20, batch_first=True, bidirectional=True),
            nn.RNN(10, 20, batch_first=True, bidirectional=True)
        ]
        for rnn in rnns:
            rnn.bias_ih_l0_reverse = rnn.bias_ih_l0
            rnn.cuda()
            input = torch.randn(5, 4, 10, requires_grad=True, device="cuda")
            hx = torch.randn(2, 5, 20, requires_grad=True, device="cuda")
            all_vars = [input, hx] + list(rnn.parameters())
            opt = torch.optim.SGD(rnn.parameters(), lr=0.1)
            opt.zero_grad()
            if isinstance(rnn, nn.LSTM):
                cx = torch.randn(2, 5, 20, requires_grad=True, device="cuda")
                all_vars[2:2] = [cx]
                hx = (hx, cx)

            with warnings.catch_warnings(record=True) as w:
                output = rnn(input, hx)
            output[0].sum().backward()

            opt.step()
            with warnings.catch_warnings(record=True) as w:
                output_cuda = rnn(input, hx)
            rnn.cpu()
            hx = (hx[0].cpu(), hx[1].cpu()) if isinstance(rnn, nn.LSTM) else hx.cpu()
            output_cpu = rnn(input.cpu(), hx)
            self.assertEqual(output_cuda, output_cpu)

    @unittest.skipIf(not TEST_CUDA, 'CUDA not available')
    @repeat_test_for_types(NO_HALF_TENSORTYPES)
    def test_cuda_rnn_fused(self, dtype=torch.float):

        def copy_rnn(rnn1, rnn2):
            for x_layer, y_layer in zip(rnn1.all_weights, rnn2.all_weights):
                for x, y in zip(x_layer, y_layer):
                    x.data.copy_(y.data)

        def check_rnn_grads(rnn1, rnn2):
            for x_layer, y_layer in zip(rnn1.all_weights, rnn2.all_weights):
                for x, y in zip(x_layer, y_layer):
                    self.assertEqual(x.grad, y.grad, prec=5e-5)

        input_size = 10
        hidden_size = 6
        num_layers = 2
        seq_length = 7
        batch = 6
        input_val = torch.randn(seq_length, batch, input_size, dtype=dtype)
        grad_output = torch.randn(seq_length, batch, hidden_size, dtype=dtype)
        hx_val = torch.randn(num_layers, batch, hidden_size, dtype=dtype)
        grad_hy = torch.randn(num_layers, batch, hidden_size, dtype=dtype)
        with torch.backends.cudnn.flags(enabled=False):
            for module in (nn.GRU, nn.LSTM):
                for bias in (True, False):
                    rnn = module(input_size, hidden_size, num_layers, bias=bias).to(dtype)
                    rnn_cuda = module(input_size, hidden_size, num_layers, bias=bias).to("cuda", dtype)
                    copy_rnn(rnn, rnn_cuda)

                    is_lstm = isinstance(rnn, nn.LSTM)
                    if is_lstm:
                        hx = (hx_val.clone().requires_grad_(True),
                              hx_val.clone().add(1).requires_grad_(True))
                        hx_cuda = (hx_val.clone().cuda().requires_grad_(True),
                                   hx_val.clone().cuda().add(1).requires_grad_(True))
                    else:
                        hx = hx_val.clone().requires_grad_(True)
                        hx_cuda = hx_val.clone().cuda().requires_grad_(True)

                    inp = input_val.clone().requires_grad_(True)
                    inp_cu = input_val.clone().cuda().requires_grad_(True)
                    output1, hy1 = rnn(inp, hx)
                    output2, hy2 = rnn_cuda(inp_cu, hx_cuda)
                    if is_lstm:
                        torch.autograd.backward(
                            [output1, hy1[0], hy1[1]], [grad_output, grad_hy, grad_hy + 1]
                        )
                        torch.autograd.backward(
                            [output2, hy2[0], hy2[1]],
                            [grad_output.cuda(), grad_hy.cuda(), (grad_hy + 1).cuda()]
                        )
                    else:
                        torch.autograd.backward([output1, hy1], [grad_output, grad_hy])
                        torch.autograd.backward([output2, hy2], [grad_output.cuda(), grad_hy.cuda()])

                    self.assertEqual(output1, output2)
                    self.assertEqual(hy1, hy2)

                    check_rnn_grads(rnn, rnn_cuda)
                    self.assertEqual(inp.grad.data, inp_cu.grad.data)
                    if is_lstm:
                        self.assertEqual(hx[0].grad.data, hx_cuda[0].grad.data)
                        self.assertEqual(hx[1].grad.data, hx_cuda[1].grad.data)
                    else:
                        self.assertEqual(hx.grad.data, hx_cuda.grad.data)

    def test_transformer_args_check(self):
        model_name = 'Transformer'
        d_model = 128
        nhead = 4
        num_encoder_layers = 2
        num_decoder_layers = 3
        dim_feedforward = 65
        dropout = 0.3
        bsz = 3
        seq_len = 35
        tgt_len = 15
        activations = ["relu", "gelu"]

        wrong_bsz = 7
        wrong_d_model = 63
        wrong_nhead = 5
        wrong_activation = "abc"

        def test(encoder_input_shape, decoder_input_shape,
                 src_mask_len=None, tgt_mask_len=None, memory_mask_size=None,
                 src_key_padding_mask_size=None, tgt_key_padding_mask_size=None,
                 memory_key_padding_mask_size=None):
            encoder_input = torch.randn(encoder_input_shape)
            decoder_input = torch.randn(decoder_input_shape)
            model = getattr(nn, model_name)(d_model, nhead, num_encoder_layers,
                                            num_decoder_layers, dim_feedforward, dropout)

            if src_mask_len is not None:
                src_mask = model.generate_square_subsequent_mask(src_mask_len)
            else:
                src_mask = None

            if tgt_mask_len is not None:
                tgt_mask = model.generate_square_subsequent_mask(tgt_mask_len)
            else:
                tgt_mask = None

            if memory_mask_size is not None:
                memory_task = torch.rand(memory_mask_size)
            else:
                memory_task = None

            if src_key_padding_mask_size is not None:
                src_key_padding_mask = torch.rand(src_key_padding_mask_size) >= 0.5
            else:
                src_key_padding_mask = None

            if tgt_key_padding_mask_size is not None:
                tgt_key_padding_mask = torch.rand(tgt_key_padding_mask_size) >= 0.5
            else:
                tgt_key_padding_mask = None

            if memory_key_padding_mask_size is not None:
                memory_key_padding_mask = torch.rand(memory_key_padding_mask_size) >= 0.5
            else:
                memory_key_padding_mask = None

            with self.assertRaises(RuntimeError):
                model(encoder_input, decoder_input,
                      src_mask=src_mask,
                      tgt_mask=tgt_mask,
                      memory_mask=memory_task,
                      src_key_padding_mask=src_key_padding_mask,
                      tgt_key_padding_mask=tgt_key_padding_mask,
                      memory_key_padding_mask=memory_key_padding_mask)


        correct_encoder_input_shape = (seq_len, bsz, d_model)
        correct_decoder_input_shape = (tgt_len, bsz, d_model)

        def update_shape(shape, dim, new_dim_size):
            new_shape = list(shape)
            new_shape[dim] = new_dim_size
            return tuple(new_shape)

        # Incorrect encoder_input batch size
        encoder_input_shape = update_shape(correct_encoder_input_shape, 1, wrong_bsz)
        decoder_input_shape = correct_decoder_input_shape
        test(encoder_input_shape, decoder_input_shape)

        # Incorrect decoder_input batch size
        encoder_input_shape = correct_encoder_input_shape
        decoder_input_shape = update_shape(correct_decoder_input_shape, 1, wrong_bsz)
        test(encoder_input_shape, decoder_input_shape)

        # Incorrect encoder_input input size
        encoder_input_shape = update_shape(correct_encoder_input_shape, 2, wrong_d_model)
        decoder_input_shape = correct_decoder_input_shape
        test(encoder_input_shape, decoder_input_shape)

        # Incorrect decoder_input input size
        encoder_input_shape = correct_encoder_input_shape
        decoder_input_shape = update_shape(correct_decoder_input_shape, 2, wrong_d_model)
        test(encoder_input_shape, decoder_input_shape)

        # Incorrect nhead
        encoder_input_shape = correct_encoder_input_shape
        decoder_input_shape = correct_decoder_input_shape
        with self.assertRaises(AssertionError):
            model = getattr(nn, model_name)(d_model, wrong_nhead, num_encoder_layers,
                                            num_decoder_layers, dim_feedforward, dropout)

        # Incorrect src_mask
        encoder_input_shape = correct_encoder_input_shape
        decoder_input_shape = correct_decoder_input_shape
        wrong_src_mask_size = seq_len + 1
        test(encoder_input_shape, decoder_input_shape, src_mask_len=wrong_src_mask_size)

        # Incorrect tgt_mask
        encoder_input_shape = correct_encoder_input_shape
        decoder_input_shape = correct_decoder_input_shape
        wrong_tgt_mask_size = tgt_len + 1
        test(encoder_input_shape, decoder_input_shape, tgt_mask_len=wrong_tgt_mask_size)

        # Incorrect memory_mask
        encoder_input_shape = correct_encoder_input_shape
        decoder_input_shape = correct_decoder_input_shape
        wrong_tgt_mask_size = tgt_len + 1
        test(encoder_input_shape, decoder_input_shape,
             memory_mask_size=(wrong_tgt_mask_size, wrong_src_mask_size))

        # Incorrect src_key_padding_mask
        encoder_input_shape = correct_encoder_input_shape
        decoder_input_shape = correct_decoder_input_shape
        with self.assertRaises(AssertionError):
            test(encoder_input_shape, decoder_input_shape,
                 src_key_padding_mask_size=(wrong_bsz, wrong_src_mask_size))

        # Incorrect tgt_key_padding_mask
        encoder_input_shape = correct_encoder_input_shape
        decoder_input_shape = correct_decoder_input_shape
        with self.assertRaises(AssertionError):
            test(encoder_input_shape, decoder_input_shape,
                 tgt_key_padding_mask_size=(wrong_bsz, wrong_tgt_mask_size))

        # Incorrect memory_key_padding_mask
        encoder_input_shape = correct_encoder_input_shape
        decoder_input_shape = correct_decoder_input_shape
        with self.assertRaises(AssertionError):
            test(encoder_input_shape, decoder_input_shape,
                 memory_key_padding_mask_size=(wrong_bsz, wrong_src_mask_size))

        # Correct activations
        for activation in activations:
            model = getattr(nn, model_name)(d_model, nhead, num_encoder_layers, num_decoder_layers,
                                            dim_feedforward, dropout, activation)
        # Incorrect activation
        with self.assertRaises(RuntimeError):
            model = getattr(nn, model_name)(d_model, nhead, num_encoder_layers, num_decoder_layers,
                                            dim_feedforward, dropout, wrong_activation)

    def test_transformer_layer_args_check(self):
        model_names = ['TransformerEncoderLayer', 'TransformerDecoderLayer']
        d_model = 128
        nhead = 4
        dim_feedforward = 65
        dropout = 0.3
        bsz = 3
        seq_len = 35
        tgt_len = 15
        activations = ["relu", "gelu"]

        wrong_activation = "abc"

        encoder_input_shape = (seq_len, bsz, d_model)
        decoder_input_shape = (tgt_len, bsz, d_model)

        encoder_input = torch.randn(encoder_input_shape)
        decoder_input = torch.randn(decoder_input_shape)

        for model_name in model_names:
            for activation in activations:
                model = getattr(nn, model_name)(d_model, nhead, dim_feedforward,
                                                dropout, activation)
        # Incorrect activation
        for model_name in model_names:
            with self.assertRaises(RuntimeError):
                model = getattr(nn, model_name)(d_model, nhead, dim_feedforward,
                                                dropout, wrong_activation)

    def test_rnn_args_check(self):
        input_size = 3
        hidden_size = 5
        num_layers = 2
        batch_size = 4
        seq_len = 6
        num_directions = 1
        bad_size = 7  # prime number so that no size can divide it.

        def test(input_shape, hidden_shape, mode):
            for input, hidden in get_inputs(input_shape, hidden_shape, mode):
                model = getattr(nn, mode)(input_size, hidden_size, num_layers)
                self.assertRaises(RuntimeError, lambda: model(input, hidden))

        correct_input_shape = (seq_len, batch_size, input_size)
        correct_hidden_shape = (num_layers * num_directions, batch_size, hidden_size)

        def update_shape(shape, dim, new_dim_size):
            new_shape = list(shape)
            new_shape[dim] = new_dim_size
            return tuple(new_shape)

        def get_inputs(input_shape, hidden_shape, mode):
            '''returns list( tuple(input, hidden) )
            where input, hidden are inputs to a model'''
            input = torch.randn(input_shape)
            hidden = torch.randn(hidden_shape)
            if mode != 'LSTM':
                return [(input, hidden)]
            if hidden_shape == correct_hidden_shape:
                return [(input, (hidden, hidden))]
            good_hidden = torch.randn(correct_hidden_shape)
            return [
                (input, (hidden, good_hidden)),
                (input, (good_hidden, hidden)),
            ]

        rnn_modes = ['RNN', 'GRU', 'LSTM']
        for mode in rnn_modes:
            # Incorrect input batch size
            input_shape = update_shape(correct_input_shape, 1, bad_size)
            hidden_shape = correct_hidden_shape
            test(input_shape, hidden_shape, mode)

            # Incorrect hidden batch size
            input_shape = correct_input_shape
            hidden_shape = update_shape(correct_hidden_shape, 1, bad_size)
            test(input_shape, hidden_shape, mode)

            # Incorrect input size
            input_shape = update_shape(correct_input_shape, 2, bad_size)
            hidden_shape = correct_hidden_shape
            test(input_shape, hidden_shape, mode)

            # Incorrect hidden size
            input_shape = correct_input_shape
            hidden_shape = update_shape(correct_hidden_shape, 2, bad_size)
            test(input_shape, hidden_shape, mode)

            # Incorrect hidden[0]
            input_shape = correct_input_shape
            hidden_shape = update_shape(correct_hidden_shape, 0, bad_size)
            test(input_shape, hidden_shape, mode)

    @unittest.skipIf(not TEST_MULTIGPU, "multi-GPU not supported")
    def test_rnn_check_device(self):
        input_size = 3
        hidden_size = 5
        num_layers = 2
        batch_size = 4
        seq_len = 6
        num_directions = 1

        correct_input_shape = (seq_len, batch_size, input_size)
        correct_hidden_shape = (num_layers * num_directions, batch_size, hidden_size)
        rnn_modes = ['RNN', 'GRU', 'LSTM']

        for mode in rnn_modes:
            model = getattr(nn, mode)(input_size, hidden_size, num_layers)
            input = torch.randn(correct_input_shape)
            hidden = torch.randn(correct_hidden_shape)

            # input and weights are not at the same device
            with self.assertRaisesRegex(RuntimeError,
                                        "Input and parameter tensors are not at the same device"):
                model(input.to('cuda:0'))

            # input and hiddens are not at the same device
            with self.assertRaisesRegex(RuntimeError,
                                        r"Input and hidden tensors are not at the same device"):
                if mode == 'LSTM':
                    model(input, (hidden.to('cuda:0'), hidden.to('cuda:0')))
                else:
                    model(input, (hidden.to('cuda:0')))

            # hidden tensors are not at the same CUDA device
            if mode == 'LSTM':
                with self.assertRaisesRegex(RuntimeError,
                                            "Input and hidden tensors are not at the same device"):
                    model(input.to('cuda:0'), (hidden.to('cuda:0'), hidden.to('cuda:1')))

    def test_rnn_initial_hidden_state(self):
        rnn_modes = ['RNN', 'GRU', 'LSTM']
        for mode in rnn_modes:
            rnn = getattr(nn, mode)(30, 20, 2)
            input = torch.randn(10, 32, 30)
            hidden = torch.zeros(2, 32, 20)

            if mode == 'LSTM':
                hidden = (hidden, hidden)
            output1, hidden1 = rnn(input, hidden)
            output2, hidden2 = rnn(input)
            self.assertEqual(output1, output2)
            self.assertEqual(hidden1, hidden2)

    def _test_RNN_cpu_vs_cudnn(self, dropout, dtype=torch.double):

        def forward_backward(cuda, rnn, input_val, hx_val, grad_output, grad_hy, weights_val):
            is_lstm = isinstance(rnn, nn.LSTM)

            for x_layer, y_layer in zip(rnn.all_weights, weights_val):
                for x, y in zip(x_layer, y_layer):
                    x.data.copy_(y.data)

            if isinstance(input_val, rnn_utils.PackedSequence):
                input = rnn_utils.PackedSequence(
                    input_val.data.data.requires_grad_(True), input_val.batch_sizes)
                input_var = input.data
            else:
                input = input_val.clone().requires_grad_(True)
                input_var = input
            if is_lstm:
                hx = (hx_val.clone().requires_grad_(True),
                      hx_val.add(1).requires_grad_(True))
            else:
                hx = hx_val.clone().requires_grad_(True)

            if cuda:
                rnn.cuda()
                input_var.data = input_var.data.cuda()
                if is_lstm:
                    hx[0].data = hx[0].data.cuda()
                    hx[1].data = hx[1].data.cuda()
                else:
                    hx.data = hx.data.cuda()
                grad_hy = grad_hy.cuda()
                grad_output = grad_output.cuda()

            output, hy = rnn(input, hx)

            if isinstance(output, rnn_utils.PackedSequence):
                output = output.data

            if is_lstm:
                torch.autograd.backward([output, hy[0], hy[1]], [grad_output, grad_hy, grad_hy + 1])
            else:
                torch.autograd.backward([output, hy], [grad_output, grad_hy])

            return {'output': output.data,
                    'hy': hy[0].data if is_lstm else hy.data,
                    'weights': rnn.all_weights,
                    'grad_input': input_var.grad.data,
                    'grad_hx': hx[0].grad.data if is_lstm else hx.grad.data,
                    'cy': hy[1].data if is_lstm else None,
                    'grad_cx': hx[1].grad.data if is_lstm else None}

        input_size = 10
        hidden_size = 6
        num_layers = 2
        seq_length = 7
        batch = 6

        def make_noncontig(tensor):
            ndim = tensor.dim()
            return torch.stack([tensor.clone().zero_(), tensor], ndim).select(ndim, 1)

        def compare_cpu_gpu(outputs_cpu, outputs_gpu):
            self.assertEqual(list(outputs_cpu.keys()), list(outputs_gpu.keys()))
            for key in outputs_cpu.keys():
                if key != 'weights':
                    self.assertEqual(outputs_cpu[key], outputs_gpu[key], prec=5e-5, message=key)

            # check grad weights separately, as nested dict
            for cpu_layer_weight, gpu_layer_weight in zip(outputs_cpu['weights'], outputs_gpu['weights']):
                for (cpu_weight, gpu_weight) in zip(cpu_layer_weight, gpu_layer_weight):
                    self.assertEqual(cpu_weight.grad.data, gpu_weight.grad.data, prec=5e-5)

        for module in (nn.RNN, nn.LSTM, nn.GRU):
            for bias, bidirectional, batch_first, contig, variable_len, lens_as_tensor \
                    in product((True, False), repeat=6):

                num_directions = 2 if bidirectional else 1
                if batch_first:
                    input_val = torch.randn(batch, seq_length, input_size, dtype=dtype)
                    grad_output = torch.randn(batch, seq_length, hidden_size * num_directions, dtype=dtype)
                else:
                    input_val = torch.randn(seq_length, batch, input_size, dtype=dtype)
                    grad_output = torch.randn(seq_length, batch, hidden_size * num_directions, dtype=dtype)

                if not contig:
                    grad_output = make_noncontig(grad_output)
                    grad_hy = make_noncontig(grad_hy)
                    input_var = make_noncontig(input_val)
                    hx_val = make_noncontig(hx_val)

                hx_val = torch.randn(num_layers * num_directions, batch, hidden_size, dtype=dtype)
                grad_hy = torch.randn(num_layers * num_directions, batch, hidden_size, dtype=dtype)

                if variable_len:
                    lengths = [7, 5, 5, 2, 1, 1]
                    if lens_as_tensor:
                        lengths = torch.tensor(lengths, dtype=torch.long)
                    input_val = rnn_utils.pack_padded_sequence(input_val, lengths, batch_first=batch_first)
                    grad_output = rnn_utils.pack_padded_sequence(grad_output, lengths, batch_first=batch_first).data

                rnn = module(input_size,
                             hidden_size,
                             num_layers,
                             bias=bias,
                             dropout=dropout,
                             bidirectional=bidirectional,
                             batch_first=batch_first)

                outputs_cpu = forward_backward(
                    False, rnn, input_val, hx_val, grad_output, grad_hy, rnn.all_weights)

                rnn_gpu = module(input_size,
                                 hidden_size,
                                 num_layers,
                                 bias=bias,
                                 dropout=dropout,
                                 bidirectional=bidirectional,
                                 batch_first=batch_first)

                outputs_gpu = forward_backward(
                    True, rnn_gpu, input_val, hx_val, grad_output, grad_hy, rnn.all_weights)

                compare_cpu_gpu(outputs_cpu, outputs_gpu)

        for nonlinearity in ('tanh', 'relu'):
            hx_val = torch.randn(num_layers, batch, hidden_size, dtype=dtype)
            input_val = torch.randn(seq_length, batch, input_size, dtype=dtype)
            grad_output = torch.randn(
                seq_length, batch, hidden_size * num_directions, dtype=dtype)
            grad_hy = torch.randn(
                num_layers * num_directions, batch, hidden_size, dtype=dtype)

            rnn = nn.RNN(input_size, hidden_size, num_layers, bias=bias, nonlinearity=nonlinearity)
            outputs_cpu = forward_backward(False, rnn, input_val, hx_val, grad_output, grad_hy, rnn.all_weights)

            rnn_gpu = nn.RNN(input_size, hidden_size, num_layers, bias=bias, nonlinearity=nonlinearity)
            outputs_gpu = forward_backward(True, rnn_gpu, input_val, hx_val, grad_output, grad_hy, rnn.all_weights)

            compare_cpu_gpu(outputs_cpu, outputs_gpu)

    @unittest.skipIf(not TEST_CUDNN, "needs cudnn")
    def test_RNN_cpu_vs_cudnn_no_dropout(self):
        self._test_RNN_cpu_vs_cudnn(0)

    @unittest.skipIf(not (TEST_CUDNN and (TEST_CUDNN_VERSION if TEST_CUDNN_VERSION else 0) >= 5103), "needs cudnn >= 5.1")
    def test_RNN_cpu_vs_cudnn_with_dropout(self):
        # Because of dropout randomness, can only compare dropout=0 and dropout=1
        self._test_RNN_cpu_vs_cudnn(1)

    @unittest.skipIf(not TEST_CUDNN, "needs cudnn")
    def test_RNN_cudnn_weight_norm(self):
        input_size = 10
        hidden_size = 6
        num_layers = 2
        seq_length = 7
        batch = 6

        # runs on CPU to acquire expected output
        m = nn.LSTM(input_size, hidden_size, num_layers)
        input = torch.randn(seq_length, batch, input_size)
        expected_output = m(input)

        # adds weight normalization
        name = 'weight_hh_l0'
        m = torch.nn.utils.weight_norm(m, name=name)

        # moves to CUDA
        m = m.cuda()
        input = input.cuda()

        # otherwise, subsequent warnings will be hidden, and further tests rely on them
        warnings.simplefilter("always")
        self.assertEqual(m(input), expected_output)

        # remove weight norm
        m = torch.nn.utils.remove_weight_norm(m, name=name)
        self.assertEqual(m(input), expected_output)

    @unittest.skipIf(not TEST_CUDA, 'CUDA not available')
    def test_partial_flat_weights(self):
        input_size = 10
        hidden_size = 6
        num_layers = 2

        # creates an RNN (LSTM) and deletes an attribute
        m = nn.LSTM(input_size, hidden_size, num_layers)
        del m.weight_hh_l0

        # verifies that moving to CUDA with only some attributes defined
        # does not throw an error
        m.cuda()

    @unittest.skipIf(not (TEST_CUDNN and (TEST_CUDNN_VERSION if TEST_CUDNN_VERSION else 0) >= 5103), "needs cudnn >= 5.1")
    def test_RNN_dropout(self):
        # checking the assumption that cuDNN sticks dropout in between
        # RNN layers
        for p in (0, 0.276, 0.731, 1):
            for train in (True, False):
                for cuda in (True, False):
                    rnn = nn.RNN(10, 1000, 2, bias=False, dropout=p, nonlinearity='relu')
                    if cuda:
                        rnn.cuda()

                    if train:
                        rnn.train()
                    else:
                        rnn.eval()
                    rnn.weight_ih_l0.data.fill_(1)
                    rnn.weight_hh_l0.data.fill_(1)
                    rnn.weight_ih_l1.data.fill_(1)
                    rnn.weight_hh_l1.data.fill_(1)
                    input = torch.ones(1, 1, 10)
                    hx = torch.zeros(2, 1, 1000)
                    if cuda:
                        input = input.cuda()
                        hx = hx.cuda()

                    output, hy = rnn(input, hx)
                    self.assertEqual(output.data.min(), output.data.max())
                    output_val = output.data[0][0][0]
                    if p == 0 or not train:
                        self.assertEqual(output_val, 10000)
                    elif p == 1:
                        self.assertEqual(output_val, 0)
                    else:
                        self.assertGreater(output_val, 8000)
                        self.assertLess(output_val, 12000)
                        denorm_mod = (output_val * (1 - p)) % 10
                        self.assertLess(min(denorm_mod, 10 - denorm_mod), 1e-2)

                    self.assertEqual(hy[0].data.min(), hy[0].data.max())
                    self.assertEqual(hy[1].data.min(), hy[1].data.max())
                    self.assertEqual(hy.data[0][0][0], 10)
                    self.assertEqual(hy.data[1][0][0], output_val)

    @unittest.skipIf(not (TEST_CUDNN and (TEST_CUDNN_VERSION if TEST_CUDNN_VERSION else 0) >= 5103), "needs cudnn >= 5.1")
    def test_RNN_dropout_state(self):
        import sys
        if sys.version_info[0] == 2:
            import cPickle as pickle
        else:
            import pickle
        for p in (0, 0.1234):
            for train in (True, False):
                for cuda in (True, False):
                    rnn = nn.RNN(100, 100, 2, bias=False, dropout=p, nonlinearity='relu')
                    if cuda:
                        rnn.cuda()

                    if train:
                        rnn.train()
                    else:
                        rnn.eval()
                    input = torch.rand(1, 1, 100)
                    hx = torch.rand(2, 1, 100)
                    if cuda:
                        input = input.cuda()
                        hx = hx.cuda()

                    output1, hy1 = rnn(input, hx)
                    output2, hy2 = rnn(input, hx)

                    rnn_pickle = pickle.dumps(rnn)
                    rnn2 = pickle.loads(rnn_pickle)
                    rnn2.flatten_parameters()
                    output3, hy3 = rnn2(input, hx)

                    if p == 0 or not train:
                        self.assertEqual(output1, output2)
                        self.assertEqual(output1, output3)
                        self.assertEqual(hy1, hy2)
                        self.assertEqual(hy1, hy3)
                    else:
                        self.assertNotEqual(output1, output2)
                        self.assertNotEqual(output1, output3)
                        self.assertNotEqual(hy1, hy2)
                        self.assertNotEqual(hy1, hy3)

    @unittest.skipIf(not (TEST_CUDNN and (TEST_CUDNN_VERSION if TEST_CUDNN_VERSION else 0) >= 5103), "needs cudnn >= 5.1")
    def test_RNN_change_dropout(self):
        for train, cuda in product((True, False), repeat=2):
            rnn = nn.RNN(100, 100, 2, dropout=0, nonlinearity='relu')
            input = torch.rand(3, 2, 100)
            if cuda:
                input.data = input.data.cuda()
                rnn.cuda()

            if train:
                rnn.train()
            else:
                rnn.eval()

            prev_output = None
            for p in (0, 0.5, 0, 0.7, 0.2, 1, 0.2, 0):
                rnn.dropout = p
                output1, hy1 = rnn(input)
                output2, hy2 = rnn(input)

                if p == 0 or p == 1 or not train:
                    self.assertEqual(output1, output2)
                    self.assertEqual(hy1, hy2)
                else:
                    self.assertNotEqual(output1, output2)
                    self.assertNotEqual(hy1, hy2)

                if prev_output is not None:
                    if not train:
                        self.assertEqual(output1.data, prev_output)
                        self.assertEqual(output2.data, prev_output)
                    else:
                        self.assertNotEqual(output1.data, prev_output)
                        self.assertNotEqual(output2.data, prev_output)
                prev_output = output1.data

    def _verify_pixel_shuffle(self, input, output, upscale_factor):
        for c in range(output.size(1)):
            for h in range(output.size(2)):
                for w in range(output.size(3)):
                    height_idx = h // upscale_factor
                    weight_idx = w // upscale_factor
                    channel_idx = (upscale_factor * (h % upscale_factor)) + (w % upscale_factor) + \
                                  (c * upscale_factor ** 2)
                    self.assertEqual(output[:, c, h, w], input[:, channel_idx, height_idx, weight_idx])

    def test_inplace_thnn(self):
        modules = [nn.ReLU, nn.ELU, nn.SELU, nn.CELU, nn.RReLU]
        for mod in modules:
            r = mod(inplace=True)
            input = torch.randn(5, 5, requires_grad=True)
            output = r(input + 0)
            grad_output = torch.randn(5, 5)
            grad_output_clone = grad_output.clone()
            output.backward(grad_output)
            self.assertEqual(grad_output, grad_output_clone)

    @unittest.skipIf(not TEST_CUDA, 'CUDA not available')
    @repeat_test_for_types(ALL_TENSORTYPES2)
    def test_noncontig_conv_grad_cuda(self, dtype=torch.float):
        # FIXME: remove after adding non-contiguous grad tests for all modules
        module = nn.Conv2d(3, 5, kernel_size=3, padding=1).to("cuda", dtype)
        input = torch.randn(2, 3, 10, 10, dtype=dtype, device="cuda", requires_grad=True)
        output = module(input)

        grad = torch.randn(2, 2, 5, 10, 10, dtype=dtype, device="cuda")[:, 1]
        assert not grad.is_contiguous()
        output.backward(grad, retain_graph=True)
        self.assertIsNotNone(input.grad)
        result = input.grad.data.clone()
        input.grad.data.zero_()

        output.backward(grad.contiguous())
        self.assertEqual(result, input.grad.data, dtype2prec[dtype])

    def test_pixel_shuffle(self):
        batch_size = random.randint(1, 3)
        upscale_factor = random.randint(2, 5)
        channels = random.randint(1, 4) * upscale_factor ** 2
        height = random.randint(5, 10)
        width = random.randint(5, 10)

        input = torch.rand(batch_size, channels, height, width, requires_grad=True)
        ps = nn.PixelShuffle(upscale_factor)
        output = ps(input)
        self._verify_pixel_shuffle(input.data, output.data, upscale_factor)
        output.backward(output.data)
        self.assertEqual(input.data, input.grad.data)

    def test_elu_inplace_view(self):
        v = torch.tensor([1.0, -1.0, 1.0, -1.0], requires_grad=True)

        def func(root):
            x = root.clone()
            view = x.narrow(0, 1, 2)
            res = F.elu(view, inplace=True)
            self.assertIs(res, view)
            return x

        gradcheck(func, [v])
        gradgradcheck(func, [v])

    def test_relu_inplace_view(self):
        v = torch.tensor([1.0, -1.0, 1.0, -1.0], requires_grad=True)

        def func(root):
            x = root.clone()
            view = x.narrow(0, 1, 2)
            res = F.relu(view, inplace=True)
            self.assertIs(res, view)
            return x

        gradcheck(func, [v])
        gradgradcheck(func, [v])

    @unittest.skipIf(not TEST_CUDA, 'CUDA not available')
    def test_PReLU_backward_requires_grad_false(self):
        m = nn.PReLU().to('cuda')
        x = torch.randn(2, 3, 4, 5, requires_grad=False, device='cuda')
        y = m(x)
        y.mean().backward()
        self.assertEqual(x.grad, None)

    @unittest.skipIf(
        not TEST_NUMPY or not TEST_SCIPY, "Numpy or Scipy not found")
    def test_gelu(self):
        def _test_gelu(n, m, dtype, contiguous):
            def _gelu_ref(X):
                return X * stats.norm.cdf(X)

            if contiguous:
                X = torch.rand(n, m, dtype=dtype, requires_grad=True)
            else:
                X = torch.rand(n, m, dtype=dtype, requires_grad=True)[:, ::2]
            res = F.gelu(X)
            ref = _gelu_ref(X.detach().numpy())
            self.assertEqual(res, ref)
            gradcheck(F.gelu, [X], eps=1e-4)

            if TEST_CUDA:
                X_cuda = X.cuda()
                res_cuda = F.gelu(X_cuda)
                self.assertEqual(res_cuda.cpu(), ref)
                gradcheck(F.gelu, [X_cuda], eps=1e-4)

        for n in range(1, 10):
            for m in range(1, 10):
                _test_gelu(n, m, torch.float32, True)
                _test_gelu(n, m, torch.float32, False)
                _test_gelu(n, m, torch.float64, True)
                _test_gelu(n, m, torch.float64, False)


    def test_bce_loss_always_nonnegative(self):
        target = torch.ones(5)
        input = torch.ones(5)
        self.assertEqual((nn.BCELoss()(input, target) < 0).sum(), 0)

        target = torch.zeros(5)
        input = torch.zeros(5)
        self.assertEqual((nn.BCELoss()(input, target) < 0).sum(), 0)

    def test_bce_with_logits_raises_if_target_and_input_are_different_size(self):
        target = torch.rand(5)
        input = torch.rand(5, 1)
        with self.assertRaises(ValueError):
            nn.BCEWithLogitsLoss()(input, target)

        target = torch.rand(5, 1)
        input = torch.rand(5)
        with self.assertRaises(ValueError):
            nn.BCEWithLogitsLoss()(input, target)

    def test_bce_with_logits_gives_same_result_as_sigmoid_and_bce_loss(self):
        sigmoid = nn.Sigmoid()

        target = torch.rand(64, 4)
        output = torch.rand(64, 4) - 0.5

        self.assertEqual(nn.BCEWithLogitsLoss()(output, target), nn.BCELoss()(sigmoid(output), target))

        weight = torch.rand(4)
        self.assertEqual(nn.BCEWithLogitsLoss(weight)(output, target), nn.BCELoss(weight)(sigmoid(output), target))

        target = torch.zeros(4, 1, dtype=torch.float)
        output = torch.empty(4, 1, dtype=torch.float).fill_(-100)

        self.assertEqual(nn.BCEWithLogitsLoss()(output, target), nn.BCELoss()(sigmoid(output), target))

        self.assertEqual(nn.BCEWithLogitsLoss(reduction='none')(output, target),
                         nn.BCELoss(reduction='none')(sigmoid(output), target))

        weight = torch.rand(1, dtype=torch.float)
        self.assertEqual(nn.BCEWithLogitsLoss(weight)(output, target), nn.BCELoss(weight)(sigmoid(output), target))

    def test_bce_with_logits_has_correct_grad_at_zero(self):
        output = torch.zeros(3, 1, requires_grad=True)
        target = torch.zeros(3, 1)
        nn.BCEWithLogitsLoss(reduction='sum')(output, target).backward()
        expected_grad = torch.empty(3, 1).fill_(0.5)
        self.assertEqual(output.grad, expected_grad)

    def test_bce_with_logits_broadcasts_weights(self):
        target = torch.rand(16, 4)
        output = torch.rand(16, 4) - 0.5

        weight = torch.rand(4)
        out1 = nn.BCEWithLogitsLoss(weight)(output, target)

        weight = weight.expand(16, 4).contiguous()
        out2 = nn.BCEWithLogitsLoss(weight)(output, target)

        self.assertEqual(out1, out2)

        weight = torch.rand(16, 1)
        out1 = nn.BCEWithLogitsLoss(weight)(output, target)

        weight = weight.expand(16, 4).contiguous()
        out2 = nn.BCEWithLogitsLoss(weight)(output, target)

        self.assertEqual(out1, out2)

    def test_bce_with_logits_ones_in_pos_weights_are_the_same_as_none(self):
        target = torch.rand(64, 4)
        output = torch.rand(64, 4) - 0.5
        pos_weight = torch.ones(64, 4)

        self.assertEqual(nn.BCEWithLogitsLoss()(output, target),
                         nn.BCEWithLogitsLoss(pos_weight=pos_weight)(output, target))

    def test_bce_with_logits_broadcasts_pos_weights(self):
        target = torch.rand(64, 4)
        output = torch.rand(64, 4) - 0.5
        pos_weight = torch.rand(4)
        out1 = nn.BCEWithLogitsLoss(pos_weight=pos_weight)(output, target)

        pos_weight1 = pos_weight.expand(1, 4)
        out2 = nn.BCEWithLogitsLoss(pos_weight=pos_weight1)(output, target)

        pos_weight2 = pos_weight.expand(64, 4)
        out3 = nn.BCEWithLogitsLoss(pos_weight=pos_weight2)(output, target)

        self.assertEqual(out1, out2)
        self.assertEqual(out1, out3)

    def test_bce_with_logits_with_pos_weight_has_correct_grad_at_zero(self):
        output = torch.zeros(3, 1, requires_grad=True)
        target = torch.zeros(3, 1)
        pos_weight = torch.ones(3, 1)
        nn.BCEWithLogitsLoss(pos_weight=pos_weight, reduction='sum')(output, target).backward()
        expected_grad = torch.empty(3, 1).fill_(0.5)
        grad = output.grad
        self.assertEqual(grad, expected_grad)

    def test_bce_with_logits_stability(self):
        output = torch.tensor([0., -120.])
        target = torch.tensor([0., 1.])
        pos_weight = torch.tensor([1., 1.])

        out1 = nn.BCEWithLogitsLoss()(output, target)
        self.assertTrue(torch.isfinite(out1).all().item())

        out2 = nn.BCEWithLogitsLoss(pos_weight=pos_weight)(output, target)
        self.assertTrue(torch.isfinite(out2).all().item())

    def test_bce_loss_broadcasts_weights(self):
        sigmoid = nn.Sigmoid()
        target = torch.rand(16, 4)
        output = torch.rand(16, 4) - 0.5

        weight = torch.rand(4)
        out1 = nn.BCELoss(weight)(sigmoid(output), target)

        weight = weight.expand(16, 4).contiguous()
        out2 = nn.BCELoss(weight)(sigmoid(output), target)

        self.assertEqual(out1, out2)

        weight = torch.rand(16, 1)
        out1 = nn.BCELoss(weight)(sigmoid(output), target)

        weight = weight.expand(16, 4).contiguous()
        out2 = nn.BCELoss(weight)(sigmoid(output), target)

        self.assertEqual(out1, out2)

    def test_elu_inplace_gradgrad(self):
        v = torch.randn(8, requires_grad=True)

        def func(root):
            x = root.clone()
            return F.elu(x, inplace=True)

        gradcheck(func, [v])
        gradgradcheck(func, [v])

    def test_hardtanh_inplace_gradgrad(self):
        v = torch.randn(8, requires_grad=True)

        def func(root):
            x = root.clone()
            return F.hardtanh(x, inplace=True)

        gradcheck(func, [v])
        gradgradcheck(func, [v])

    # test hardtanh backward froo large tensor
    def test_hardtanh_backward(self):
        x = torch.randn(128, 10000, requires_grad=True)
        grad = torch.randn(128, 10000)
        z = torch.zeros(128, 10000)
        y = F.hardtanh(x)
        y.backward(grad)
        # ref backward path for hardtanh
        mask = (x > -1) & (x < 1)
        x_grad_ref = torch.where(mask, grad, z)
        self.assertEqual(x.grad, x_grad_ref)

    @unittest.skipIf(not TEST_CUDA, "CUDA unavailable")
    @unittest.skipIf(not TEST_CUDNN, "needs cudnn")
    @skipIfRocm
    def test_batchnorm_cudnn_nhwc(self):
        input = torch.randint(1, 10, (4, 8, 2, 2), dtype=torch.float32, device="cuda", requires_grad=True)
        input = input.contiguous(memory_format=torch.channels_last)
        input.retain_grad()
        grad = torch.randint(1, 10, (4, 8, 2, 2), dtype=torch.float32, device="cuda")
        grad = grad.contiguous(memory_format=torch.channels_last)
        bn = nn.BatchNorm2d(8).cuda().float()
        bn.weight.data.uniform_()
        bn.bias.data.uniform_()

        ref_input = input.detach().clone().contiguous().requires_grad_(True)
        ref_grad = grad.detach().clone().contiguous()
        ref_bn = nn.BatchNorm2d(8).cuda().float()
        ref_bn.load_state_dict(bn.state_dict())

        out = bn(input)
        out.backward(grad)
        ref_out = ref_bn(ref_input)
        ref_out.backward(ref_grad)

        self.assertTrue(out.is_contiguous(memory_format=torch.channels_last))
        self.assertTrue(ref_out.is_contiguous())
        self.assertEqual(out, ref_out)
        self.assertEqual(bn.weight.grad, ref_bn.weight.grad)
        self.assertEqual(bn.bias.grad, ref_bn.bias.grad)
        self.assertEqual(input.grad, ref_input.grad)

    @unittest.skipIf(not TEST_CUDA, "CUDA unavailable")
    def test_batchnorm_cudnn_half(self):
        # THNN
        input = torch.randint(1, 10, (2, 3, 2, 2), dtype=torch.half, device="cuda", requires_grad=True)
        m = nn.BatchNorm2d(3).half().cuda()
        thnn_output = m(input)
        thnn_output.sum().backward()
        thnn_input_grad = input.grad.data.clone()
        self.assertEqual(thnn_output.type(), input.type())
        # cuDNN
        if TEST_CUDNN:
            input.grad = None
            m = m.float()
            cudnn_output = m(input)
            cudnn_output.sum().backward()
            cudnn_input_grad = input.grad.data.clone()
            self.assertEqual(cudnn_output.type(), input.type())
            self.assertEqual(cudnn_output, thnn_output)
            self.assertAlmostEqual(cudnn_input_grad, thnn_input_grad, delta=1e-3)

    @unittest.skipIf(not TEST_CUDA, "CUDA unavailable")
    def test_batchnorm_nonaffine_cuda_half_input(self):
        input = torch.randn(16, 3, 24, 24, dtype=torch.half, device="cuda")
        m = nn.BatchNorm2d(3, affine=False).cuda().float()  # keep running stats in FP32
        output = m(input)
        self.assertEqual(output.type(), input.type())
        m.eval()
        output = m(input)
        self.assertEqual(output.type(), input.type())

    @unittest.skipIf(not TEST_CUDA, "CUDA unavailable")
    @repeat_test_for_types([torch.float, torch.half])
    def test_batchnorm_large_batch(self, dtype=torch.float):
        bn = nn.BatchNorm1d(1).to('cuda', dtype)
        data = torch.rand(131072, 1, device="cuda", dtype=dtype)
        out = bn(data).sum().backward()

    def test_batchnorm_raises_error_if_less_than_one_value_per_channel(self):
        x = torch.rand(10)[None, :, None]
        with self.assertRaises(ValueError):
            torch.nn.BatchNorm1d(10)(x)

    def test_batchnorm_raises_error_if_running_mean_is_not_same_size_as_input(self):
        input = torch.rand(2, 10)
        running_var = torch.rand(10)
        wrong_sizes = [9, 11]
        for size in wrong_sizes:
            with self.assertRaises(RuntimeError):
                F.batch_norm(input, torch.rand(size), running_var)

    def test_batchnorm_raises_error_if_running_var_is_not_same_size_as_input(self):
        input = torch.rand(2, 10)
        running_mean = torch.rand(10)
        wrong_sizes = [9, 11]
        for size in wrong_sizes:
            with self.assertRaises(RuntimeError):
                F.batch_norm(input, running_mean, torch.rand(size))

    def test_batchnorm_raises_error_if_weight_is_not_same_size_as_input(self):
        input = torch.rand(2, 10)
        running_mean = torch.rand(10)
        running_var = torch.rand(10)
        wrong_sizes = [9, 11]
        for size in wrong_sizes:
            with self.assertRaises(RuntimeError):
                F.batch_norm(input, running_mean, running_var, weight=Parameter(torch.rand(size)))

    def test_batchnorm_raises_error_if_bias_is_not_same_size_as_input(self):
        input = torch.rand(2, 10)
        running_mean = torch.rand(10)
        running_var = torch.rand(10)
        wrong_sizes = [9, 11]
        for size in wrong_sizes:
            with self.assertRaises(RuntimeError):
                F.batch_norm(input, running_mean, running_var, bias=Parameter(torch.rand(size)))

    def test_pairwise_distance(self):
        input1 = torch.randn(4, 4, requires_grad=True)
        input2 = torch.randn(4, 4, requires_grad=True)
        self.assertTrue(gradcheck(lambda x, y: F.pairwise_distance(x, y), (input1, input2)))

    @skipIfRocm
    def test_pdist(self):
        for device, trans in itertools.product(device_(), [False, True]):
            inp = torch.randn(4, 5, dtype=torch.double, device=device, requires_grad=True)
            if trans:
                inp = inp.transpose(0, 1)
            for p in [0, 1, 2, 0.5, 1.5, 2.5, float('inf')]:
                self.assertTrue(gradcheck(lambda x: F.pdist(x, p), (inp,)))

    def test_pdist_zeros(self):
        """Test that grad is still valid when dist is 0"""
        for device in device_():
            inp = torch.randn(1, 3, dtype=torch.double, device=device, requires_grad=True).repeat([2, 1])
            for p in [0, 1, 2, 0.5, 1.5, 2.5, float('inf')]:
                self.assertTrue(gradcheck(lambda x: F.pdist(x, p), (inp,)))

    def test_pdist_empty_row(self):
        for device in device_():
            inp = torch.randn(1, 3, dtype=torch.double, device=device, requires_grad=True)
            self.assertTrue(gradcheck(F.pdist, (inp,)))

    def test_pdist_empty_col(self):
        for device in device_():
            inp = torch.randn(4, 0, dtype=torch.double, device=device, requires_grad=True)
            self.assertTrue(gradcheck(F.pdist, (inp,)))

    @unittest.expectedFailure
    def test_pdist_cpu_gradgrad_unimplemented(self):
        inp = torch.randn(4, 5, requires_grad=True)
        gradgradcheck(F.pdist, (inp,))

    @skipIfRocm
    @unittest.expectedFailure
    def test_pdist_cuda_gradgrad_unimplemented(self):
        inp = torch.randn(4, 5, device='cuda', requires_grad=True)
        gradgradcheck(F.pdist, (inp,))

    def test_cosine_embedding_loss_with_diff_type(self):
        for device in device_():
            input1 = torch.tensor([[2, 3, 4], [6, 2, 4]], dtype=torch.double, device=device)
            input2 = torch.tensor([[2, 3, 5], [3, 2, 1]], dtype=torch.double, device=device)
            target = torch.tensor([1, -1], dtype=torch.int, device=device)
            expected = torch.nn.functional.cosine_embedding_loss(input1, input2, target)
            for dt1 in torch.testing.get_all_math_dtypes(device):
                for dt2 in torch.testing.get_all_math_dtypes(device):
                    for dt3 in torch.testing.get_all_math_dtypes(device):
                        # dt3 is used as dtype for target = [1, -1], so let's skip unsigned type
                        if dt3 == torch.uint8:
                            continue
                        input1 = input1.to(dt1)
                        input2 = input2.to(dt2)
                        target = target.to(dt3)
                        result = torch.nn.functional.cosine_embedding_loss(input1, input2, target)
                        self.assertEqual(result.item(), expected.item(), 0.001)

    def test_kl_div_with_diff_type(self):
        for device in device_():
            input = torch.tensor([[2, 3, 5], [3, 2, 1]], dtype=torch.double, device=device)
            target = torch.tensor([[1, 2, 3], [4, 5, 6]], dtype=torch.double, device=device)
            expected = torch.nn.functional.kl_div(input, target)
            for input_dtype in torch.testing.get_all_math_dtypes(device):
                for target_dtype in [torch.float32, torch.float64, torch.float16]:
                    if (torch.device(device).type == 'cpu' and target_dtype == torch.float16):
                        continue
                    input = input.to(input_dtype)
                    target = target.to(target_dtype)
                    result = torch.nn.functional.kl_div(input, target)
                    self.assertEqual(result.item(), expected.item(), 0.001)

    def test_cosine_embedding_loss_no_reduce(self):
        input1 = torch.randn(15, 10, requires_grad=True)
        input2 = torch.randn(15, 10, requires_grad=True)
        target = torch.randn(15).sign()
        self.assertTrue(gradcheck(lambda x, y, z: F.cosine_embedding_loss(
            x, y, z, reduction='none'), (input1, input2, target)))
        self.assertEqual(F.cosine_embedding_loss(input1, input2, target, reduction='none'),
                         loss_reference_fns['CosineEmbeddingLoss'](input1, input2, target, reduction='none'))

    def test_cosine_embedding_loss_margin_no_reduce(self):
        input1 = torch.randn(15, 10, requires_grad=True)
        input2 = torch.randn(15, 10, requires_grad=True)
        target = torch.randn(15).sign()
        self.assertTrue(gradcheck(lambda x, y, z: F.cosine_embedding_loss(
            x, y, z, margin=0.5, reduction='none'), (input1, input2, target)))
        self.assertEqual(F.cosine_embedding_loss(input1, input2, target, margin=0.5, reduction='none'),
                         loss_reference_fns['CosineEmbeddingLoss'](input1, input2, target,
                                                                   margin=0.5, reduction='none'))

    def test_margin_ranking_loss_no_reduce(self):
        input1 = torch.randn(15).mul_(10).requires_grad_()
        input2 = torch.randn(15).mul_(10).requires_grad_()
        target = torch.randn(15).sign()
        self.assertTrue(gradcheck(lambda x, y, z: F.margin_ranking_loss(
            x, y, z, reduction='none'), (input1, input2, target)))
        self.assertEqual(F.margin_ranking_loss(input1, input2, target, reduction='none'),
                         loss_reference_fns['MarginRankingLoss'](input1, input2, target, reduction='none'))

    def test_margin_ranking_loss_margin_no_reduce(self):
        input1 = torch.randn(15).mul_(10).requires_grad_()
        input2 = torch.randn(15).mul_(10).requires_grad_()
        target = torch.randn(15).sign()
        self.assertTrue(gradcheck(lambda x, y, z: F.margin_ranking_loss(
            x, y, z, margin=0.5, reduction='none'), (input1, input2, target)))
        self.assertEqual(F.margin_ranking_loss(input1, input2, target, margin=0.5, reduction='none'),
                         loss_reference_fns['MarginRankingLoss'](input1, input2, target, margin=0.5, reduction='none'))

    def test_triplet_margin_loss(self):
        input1 = torch.randn(5, 10, requires_grad=True)
        input2 = torch.randn(5, 10, requires_grad=True)
        input3 = torch.randn(5, 10, requires_grad=True)
        self.assertTrue(gradcheck(lambda x1, x2, x3: F.triplet_margin_loss(
            x1, x2, x3), (input1, input2, input3)))
        self.assertEqual(F.triplet_margin_loss(input1, input2, input3),
                         loss_reference_fns['TripletMarginLoss'](input1, input2, input3))

    def test_triplet_margin_loss_swap(self):
        input1 = torch.randn(5, 10, requires_grad=True)
        input2 = torch.randn(5, 10, requires_grad=True)
        input3 = torch.randn(5, 10, requires_grad=True)
        self.assertTrue(gradcheck(lambda x1, x2, x3: F.triplet_margin_loss(
            x1, x2, x3, swap=True), (input1, input2, input3)))
        self.assertEqual(F.triplet_margin_loss(input1, input2, input3, swap=True),
                         loss_reference_fns['TripletMarginLoss'](input1, input2, input3, swap=True))

    def test_triplet_margin_loss_no_reduce(self):
        input1 = torch.randn(5, 10, requires_grad=True)
        input2 = torch.randn(5, 10, requires_grad=True)
        input3 = torch.randn(5, 10, requires_grad=True)
        self.assertTrue(gradcheck(lambda x1, x2, x3: F.triplet_margin_loss(
            x1, x2, x3, reduction='none'), (input1, input2, input3)))
        self.assertEqual(F.triplet_margin_loss(input1, input2, input3, reduction='none'),
                         loss_reference_fns['TripletMarginLoss'](input1, input2, input3, reduction='none'))

    def test_triplet_margin_loss_swap_no_reduce(self):
        input1 = torch.randn(5, 10, requires_grad=True)
        input2 = torch.randn(5, 10, requires_grad=True)
        input3 = torch.randn(5, 10, requires_grad=True)
        self.assertTrue(gradcheck(lambda x1, x2, x3: F.triplet_margin_loss(
            x1, x2, x3, swap=True, reduction='none'), (input1, input2, input3)))
        self.assertEqual(F.triplet_margin_loss(input1, input2, input3, swap=True, reduction='none'),
                         loss_reference_fns['TripletMarginLoss'](input1, input2, input3, swap=True, reduction='none'))

    def test_pointwise_loss_target_grad_none_reduction(self):
        i = torch.randn(5, 10)
        t = torch.randn(5, 10, requires_grad=True)
        self.assertEqual(F.mse_loss(i, t, reduction='none').size(), t.size())
        self.assertEqual(F.l1_loss(i, t, reduction='none').size(), t.size())

    def test_pointwise_loss_broadcast(self):
        losses = {
            'mse_loss': lambda x, y, r: F.mse_loss(x, y, reduction=r),
            'l1_loss': lambda x, y, r: F.l1_loss(x, y, reduction=r),
            'smooth_l1_loss': lambda x, y, r: F.smooth_l1_loss(x, y, reduction=r),
        }

        input = torch.randn(2, 1, requires_grad=True)
        for _name, fn in losses.items():
            for requires_grad in [True, False]:
                # When target.requires_grad=True, its impl is in Python, while the other is in TH.
                target = torch.randn(2, 10, requires_grad=requires_grad)
                for reduction in ['none', 'mean', 'sum']:
                    l = fn(input, target, reduction)
                    if reduction == 'none':
                        self.assertEqual(l.size(), target.size())
                    self.assertTrue(gradcheck(fn, (input, target, reduction)))

    # https://github.com/pytorch/pytorch/issues/27692 reports
    # that l1_loss get a wrong result for big batch size
    def test_l1_loss_correct(self):
        for N in range(1, 50, 10):
            input = torch.rand(N, 3, 1024, 1024)
            self.assertEqual(
                torch.nn.L1Loss()(input, torch.zeros_like(input)),
                input.abs().mean())

    def test_cosine_similarity(self):
        input1 = torch.randn(4, 4, requires_grad=True)
        input2 = torch.randn(4, 4, requires_grad=True)
        self.assertTrue(gradcheck(lambda x, y: F.cosine_similarity(x, y), (input1, input2)))

        input1 = torch.randn(4, 5, 6, requires_grad=True)
        input2 = torch.randn(4, 5, 6, requires_grad=True)
        self.assertTrue(gradcheck(lambda x, y: F.cosine_similarity(x, y, dim=0), (input1, input2)))
        self.assertTrue(gradcheck(lambda x, y: F.cosine_similarity(x, y, dim=-1), (input1, input2)))

        input1 = torch.randn((), requires_grad=True)
        input2 = torch.randn((), requires_grad=True)
        self.assertTrue(gradcheck(lambda x, y: F.cosine_similarity(x, y, dim=0), (input1, input2)))
        self.assertTrue(gradcheck(lambda x, y: F.cosine_similarity(x, y, dim=-1), (input1, input2)))

        # Check cosine_similarity input/output shapes
        input_size = (1, 3, 2, 1)
        expected_size = (1, 2, 1)
        input1 = torch.randn(input_size, requires_grad=True)
        input2 = torch.randn(input_size, requires_grad=True)
        self.assertEqual(F.cosine_similarity(input1, input2, dim=1).size(), expected_size)

        # Check numerical precision, issue #18057
        vv1 = torch.tensor(list([float(i) for i in range(84)])).unsqueeze(0)
        vv2 = torch.tensor(list([float(i) for i in range(84)])).unsqueeze(0)
        out = F.cosine_similarity(vv1, vv2)
        self.assertLessEqual(out, 1.0)

        # Check dividing by 0.
        input1 = torch.randn(10).requires_grad_()
        input2 = torch.zeros_like(input1).requires_grad_()
        torch.cosine_similarity(input1, input2, 0).sum().backward()
        self.assertEqual(input1.grad, torch.zeros_like(input1))
        self.assertEqual(input2.grad, input1 * 1e8)

    def test_grid_sample_error_checking(self):
        input = torch.empty(1, 1, 2, 2)
        grid = torch.empty(1, 1, 1, 2)

        # assert no error
        F.grid_sample(input, grid, align_corners=False)

        with self.assertRaisesRegex(ValueError, "but got: 'garbage'"):
            F.grid_sample(input, grid, mode='garbage', align_corners=False)

        with self.assertRaisesRegex(ValueError, "but got: 'garbage'"):
            F.grid_sample(input, grid, padding_mode='garbage', align_corners=False)

        with self.assertRaisesRegex(RuntimeError, "expected input and grid to have same dtype"):
            F.grid_sample(input.float(), grid.double(), align_corners=False)

        with self.assertRaisesRegex(RuntimeError, "expected 4D or 5D input"):
            F.grid_sample(input[0], grid, align_corners=False)

        with self.assertRaisesRegex(RuntimeError, "grid with same number of dimensions"):
            F.grid_sample(input, torch.empty(1, 1, 1, 1, 3), align_corners=False)

        with self.assertRaisesRegex(RuntimeError, "expected grid and input to have same batch size"):
            F.grid_sample(input, torch.empty(2, 1, 1, 2), align_corners=False)

        with self.assertRaisesRegex(RuntimeError, "expected grid to have size 2 in last dimension"):
            F.grid_sample(input, torch.empty(1, 1, 1, 3), align_corners=False)

        with self.assertRaisesRegex(RuntimeError, "expected input to have non-empty spatial dimensions"):
            F.grid_sample(torch.empty(1, 1, 0, 2), grid, align_corners=False)

        if TEST_CUDA:
            with self.assertRaisesRegex(RuntimeError, "expected input and grid to be on same device"):
                F.grid_sample(input.cuda(), grid, align_corners=False)

    def test_affine_grid_error_checking(self):
        # 2D affine
        theta = torch.empty(1, 2, 3, dtype=torch.double)
        size = torch.Size([1, 1, 2, 2])

        # assert no error
        F.affine_grid(theta, size, align_corners=False)

        # check for warning for empty span along dimension
        with warnings.catch_warnings(record=True) as w:
            # Ensure warnings are being shown
            warnings.simplefilter("always")
            # Should not trigger warning
            F.affine_grid(theta, torch.Size([1, 1, 2, 1]), align_corners=False)
            # Check no warning occurs
            self.assertNotIn('See the documentation of affine_grid for details.', ' '.join(map(str, w)))
            # Should trigger warning
            F.affine_grid(theta, torch.Size([1, 1, 2, 1]), align_corners=True)
            # Check warning occurs
            self.assertIn('See the documentation of affine_grid for details.', ' '.join(map(str, w)))

        with self.assertRaisesRegex(ValueError, "Expected theta to have floating point type"):
            F.affine_grid(theta.int(), size, align_corners=False)

        with self.assertRaisesRegex(ValueError, "Expected a batch of 2D affine matrices of shape Nx2x3"):
            F.affine_grid(theta[0], size, align_corners=False)

        with self.assertRaisesRegex(ValueError, "Expected a batch of 2D affine matrices of shape Nx2x3"):
            F.affine_grid(theta.unsqueeze(0), size, align_corners=False)

        with self.assertRaisesRegex(ValueError, "Expected a batch of 2D affine matrices of shape Nx2x3"):
            F.affine_grid(theta.repeat(1, 2, 1), size, align_corners=False)

        with self.assertRaisesRegex(ValueError, "Expected a batch of 2D affine matrices of shape Nx2x3"):
            F.affine_grid(theta.repeat(1, 1, 2), size, align_corners=False)

        # 3D affine
        theta = torch.empty(1, 3, 4, dtype=torch.double)
        size = torch.Size([1, 1, 2, 2, 2])

        # assert no error
        F.affine_grid(theta, size, align_corners=False)

        # check for warning for empty span along dimension
        with warnings.catch_warnings(record=True) as w:
            # Ensure warnings are being shown
            warnings.simplefilter("always")
            # Should not trigger warning
            F.affine_grid(theta, torch.Size([1, 1, 3, 2, 1]), align_corners=False)
            # Check no warning occurs
            self.assertNotIn('See the documentation of affine_grid for details.', ' '.join(map(str, w)))
            # Should trigger warning
            F.affine_grid(theta, torch.Size([1, 1, 3, 2, 1]), align_corners=True)
            # Check warning occurs
            self.assertIn('See the documentation of affine_grid for details.', ' '.join(map(str, w)))

        with self.assertRaisesRegex(ValueError, "Expected a batch of 3D affine matrices of shape Nx3x4"):
            F.affine_grid(theta[0], size, align_corners=False)

        with self.assertRaisesRegex(ValueError, "Expected a batch of 3D affine matrices of shape Nx3x4"):
            F.affine_grid(theta.unsqueeze(0), size, align_corners=False)

        with self.assertRaisesRegex(ValueError, "Expected a batch of 3D affine matrices of shape Nx3x4"):
            F.affine_grid(theta.repeat(1, 2, 1), size, align_corners=False)

        with self.assertRaisesRegex(ValueError, "Expected a batch of 3D affine matrices of shape Nx3x4"):
            F.affine_grid(theta.repeat(1, 1, 2), size, align_corners=False)

        with self.assertRaisesRegex(NotImplementedError, "affine_grid only supports 4D and 5D sizes"):
            F.affine_grid(theta, torch.Size([1, 2, 2]), align_corners=False)

        with self.assertRaisesRegex(NotImplementedError, "affine_grid only supports 4D and 5D sizes"):
            F.affine_grid(theta, torch.Size([1, 1, 2, 2, 2, 2]), align_corners=False)

    def test_grid_sample(self):
        def test(N, C, H, W, mode, padding_mode, align_corners):
            def test_shape(N, C, IH, IW, H, W, mode, padding_mode, align_corners):
                for grid_dim_contig_order in [(0, 1, 2, 3), (0, 3, 1, 2), (3, 0, 1, 2), (0, 2, 1, 3)]:
                    # grid_dim_contig_order specifies the dimension order that can
                    # make grid to be contiguous.
                    # i.e., grid.permute(grid_dim_contig_order) is contiguous.
                    # e.g., with grid_dim_contig_order=[0, 3, 1, 2], grid should be
                    #       initialized with contiguous tensor of shape [N, 2, H, W]
                    #       and permuted to [N, H, W, 2] afterwards.
                    grid_shape = [N, H, W, 2]
                    grid_init_shape = [grid_shape[d] for d in grid_dim_contig_order]
                    grid_fwd_permute = [None, None, None, None]
                    for i, d in enumerate(grid_dim_contig_order):
                        grid_fwd_permute[d] = i

                    def get_grid(device='cpu', data=None):
                        if data is not None:
                            assert list(data.shape) == grid_shape
                            data = data.permute(grid_dim_contig_order).to(device)
                        else:
                            data = torch.randn(grid_init_shape, device=device)
                        grid = data.permute(grid_fwd_permute)
                        assert grid.permute(grid_dim_contig_order).is_contiguous()
                        return grid

                    input_cpu = torch.randn(C, N, IH, IW).transpose(0, 1).requires_grad_()
                    grid_cpu = get_grid().requires_grad_()
                    out_cpu = F.grid_sample(input_cpu, grid_cpu, mode=mode, padding_mode=padding_mode,
                                            align_corners=align_corners)
                    self.assertTrue(out_cpu.size() == torch.Size([N, C, H, W]))

                    gradients = torch.randn_like(out_cpu)
                    out_cpu.backward(gradients)

                    if TEST_CUDA:
                        input_cuda = input_cpu.detach().transpose(0, 1).cuda().transpose(0, 1).requires_grad_()
                        grid_cuda = get_grid('cuda', grid_cpu.detach()).requires_grad_()
                        out_cuda = F.grid_sample(input_cuda, grid_cuda, mode=mode, padding_mode=padding_mode,
                                                 align_corners=align_corners)
                        self.assertEqual(out_cpu, out_cuda)

                        out_cuda.backward(gradients.cuda())
                        self.assertEqual(input_cpu.grad, input_cuda.grad)
                        self.assertEqual(grid_cpu.grad, grid_cuda.grad, prec=5e-5)

                        # check that zero-dimensional input strides don't error out
                        base_input = torch.randn(N, C, 1, IW)
                        input_cpu = base_input.expand_as(input_cuda).requires_grad_()
                        out_cpu = F.grid_sample(input_cpu, grid_cpu, mode=mode, padding_mode=padding_mode,
                                                align_corners=align_corners)

                        input_cuda = base_input.cuda().expand_as(input_cuda).requires_grad_()
                        out_cuda = F.grid_sample(input_cuda, grid_cuda, mode=mode, padding_mode=padding_mode,
                                                 align_corners=align_corners)
                        self.assertEqual(out_cpu, out_cuda)

            # test same size output
            test_shape(N, C, H, W, H, W, mode, padding_mode, align_corners)

            # test larger output
            N = random.randint(2, 8)
            C = random.randint(2, 8)
            IH = random.randint(2, 8)
            IW = random.randint(2, 8)
            H = random.randint(IH + 1, 12)
            W = random.randint(IW + 1, 12)
            test_shape(N, C, IH, IW, H, W, mode, padding_mode, align_corners)

            # test smaller output
            N = random.randint(2, 8)
            C = random.randint(2, 8)
            IH = random.randint(2, 8)
            IW = random.randint(2, 8)
            H = random.randint(2, IH)
            W = random.randint(2, IW)
            test_shape(N, C, IH, IW, H, W, mode, padding_mode, align_corners)

            # test 1x1 inpput
            N = random.randint(2, 8)
            C = random.randint(2, 8)
            IH = 1
            IW = 1
            H = random.randint(2, 5)
            W = random.randint(2, 5)
            test_shape(N, C, IH, IW, H, W, mode, padding_mode, align_corners)

            # testing empty grid
            N = random.randint(2, 8)
            C = random.randint(2, 8)
            IH = random.randint(2, 8)
            IW = random.randint(2, 8)
            W = random.randint(3, IW + 2)
            test_shape(N, C, IH, IW, 0, W, mode, padding_mode, align_corners)

            # testing empty channel
            N = random.randint(2, 8)
            IH = random.randint(2, 8)
            IW = random.randint(2, 8)
            H = random.randint(3, IH + 2)
            W = random.randint(3, IW + 2)
            test_shape(N, 0, IH, IW, H, W, mode, padding_mode, align_corners)

            # testing empty batch
            C = random.randint(2, 8)
            IH = random.randint(2, 8)
            IW = random.randint(2, 8)
            H = random.randint(3, IH + 2)
            W = random.randint(3, IW + 2)
            test_shape(0, C, IH, IW, H, W, mode, padding_mode, align_corners)

        for mode in ('bilinear', 'nearest'):
            for padding_mode in ('zeros', 'border', 'reflection'):
                for align_corners in (True, False):
                    # test known input on CPU
                    input = torch.arange(1., 11).view(1, 1, 2, 5)
                    grid = torch.tensor(
                        [[[-0.9, -4.1], [0, 0.2000], [1, -1], [-0.333, 1e-10], [0.5, 1.0]],
                         [[-1.0, -0.5], [0, 0.3333], [1, -1], [-0.200, 1e-10], [1.5, 0.5]]]).view(1, 2, 5, 2)
                    if mode == 'bilinear':
                        if padding_mode == 'zeros':
                            if align_corners:
                                groundtruth = torch.tensor(
                                    [[0.0000, 6.0000000000, 5.0000, 4.8340, 9.0000],
                                     [2.2500, 6.3332500450, 5.0000, 5.1000, 0.0000]]).view(1, 1, 2, 5)
                            else:
                                groundtruth = torch.tensor(
                                    [[0.0000, 6.5000000000, 1.2500, 4.6675000191, 4.6250],
                                     [0.5000, 7.1665000916, 1.2500, 5.0000000000, 0.0000]]).view(1, 1, 2, 5)
                        elif padding_mode == 'border':
                            if align_corners:
                                groundtruth = torch.tensor(
                                    [[1.2000, 6.0000000000, 5.0000, 4.8340, 9.0000],
                                     [2.2500, 6.3332500450, 5.0000, 5.1000, 8.7500]]).view(1, 1, 2, 5)
                            else:
                                groundtruth = torch.tensor(
                                    [[1.0000, 6.5000000000, 5.0000, 4.6675000191, 9.2500],
                                     [1.0000, 7.1665000916, 5.0000, 5.0000000000, 10.0000]]).view(1, 1, 2, 5)
                        elif padding_mode == 'reflection':
                            if align_corners:
                                groundtruth = torch.tensor(
                                    [[3.4500, 6.0000000000, 5.0000, 4.8340, 9.0000],
                                     [2.2500, 6.3332500450, 5.0000, 5.1000, 7.7500]]).view(1, 1, 2, 5)
                            else:
                                groundtruth = torch.tensor(
                                    [[3.0000004768, 6.5000000000, 5.0000, 4.6675000191, 9.2500],
                                     [1.0000000000, 7.1665000916, 5.0000, 5.0000000000, 9.2500]]).view(1, 1, 2, 5)
                        else:
                            raise AssertionError("missing groundtruth test for padding mode '{}'".format(padding_mode))
                    elif mode == 'nearest':
                        if padding_mode == 'zeros':
                            if align_corners:
                                groundtruth = torch.tensor(
                                    [[0., 8., 5., 7., 9.],
                                     [1., 8., 5., 8., 0.]]).view(1, 1, 2, 5)
                            else:
                                groundtruth = torch.tensor(
                                    [[0., 8., 5., 7., 0.],
                                     [1., 8., 5., 8., 0.]]).view(1, 1, 2, 5)
                        elif padding_mode == 'border':
                            if align_corners:
                                groundtruth = torch.tensor(
                                    [[1., 8., 5., 7., 9.],
                                     [1., 8., 5., 8., 10.]]).view(1, 1, 2, 5)
                            else:
                                groundtruth = torch.tensor(
                                    [[1., 8., 5., 7., 9.],
                                     [1., 8., 5., 8., 10.]]).view(1, 1, 2, 5)
                        elif padding_mode == 'reflection':
                            if align_corners:
                                groundtruth = torch.tensor(
                                    [[1., 8., 5., 7., 9.],
                                     [1., 8., 5., 8., 9.]]).view(1, 1, 2, 5)
                            else:
                                groundtruth = torch.tensor(
                                    [[1., 8., 5., 7., 9.],
                                     [1., 8., 5., 8., 9.]]).view(1, 1, 2, 5)
                        else:
                            raise AssertionError("missing groundtruth test for padding mode '{}'".format(padding_mode))
                    else:
                        raise AssertionError("missing groundtruth test for interpolation mode '{}'".format(mode))
                    output = F.grid_sample(input, grid, mode=mode, padding_mode=padding_mode,
                                           align_corners=align_corners)
                    self.assertEqual(output, groundtruth,
                                     "groundtruth comparison failed for mode={}, "
                                     "padding_mode={}".format(mode, padding_mode))

                    # do gradcheck
                    N = random.randint(2, 8)
                    C = random.randint(2, 6)
                    H = random.randint(2, 8)
                    W = random.randint(2, 8)
                    input = torch.randn(N, C, H, W, requires_grad=True)
                    grid = torch.randn(N, H, W, 2, requires_grad=True)
                    self.assertTrue(gradcheck(
                        lambda inp, grid: F.grid_sample(inp, grid, mode=mode, padding_mode=padding_mode,
                                                        align_corners=align_corners),
                        (input, grid)))

                    test(N, C, H, W, mode, padding_mode, align_corners=align_corners)
                    if TEST_CUDNN:
                        with cudnn.flags(enabled=False):
                            test(N, C, H, W, mode, padding_mode, align_corners=align_corners)

    def test_grid_sample_3d(self):
        def test(N, C, D, H, W, mode, padding_mode, align_corners):
            def test_shape(N, C, ID, IH, IW, D, H, W, mode, padding_mode, align_corners):
                input_cpu = torch.randn(C, N, ID, IH, IW).transpose(0, 1).requires_grad_()
                grid_cpu = torch.randn(D, N, H, W, 3).transpose(0, 1).requires_grad_()
                out_cpu = F.grid_sample(input_cpu, grid_cpu, mode=mode, padding_mode=padding_mode,
                                        align_corners=align_corners)
                self.assertTrue(out_cpu.size() == torch.Size([N, C, D, H, W]))

                gradients = torch.randn_like(out_cpu)
                out_cpu.backward(gradients)

                if TEST_CUDA:
                    input_cuda = input_cpu.detach().transpose(0, 1).cuda().transpose(0, 1).requires_grad_()
                    grid_cuda = grid_cpu.detach().transpose(0, 1).cuda().transpose(0, 1).requires_grad_()
                    out_cuda = F.grid_sample(input_cuda, grid_cuda, mode=mode, padding_mode=padding_mode,
                                             align_corners=align_corners)
                    self.assertEqual(out_cpu, out_cuda)

                    out_cuda.backward(gradients.cuda())
                    self.assertEqual(input_cpu.grad, input_cuda.grad)
                    self.assertEqual(grid_cpu.grad, grid_cuda.grad, prec=5e-5)

                    # check that zero-dimensional input strides don't error out
                    base_input = torch.randn(N, C, 1, IH, IW)
                    input_cpu = base_input.expand_as(input_cuda).requires_grad_()
                    grid_cpu = torch.randn(N, D, H, W, 3, requires_grad=True)
                    out_cpu = F.grid_sample(input_cpu, grid_cpu, mode=mode, padding_mode=padding_mode,
                                            align_corners=align_corners)

                    input_cuda = base_input.cuda().expand_as(input_cuda).requires_grad_()
                    grid_cuda = grid_cpu.detach().cuda().requires_grad_()
                    out_cuda = F.grid_sample(input_cuda, grid_cuda, mode=mode, padding_mode=padding_mode,
                                             align_corners=align_corners)
                    self.assertEqual(out_cpu, out_cuda)

            # test same size output
            test_shape(N, C, D, H, W, D, H, W, mode, padding_mode, align_corners)

            # test larger output
            N = random.randint(2, 7)
            C = random.randint(2, 5)
            ID = random.randint(2, 7)
            IH = random.randint(2, 7)
            IW = random.randint(2, 7)
            D = random.randint(ID + 1, 10)
            H = random.randint(IH + 1, 10)
            W = random.randint(IW + 1, 10)
            test_shape(N, C, ID, IH, IW, D, H, W, mode, padding_mode, align_corners)

            # test smaller output
            N = random.randint(2, 7)
            C = random.randint(2, 5)
            ID = random.randint(2, 7)
            IH = random.randint(2, 7)
            IW = random.randint(2, 7)
            D = random.randint(2, ID)
            H = random.randint(2, IH)
            W = random.randint(2, IW)
            test_shape(N, C, ID, IH, IW, D, H, W, mode, padding_mode, align_corners)

            # test 1x1 inpput
            N = random.randint(2, 7)
            C = random.randint(2, 7)
            ID = 1
            IH = 1
            IW = 1
            H = random.randint(2, 5)
            W = random.randint(2, 5)
            test_shape(N, C, ID, IH, IW, D, H, W, mode, padding_mode, align_corners)

            # testing empty grid
            N = random.randint(2, 7)
            C = random.randint(2, 5)
            ID = random.randint(2, 7)
            IH = random.randint(2, 7)
            IW = random.randint(2, 7)
            D = random.randint(3, ID + 2)
            W = random.randint(3, IW + 2)
            test_shape(N, C, ID, IH, IW, D, 0, W, mode, padding_mode, align_corners)

            # testing empty channel
            N = random.randint(2, 7)
            ID = random.randint(2, 5)
            IH = random.randint(2, 7)
            IW = random.randint(2, 7)
            D = random.randint(3, ID + 2)
            H = random.randint(3, IH + 2)
            W = random.randint(3, IW + 2)
            test_shape(N, 0, ID, IH, IW, D, H, W, mode, padding_mode, align_corners)

            # testing empty batch
            C = random.randint(2, 5)
            ID = random.randint(2, 7)
            IH = random.randint(2, 7)
            IW = random.randint(2, 7)
            D = random.randint(3, ID + 2)
            H = random.randint(3, IH + 2)
            W = random.randint(3, IW + 2)
            test_shape(0, C, ID, IH, IW, D, H, W, mode, padding_mode, align_corners)

        for mode in ('bilinear', 'nearest'):
            for padding_mode in ('zeros', 'border', 'reflection'):
                for align_corners in (True, False):
                    # do gradcheck
                    N = random.randint(2, 5)
                    C = random.randint(2, 4)
                    D = random.randint(2, 5)
                    H = random.randint(2, 5)
                    W = random.randint(2, 5)
                    input = torch.randn(N, C, D, H, W, requires_grad=True)
                    grid = torch.randn(N, D, H, W, 3, requires_grad=True)
                    self.assertTrue(gradcheck(
                        lambda inp, grid: F.grid_sample(inp, grid, mode=mode, padding_mode=padding_mode,
                                                        align_corners=align_corners),
                        (input, grid)))

                    test(N, C, D, H, W, mode, padding_mode, align_corners)

    def test_affine_grid(self):
        # test known input on CPU
        input = torch.arange(1., 7).view(1, 2, 3)
        output = F.affine_grid(input, torch.Size([1, 1, 2, 2]), align_corners=True)
        groundtruth = torch.Tensor(
            [[[0, -3], [2, 5]], [[4, 7], [6, 15]]]).view(1, 2, 2, 2)
        self.assertEqual(output, groundtruth)
        output = F.affine_grid(input, torch.Size([1, 1, 2, 2]), align_corners=False)
        groundtruth = torch.Tensor(
            [[[1.5, 1.5], [2.5, 5.5]], [[3.5, 6.5], [4.5, 10.5]]]).view(1, 2, 2, 2)
        self.assertEqual(output, groundtruth)

        for align_corners in (True, False):
            # do gradcheck
            N = random.randint(1, 8)
            C = random.randint(1, 8)
            H = random.randint(1, 8)
            W = random.randint(1, 8)
            sz = torch.Size([N, C, H, W])
            inp = torch.randn(N, 2, 3, requires_grad=True)
            with warnings.catch_warnings(record=True):
                warnings.simplefilter("always")  # python2 requires this so other tests can trigger
                self.assertTrue(gradcheck(
                    lambda inp: F.affine_grid(inp, sz, align_corners=align_corners),
                    (inp,)))

        # test CPU against CUDA
        if TEST_CUDA:
            N = random.randint(1, 8)
            C = random.randint(1, 8)
            H = random.randint(1, 8)
            W = random.randint(1, 8)
            sz = torch.Size([N, C, H, W])
            for align_corners in (True, False):
                input_cpu = torch.randn(N, 2, 3, requires_grad=True)
                with warnings.catch_warnings(record=True):
                    warnings.simplefilter("always")  # python2 requires this so other tests can trigger
                    out_cpu = F.affine_grid(input_cpu, sz, align_corners=align_corners)
                gradients = torch.randn(out_cpu.size())
                out_cpu.backward(gradients)
                input_gpu = input_cpu.detach().cuda().requires_grad_()
                with warnings.catch_warnings(record=True):
                    warnings.simplefilter("always")  # python2 requires this so other tests can trigger
                    out_cuda = F.affine_grid(input_gpu, sz, align_corners=align_corners)
                out_cuda.backward(gradients.cuda())
                self.assertEqual(out_cpu, out_cuda)
                self.assertEqual(input_cpu.grad, input_gpu.grad)

    def test_affine_grid_3d(self):
        # test known input on CPU
        input = torch.arange(1., 13).view(1, 3, 4)
        output = F.affine_grid(input, torch.Size([1, 1, 2, 2, 2]), align_corners=True)
        groundtruth = torch.Tensor(
            [[[[[-2, -10, -18], [0, 0, 0]], [[2, 2, 2], [4, 12, 20]]],
              [[[4, 4, 4], [6, 14, 22]], [[8, 16, 24], [10, 26, 42]]]]]).view(1, 2, 2, 2, 3)
        self.assertEqual(output, groundtruth)
        output = F.affine_grid(input, torch.Size([1, 1, 2, 2, 2]), align_corners=False)
        groundtruth = torch.Tensor(
            [[[[[1, -1, -3], [2, 4, 6]], [[3, 5, 7], [4, 10, 16]]],
              [[[4, 6, 8], [5, 11, 17]], [[6, 12, 18], [7, 17, 27]]]]]).view(1, 2, 2, 2, 3)
        self.assertEqual(output, groundtruth)

        for align_corners in (True, False):
            # do gradcheck
            N = random.randint(1, 8)
            C = random.randint(1, 8)
            D = random.randint(1, 8)
            H = random.randint(1, 8)
            W = random.randint(1, 8)
            sz = torch.Size([N, C, D, H, W])
            inp = torch.randn(N, 3, 4, requires_grad=True)
            with warnings.catch_warnings(record=True):
                warnings.simplefilter("always")  # python2 requires this so other tests can trigger
                self.assertTrue(gradcheck(
                    lambda inp: F.affine_grid(inp, sz, align_corners=align_corners),
                    (inp,)))

        # test CPU against CUDA
        if TEST_CUDA:
            N = random.randint(1, 8)
            C = random.randint(1, 8)
            D = random.randint(1, 8)
            H = random.randint(1, 8)
            W = random.randint(1, 8)
            sz = torch.Size([N, C, D, H, W])
            for align_corners in (True, False):
                input_cpu = torch.randn(N, 3, 4, requires_grad=True)
                with warnings.catch_warnings(record=True):
                    warnings.simplefilter("always")  # python2 requires this so other tests can trigger
                    out_cpu = F.affine_grid(input_cpu, sz, align_corners=align_corners)
                gradients = torch.randn(out_cpu.size())
                out_cpu.backward(gradients)
                input_gpu = input_cpu.detach().cuda().requires_grad_()
                with warnings.catch_warnings(record=True):
                    warnings.simplefilter("always")  # python2 requires this so other tests can trigger
                    out_cuda = F.affine_grid(input_gpu, sz, align_corners=align_corners)
                out_cuda.backward(gradients.cuda())
                self.assertEqual(out_cpu, out_cuda)
                self.assertEqual(input_cpu.grad, input_gpu.grad)

    @unittest.skipIf((not TEST_NUMPY) or (not TEST_SCIPY) or (scipy.__version__ < '1.0.0'),
                     "Scipy v1.0 and/or numpy not found")
    def test_affine_2d_rotate0(self):
        # scipy before 1.0.0 do not support homogeneous coordinate
        # scipy.ndimage.affine_transform, so we need to skip.
        for device in device_():
            input_size = [1, 1, 3, 3]
            input_ary = np.array(np.random.random(input_size), dtype=np.float32)
            output_size = [1, 1, 5, 5]
            angle_rad = 0.

            transform_tensor, transform_ary, offset = \
                _buildEquivalentAffineTransforms2d(device, input_size, output_size, angle_rad)

            scipy_ary = scipy.ndimage.affine_transform(
                input_ary[0, 0],
                transform_ary,
                offset=offset,
                output_shape=output_size[2:],
                order=1,
                mode='nearest',
                prefilter=False)

            affine_tensor = torch.nn.functional.affine_grid(
                transform_tensor,
                torch.Size(output_size),
                align_corners=True
            )

            gridsample_ary = torch.nn.functional.grid_sample(
                torch.tensor(input_ary, device=device).to(device),
                affine_tensor,
                padding_mode='border',
                align_corners=True
            ).to('cpu').numpy()

            assert np.abs(scipy_ary.mean() - gridsample_ary.mean()) < 1e-6
            assert np.abs(scipy_ary - gridsample_ary).max() < 1e-6

    @unittest.skipIf((not TEST_NUMPY) or (not TEST_SCIPY) or (scipy.__version__ < '1.0.0'),
                     "Scipy v1.0 and/or numpy not found")
    def test_affine_2d_rotate90(self):
        # scipy before 1.0.0 do not support homogeneous coordinate
        # scipy.ndimage.affine_transform, so we need to skip.
        for device, input_size2dsq, output_size2dsq in \
                itertools.product(device_(), input_size2dsq_(), output_size2dsq_()):
            input_size = input_size2dsq
            input_ary = np.array(np.random.random(input_size), dtype=np.float32)
            output_size = output_size2dsq
            angle_rad = 0.25 * math.pi * 2

            transform_tensor, transform_ary, offset = \
                _buildEquivalentAffineTransforms2d(device, input_size, output_size, angle_rad)

            scipy_ary = scipy.ndimage.affine_transform(
                input_ary[0, 0],
                transform_ary,
                offset=offset,
                output_shape=output_size[2:],
                order=1,
                mode='nearest',
                prefilter=True)

            if input_size2dsq == output_size2dsq:
                assert np.abs(scipy_ary.mean() - input_ary.mean()) < 1e-6
            assert np.abs(scipy_ary[0, 0] - input_ary[0, 0, 0, -1]).max() < 1e-6
            assert np.abs(scipy_ary[0, -1] - input_ary[0, 0, -1, -1]).max() < 1e-6
            assert np.abs(scipy_ary[-1, -1] - input_ary[0, 0, -1, 0]).max() < 1e-6
            assert np.abs(scipy_ary[-1, 0] - input_ary[0, 0, 0, 0]).max() < 1e-6

            affine_tensor = torch.nn.functional.affine_grid(
                transform_tensor,
                torch.Size(output_size),
                align_corners=True
            )

            gridsample_ary = torch.nn.functional.grid_sample(
                torch.tensor(input_ary, device=device).to(device),
                affine_tensor,
                padding_mode='border',
                align_corners=True
            ).to('cpu').numpy()

            assert np.abs(scipy_ary.mean() - gridsample_ary.mean()) < 1e-6
            assert np.abs(scipy_ary - gridsample_ary).max() < 1e-6

    @unittest.skipIf((not TEST_NUMPY) or (not TEST_SCIPY) or (scipy.__version__ < '1.0.0'),
                     "Scipy v1.0 and/or numpy not found")
    def test_affine_2d_rotate45(self):
        # scipy before 1.0.0 do not support homogeneous coordinate
        # scipy.ndimage.affine_transform, so we need to skip.
        for device in device_():
            input_size = [1, 1, 3, 3]
            input_ary = np.array(np.zeros(input_size), dtype=np.float32)
            input_ary[0, 0, 0, :] = 0.5
            input_ary[0, 0, 2, 2] = 1.0
            output_size = [1, 1, 3, 3]
            angle_rad = 0.125 * math.pi * 2

            transform_tensor, transform_ary, offset = \
                _buildEquivalentAffineTransforms2d(device, input_size, output_size, angle_rad)

            scipy_ary = scipy.ndimage.affine_transform(
                input_ary[0, 0],
                transform_ary,
                offset=offset,
                output_shape=output_size[2:],
                order=1,
                mode='nearest',
                prefilter=False)

            affine_tensor = torch.nn.functional.affine_grid(
                transform_tensor,
                torch.Size(output_size),
                align_corners=True
            )

            gridsample_ary = torch.nn.functional.grid_sample(
                torch.tensor(input_ary, device=device).to(device),
                affine_tensor,
                padding_mode='border',
                align_corners=True
            ).to('cpu').numpy()

            assert np.abs(scipy_ary - gridsample_ary).max() < 1e-6

    @unittest.skipIf((not TEST_NUMPY) or (not TEST_SCIPY) or (scipy.__version__ < '1.0.0'),
                     "Scipy v1.0 and/or numpy not found")
    def test_affine_2d_rotateRandom(self):
        # scipy before 1.0.0 do not support homogeneous coordinate
        # scipy.ndimage.affine_transform, so we need to skip.
        for device, angle_rad, input_size2d, output_size2d in \
                itertools.product(device_(), angle_rad_(), input_size2d_(), output_size2d_()):

            input_size = input_size2d
            input_ary = np.array(np.random.random(input_size), dtype=np.float32).round(3)
            output_size = output_size2d

            input_ary[0, 0, 0, 0] = 2
            input_ary[0, 0, 0, -1] = 4
            input_ary[0, 0, -1, 0] = 6
            input_ary[0, 0, -1, -1] = 8

            transform_tensor, transform_ary, grid_ary = \
                _buildEquivalentAffineTransforms2d(device, input_size, output_size, angle_rad)

            scipy_ary = scipy.ndimage.affine_transform(
                input_ary[0, 0],
                transform_ary,
                output_shape=output_size[2:],
                order=1,
                mode='nearest',
                prefilter=False)

            affine_tensor = torch.nn.functional.affine_grid(
                transform_tensor,
                torch.Size(output_size),
                align_corners=True
            )

            gridsample_ary = torch.nn.functional.grid_sample(
                torch.tensor(input_ary, device=device).to(device),
                affine_tensor,
                padding_mode='border',
                align_corners=True
            ).to('cpu').numpy()

            affine_tensor = affine_tensor.to('cpu')

            for r in range(affine_tensor.size(1)):
                for c in range(affine_tensor.size(2)):
                    grid_out = np.dot(grid_ary, [r, c, 1])
                    assert np.allclose(affine_tensor[0, r, c], grid_out[:2], atol=1e-5)

            assert np.abs(scipy_ary - gridsample_ary).max() < 1e-5

    @unittest.skipIf((not TEST_NUMPY) or (not TEST_SCIPY) or (scipy.__version__ < '1.0.0'),
                     "Scipy v1.0 and/or numpy not found")
    def test_affine_3d_rotateRandom(self):
        # scipy before 1.0.0 do not support homogeneous coordinate
        # scipy.ndimage.affine_transform, so we need to skip.
        for device, angle_rad, axis_vector, input_size3d, output_size3d in \
                itertools.product(device_(), angle_rad_(), axis_vector_(), input_size3d_(), output_size3d_()):
            input_size = input_size3d
            input_ary = np.array(np.random.random(input_size), dtype=np.float32)
            output_size = output_size3d

            input_ary[0, 0, 0, 0, 0] = 2
            input_ary[0, 0, 0, 0, -1] = 3
            input_ary[0, 0, 0, -1, 0] = 4
            input_ary[0, 0, 0, -1, -1] = 5
            input_ary[0, 0, -1, 0, 0] = 6
            input_ary[0, 0, -1, 0, -1] = 7
            input_ary[0, 0, -1, -1, 0] = 8
            input_ary[0, 0, -1, -1, -1] = 9

            transform_tensor, transform_ary, grid_ary = \
                _buildEquivalentAffineTransforms3d(device, input_size, output_size, angle_rad, axis_vector)

            scipy_ary = scipy.ndimage.affine_transform(
                input_ary[0, 0],
                transform_ary,
                output_shape=output_size[2:],
                order=1,
                mode='nearest',
                prefilter=False)

            affine_tensor = torch.nn.functional.affine_grid(
                transform_tensor,
                torch.Size(output_size),
                align_corners=True
            )

            gridsample_ary = torch.nn.functional.grid_sample(
                torch.tensor(input_ary, device=device).to(device),
                affine_tensor,
                padding_mode='border',
                align_corners=True
            ).to('cpu').numpy()

            affine_tensor = affine_tensor.to('cpu')

            for i in range(affine_tensor.size(1)):
                for r in range(affine_tensor.size(2)):
                    for c in range(affine_tensor.size(3)):
                        grid_out = np.dot(grid_ary, [i, r, c, 1])
                        assert np.allclose(affine_tensor[0, i, r, c], grid_out[:3], atol=1e-5)

            assert np.abs(scipy_ary - gridsample_ary).max() < 1e-5

    def test_upsamplingNearest1d(self):
        m = nn.Upsample(size=4, mode='nearest')
        in_t = torch.ones(1, 1, 2)
        with warnings.catch_warnings(record=True) as w:
            out_t = m(in_t)
        self.assertEqual(torch.ones(1, 1, 4), out_t.data)

        input = torch.randn(1, 1, 2, requires_grad=True)
        gradcheck(lambda x: F.interpolate(x, 4, mode='nearest'), [input])

    def test_upsamplingLinear1d(self):
        for align_corners in [True, False]:
            kwargs = dict(mode='linear', align_corners=align_corners)

            # test float scale factor up & downsampling
            for scale_factor in [0.5, 1.5, 2]:
                m = nn.Upsample(scale_factor=scale_factor, **kwargs)
                in_t = torch.ones(1, 1, 2)
                out_size = int(math.floor(in_t.shape[-1] * scale_factor))
                with warnings.catch_warnings(record=True) as w:
                    out_t = m(in_t)
                self.assertEqual(torch.ones(1, 1, out_size), out_t.data)

                input = torch.randn(1, 1, 2, requires_grad=True)
                gradcheck(lambda x: F.interpolate(x, out_size, **kwargs), (input,))

    def test_upsamplingLinear1d_spatial_invariance(self):
        m = nn.Upsample(scale_factor=3, mode='linear', align_corners=False)
        in_t_9 = torch.zeros(1, 1, 9)
        in_t_9[:, :, :4].normal_()
        with warnings.catch_warnings(record=True) as w:
            out_t_9 = m(in_t_9)
            out_t_5 = m(in_t_9[:, :, :5])
        self.assertEqual(out_t_9[:, :, :15], out_t_5)

    def test_upsamplingNearest2d(self):
        m = nn.Upsample(size=4, mode='nearest')
        in_t = torch.ones(1, 1, 2, 2)
        with warnings.catch_warnings(record=True) as w:
            out_t = m(in_t)
        self.assertEqual(torch.ones(1, 1, 4, 4), out_t.data)

        input = torch.randn(1, 1, 2, 2, requires_grad=True)
        self.assertEqual(
            F.interpolate(input, 4, mode='nearest'),
            F.interpolate(input, scale_factor=2, mode='nearest'))
        gradcheck(lambda x: F.interpolate(x, 4, mode='nearest'), [input])
        gradgradcheck(lambda x: F.interpolate(x, 4, mode='nearest'), [input])

    def test_upsamplingBilinear2d(self):
        for align_corners in [True, False]:
            kwargs = dict(mode='bilinear', align_corners=align_corners)

            # test float scale factor up & downsampling
            for scale_factor in [0.5, 1.5, 2]:
                m = nn.Upsample(scale_factor=scale_factor, **kwargs)
                in_t = torch.ones(1, 1, 2, 2)
                out_size = int(math.floor(in_t.shape[-1] * scale_factor))
                with warnings.catch_warnings(record=True) as w:
                    out_t = m(in_t)
                self.assertEqual(torch.ones(1, 1, out_size, out_size), out_t.data)

                input = torch.randn(1, 1, 2, 2, requires_grad=True)
                gradcheck(lambda x: F.interpolate(x, out_size, **kwargs), [input])

    def test_upsamplingBicubic2d(self):
        # test output against known input: align_corners=False result must match opencv
        in_t = torch.arange(8).view(1, 2, 2, 2).type(torch.FloatTensor)
        expected_out_t = torch.Tensor(
            [[[[-0.31641, 0.01562, 0.56250, 0.89453],
              [0.34766, 0.67969, 1.22656, 1.55859],
              [1.44141, 1.77344, 2.32031, 2.65234],
              [2.10547, 2.43750, 2.98438, 3.31641]],

             [[3.68359, 4.01562, 4.56250, 4.89453],
              [4.34766, 4.67969, 5.22656, 5.55859],
              [5.44141, 5.77344, 6.32031, 6.65234],
              [6.10547, 6.43750, 6.98438, 7.31641]]]])
        out_t = F.interpolate(in_t, scale_factor=2, mode='bicubic', align_corners=False)
        torch.set_printoptions(precision=5)
        self.assertEqual(out_t, expected_out_t)

        device_list = ['cpu']
        if TEST_CUDA:
            device_list.append('cuda')

        for align_corners in [True, False]:
            kwargs = dict(mode='bicubic', align_corners=align_corners)
            # test float scale factor up & downsampling
            for device in device_list:
                for scale_factor in [0.5, 1.5, 2]:
                    in_t = torch.ones(2, 2, 2, 2).to(device)
                    out_t = F.interpolate(in_t, scale_factor=scale_factor, **kwargs)
                    out_size = int(math.floor(in_t.shape[-1] * scale_factor))
                    self.assertEqual(torch.ones(2, 2, out_size, out_size), out_t.data)

                    input = torch.randn(2, 2, 2, 2, requires_grad=True)
                    gradcheck(lambda x: F.interpolate(x, out_size, **kwargs), [input])

    def test_upsampling_not_recompute_scale_factor(self):
        # test output against known input: result must match opencv
        in_t = torch.arange(8).view(1, 2, 2, 2).type(torch.FloatTensor)
        expected_out_t = torch.Tensor(
            [[[[-0.32725, -0.08843, 0.37933, 0.79744],
              [0.15039, 0.38921, 0.85697, 1.27508],
              [1.08591, 1.32473, 1.79249, 2.21060],
              [1.92213, 2.16095, 2.62871, 3.04682]],

             [[3.67275, 3.91157, 4.37933, 4.79744],
              [4.15039, 4.38921, 4.85697, 5.27508],
              [5.08591, 5.32473, 5.79249, 6.21060],
              [5.92213, 6.16095, 6.62871, 7.04682]]]])
        out_t = F.interpolate(in_t, scale_factor=2.3, mode='bicubic', align_corners=False, recompute_scale_factor=False)
        torch.set_printoptions(precision=5)
        self.assertEqual(out_t, expected_out_t)

        device_list = ['cpu']
        if TEST_CUDA:
            device_list.append('cuda')

        for align_corners in [True, False]:
            kwargs = dict(mode='bicubic', align_corners=align_corners)
            # test float scale factor up & downsampling
            for device in device_list:
                for scale_factor in [0.6, 1.6, 2.3]:
                    in_t = torch.ones(2, 2, 2, 2).to(device)
                    out_t = F.interpolate(in_t, scale_factor=scale_factor, **kwargs)
                    out_size = int(math.floor(in_t.shape[-1] * scale_factor))
                    self.assertEqual(torch.ones(2, 2, out_size, out_size), out_t.data)

                    input = torch.randn(2, 2, 2, 2, requires_grad=True)
                    gradcheck(lambda x: F.interpolate(x, out_size, **kwargs), [input])

    def test_upsamplingBilinear2d_spatial_invariance(self):
        m = nn.Upsample(scale_factor=3, mode='bilinear', align_corners=False)
        in_t_9 = torch.zeros(1, 1, 9, 9)
        in_t_9[:, :, :4, :4].normal_()
        with warnings.catch_warnings(record=True) as w:
            out_t_9 = m(in_t_9)
            out_t_5 = m(in_t_9[:, :, :5, :5])
        self.assertEqual(out_t_9[:, :, :15, :15], out_t_5)

    def test_upsamplingNearest3d(self):
        m = nn.Upsample(size=4, mode='nearest')
        in_t = torch.ones(1, 1, 2, 2, 2)
        with warnings.catch_warnings(record=True) as w:
            out_t = m(in_t)
        self.assertEqual(torch.ones(1, 1, 4, 4, 4), out_t.data)

        input = torch.randn(1, 1, 2, 2, 2, requires_grad=True)
        gradcheck(lambda x: F.interpolate(x, 4, mode='nearest'), [input])

    def test_upsamplingTrilinear3d(self):
        for align_corners in [True, False]:
            kwargs = dict(mode='trilinear', align_corners=align_corners)

            # test float scale factor up & downsampling
            for scale_factor in [0.5, 1.5, 2]:
                m = nn.Upsample(scale_factor=scale_factor, **kwargs)
                in_t = torch.ones(1, 1, 2, 2, 2)
                out_size = int(math.floor(in_t.shape[-1] * scale_factor))
                with warnings.catch_warnings(record=True) as w:
                    out_t = m(in_t)
                self.assertEqual(torch.ones(1, 1, out_size, out_size, out_size), out_t.data)

                input = torch.randn(1, 1, 2, 2, 2, requires_grad=True)
                self.assertEqual(
                    F.interpolate(input, (out_size, out_size, out_size), **kwargs),
                    F.interpolate(input, scale_factor=scale_factor, **kwargs))
                gradcheck(lambda x: F.interpolate(x, out_size, **kwargs), [input])
                gradgradcheck(lambda x: F.interpolate(x, out_size, **kwargs), [input])

    def test_upsamplingTrilinear3d_spatial_invariance(self):
        m = nn.Upsample(scale_factor=3, mode='trilinear', align_corners=False)
        in_t_9 = torch.zeros(1, 1, 9, 9, 9)
        in_t_9[:, :, :4, :4, :4].normal_()
        with warnings.catch_warnings(record=True) as w:
            out_t_9 = m(in_t_9)
            out_t_5 = m(in_t_9[:, :, :5, :5, :5])
        self.assertEqual(out_t_9[:, :, :15, :15, :15], out_t_5)

    def test_interpolate(self):
        def _test_interpolate_helper(in_t, scale_factor, layer):
            out_size = int(math.floor(in_t.shape[-1] * scale_factor))
            dim = len(in_t.shape) - 2
            out_shape = [1, 1] + [out_size] * dim
            with warnings.catch_warnings(record=True) as w:
                out_t = m(in_t)
            self.assertEqual(torch.ones(out_shape), out_t)

            self.assertEqual(
                F.interpolate(in_t, (out_size,) * dim, **kwargs),
                F.interpolate(in_t, scale_factor=scale_factor, **kwargs))
            gradcheck(lambda x: F.interpolate(x, out_size, **kwargs), [in_t])
            gradgradcheck(lambda x: F.interpolate(x, out_size, **kwargs), [in_t])

        def _make_input(dim):
            size = [1, 1]
            size += [2] * dim
            return torch.ones(size, requires_grad=True)

        device_list = ['cpu']
        if TEST_CUDA:
            device_list.append('cuda')

        for device in device_list:
            for scale_factor in [0.5, 1.5, 2]:
                for mode in ['nearest', 'area']:
                    kwargs = dict(mode=mode)
                    m = nn.Upsample(scale_factor=scale_factor, **kwargs).to(device)
                    for input in [_make_input(1), _make_input(2), _make_input(3)]:
                        _test_interpolate_helper(input, scale_factor, m)

                for align_corners in [True, False]:
                    kwargs = dict(mode='linear', align_corners=align_corners)
                    m = nn.Upsample(scale_factor=scale_factor, **kwargs).to(device)
                    _test_interpolate_helper(_make_input(1), scale_factor, m)

                    kwargs = dict(mode='bilinear', align_corners=align_corners)
                    m = nn.Upsample(scale_factor=scale_factor, **kwargs).to(device)
                    _test_interpolate_helper(_make_input(2), scale_factor, m)

                    kwargs = dict(mode='bicubic', align_corners=align_corners)

                    def m(t):
                        return F.interpolate(t, scale_factor=scale_factor, **kwargs).to(device)
                    _test_interpolate_helper(_make_input(2), scale_factor, m)

                    kwargs = dict(mode='trilinear', align_corners=align_corners)
                    m = nn.Upsample(scale_factor=scale_factor, **kwargs).to(device)
                    _test_interpolate_helper(_make_input(3), scale_factor, m)

    def test_linear_broadcasting(self):
        m = nn.Linear(5, 8)
        inp = torch.randn(2, 3, 5)
        expected = m(inp.view(6, 5)).view(2, 3, 8)
        self.assertEqual(expected, m(inp))

    def test_bilinear(self):
        module = nn.Bilinear(10, 10, 8)
        input1 = torch.randn(4, 10, requires_grad=True)
        input2 = torch.randn(4, 10, requires_grad=True)
        grad_output = torch.randn(4, 8)

        res = module(input1, input2)
        expected = (torch.einsum("bi,kij,bj->bk", input1, module.weight, input2) +
                    module.bias)
        self.assertEqual(res, expected)
        grads = torch.autograd.grad(res, [module.weight, module.bias, input1, input2], grad_output)
        grads_expected = torch.autograd.grad(expected, [module.weight, module.bias, input1, input2], grad_output)
        for g, ge in zip(grads, grads_expected):
            self.assertEqual(g, ge)

    def test_bilinear_no_bias(self):
        module = nn.Bilinear(10, 10, 8)
        module_no_bias = nn.Bilinear(10, 10, 8, False)

        module.bias.data.zero_()
        module.weight.data.copy_(module_no_bias.weight)

        input1 = torch.randn(4, 10, requires_grad=True)
        input2 = torch.randn(4, 10, requires_grad=True)
        grad_output = torch.randn(4, 8)

        def run(net):
            input1.grad = input2.grad = None
            output = net(input1, input2)
            output.backward(grad_output)

            return output.data, input1.grad.data, input2.grad.data

        out, g1, g2 = run(module)
        out_nb, g1_nb, g2_nb = run(module_no_bias)

        self.assertEqual(out, out_nb)
        self.assertEqual(g1, g1_nb)
        self.assertEqual(g2, g2_nb)

        _assertGradAndGradgradChecks(self,
                                     lambda x1, x2: F.bilinear(x1, x2, module_no_bias.weight, module_no_bias.bias),
                                     (input1, input2))

    def test_bilinear_broadcasting(self):
        m = nn.Bilinear(5, 6, 8)
        input1 = torch.randn(2, 3, 5)
        input2 = torch.randn(2, 3, 6)
        expected = m(input1.view(6, 5), input2.view(6, 6)).view(2, 3, 8)
        self.assertEqual(expected, m(input1, input2))

    def test_conv_tbc(self):
        inp = torch.randn(9, 4, 5, requires_grad=True)
        weight = torch.randn(3, 5, 6, requires_grad=True)
        bias = torch.randn(6, requires_grad=True)

        gradcheck(lambda i, w, b, pad: F.conv_tbc(i, w, b, pad), (inp, weight, bias, 3))

    def run_conv_double_back_test(self, kern, stride, padding, chan_in, chan_out, batch_size,
                                  inp_size, dilation, no_weight, groups=1, use_cuda=False,
                                  use_bias=True, dtype=torch.double):
        if use_cuda:
            device = torch.device("cuda")
        else:
            device = torch.device("cpu")

        x = torch.randn(batch_size, chan_in, inp_size, inp_size, device=device,
                        dtype=dtype, requires_grad=True)
        weight = torch.randn(chan_out, chan_in // groups, kern, kern, device=device,
                             dtype=dtype, requires_grad=not no_weight)
        if use_bias:
            bias = torch.randn(chan_out, device=device, dtype=dtype, requires_grad=True)
        else:
            bias = None

        def func(*inputs):
            if use_bias:
                lx, lweight, lbias = inputs
            else:
                lx, lweight = inputs
                lbias = None
            # We disable cudnn during forward to avoid finite difference imprecision issues
            with cudnn.flags(enabled=False):
                out = F.conv2d(lx, lweight, lbias, stride, padding, dilation, groups)
            return out

        if use_bias:
            inputs = x, weight, bias
        else:
            inputs = x, weight

        dummy_out = func(*inputs)
        grad_y = torch.randn_like(dummy_out, device=device, dtype=dtype, requires_grad=True)

        # Issue #15353: test mkldnn double backward, don't run gradgradcheck due
        # to imprecision issues
        if dtype == torch.float:
            g, = torch.autograd.grad(dummy_out.sum(), x, create_graph=True)
            return g.requires_grad

        return gradgradcheck(func, inputs, (grad_y,))

    @unittest.skipIf(not TEST_CUDA, "CUDA unavailable")
    @unittest.skipIf(not TEST_CUDNN, "needs cudnn")
    @skipIfRocm
    def test_grouped_conv_cudnn_nhwc_support(self):
        # in order to catch the hols in grouped convolution in nhwc support for earlier cudnn version
        input = torch.randn((16, 16, 8, 8), dtype=torch.float16, device="cuda").to(memory_format=torch.channels_last)
        weight = torch.randn((8, 4, 3, 3), dtype=torch.float16, device="cuda").to(memory_format=torch.channels_last)
        out = torch.cudnn_convolution(input, weight, None, (1, 1), (1, 1), (1, 1), 4, False, False)
        input = torch.randn((16, 8, 8, 8), dtype=torch.float16, device="cuda").to(memory_format=torch.channels_last)
        out = torch.cudnn_convolution_transpose(input, weight, None, (1, 1), (0, 0), (1, 1), (1, 1), 4, False, False)

    @unittest.expectedFailure
    @unittest.skipIf(not TEST_CUDA, "CUDA unavailable")
    @unittest.skipIf(not TEST_CUDNN, "needs cudnn")
    @skipIfRocm
    def test_conv_cudnn_memory_layout_dominance(self):
        # desired behavior here is to have the memory_layout of conv.weight to
        # dominante the layout of output.
        # which is not the same as current behavior, we'll fix this in
        # following up PRs and remove the `expectedFailure` tag
        input = torch.randint(1, 10, (2, 8, 4, 4), dtype=torch.float32, device="cuda", requires_grad=True)
        conv = nn.Conv2d(8, 4, 3).cuda().float()

        out = conv(input)
        self.assertTrue(out.is_contiguous())

        input = input.contiguous(memory_format=torch.channels_last)
        out = conv(input)
        self.assertTrue(out.is_contiguous())

        conv.weight.data = conv.weight.contiguous(memory_format=torch.channels_last)
        out = conv(input)
        self.assertTrue(out.is_contiguous(memory_format=torch.channels_last))

        input = input.contiguous()
        out = conv(input)
        self.assertTrue(out.is_contiguous(memory_format=torch.channels_last))

    def test_conv_double_backward(self):
        batch_size = 2
        for kern, inp_size, dilations in [(3, 6, [1, 2]), (3, 7, [1]), (4, 9, [1])]:
            for stride, padding, chan_in, chan_out, dilation in \
                    product([1, 2], [0, 1, 2], [2], [3], dilations):
                for no_weight in (True, False):
                    for dtype in (torch.float, torch.double):
                        result = self.run_conv_double_back_test(kern, stride,
                                                                padding, chan_in, chan_out,
                                                                batch_size, inp_size, dilation,
                                                                no_weight, dtype=dtype)
                        self.assertTrue(result,
                                        "Conv double backward test failed with parameters:" +
                                        "\nkern: " + str(kern) +
                                        "\nstride: " + str(stride) +
                                        "\npadding: " + str(padding) +
                                        "\nchan_in: " + str(chan_in) +
                                        "\nchan_out: " + str(chan_out) +
                                        "\nbatch_size: " + str(batch_size) +
                                        "\ninp_size: " + str(inp_size) +
                                        "\ndilation: " + str(dilation) +
                                        "\ndtype: " + str(dtype))

    def test_conv_double_backward_no_bias(self):
        kern = 3
        stride = 2
        chan_in, chan_out = 2, 4
        batch_size = 2
        inp_size = 5
        padding = 1
        dilation = 1
        no_weight = False
        use_bias = True
        result = self.run_conv_double_back_test(kern, stride,
                                                padding, chan_in, chan_out,
                                                batch_size, inp_size, dilation,
                                                no_weight, use_bias=use_bias)
        self.assertTrue(result,
                        "Conv double backward test failed with parameters:" +
                        "\nkern: " + str(kern) +
                        "\nstride: " + str(stride) +
                        "\npadding: " + str(padding) +
                        "\nchan_in: " + str(chan_in) +
                        "\nchan_out: " + str(chan_out) +
                        "\nbatch_size: " + str(batch_size) +
                        "\ninp_size: " + str(inp_size) +
                        "\ndilation: " + str(dilation))

    def test_conv_double_backward_groups(self):
        kern = 3
        stride = 1
        padding = 2
        chan_in, chan_out = 2, 4
        batch_size = 2
        inp_size = 6
        dilation = 1
        no_weight = False
        groups = 2
        result = self.run_conv_double_back_test(kern, stride,
                                                padding, chan_in * groups, chan_out * groups,
                                                batch_size, inp_size, dilation,
                                                no_weight, groups=groups)
        self.assertTrue(result,
                        "Conv double backward test failed with parameters:" +
                        "\nkern: " + str(kern) +
                        "\nstride: " + str(stride) +
                        "\npadding: " + str(padding) +
                        "\nchan_in: " + str(chan_in) +
                        "\nchan_out: " + str(chan_out) +
                        "\nbatch_size: " + str(batch_size) +
                        "\ninp_size: " + str(inp_size) +
                        "\ndilation: " + str(dilation) +
                        "\ngroups: " + str(groups))

    def test_conv_double_backward_stride(self):
        batch_size = 2

        # Cannot provide ggW when stride is > 1
        for kern, inp_size, dilations in [(3, 5, [1, 2]), (3, 7, [1])]:
            for stride, padding, chan_in, chan_out, dilation in product([2], [0, 1], [1], [2], dilations):
                no_weight = False
                self.run_conv_double_back_test(kern, stride,
                                               padding, chan_in, chan_out,
                                               batch_size, inp_size, dilation,
                                               no_weight)

    @unittest.skipIf(not TEST_CUDA, "CUDA unavailable")
    def test_cudnn_noncontiguous_weight(self):
        # Noncontiguous weights must be contiguous() before being
        # passed to cuDNN
        input = torch.tensor([1, 1, 1], dtype=torch.double, device="cuda").view(1, 1, 3)
        weights1 = torch.tensor([1], dtype=torch.double, device="cuda").expand(1, 1, 2)
        weights2 = torch.tensor([1], dtype=torch.double, device="cuda").expand(1, 1, 2).contiguous()
        self.assertEqual(F.conv1d(input, weights1, bias=None, stride=2, dilation=2),
                         F.conv1d(input, weights2, bias=None, stride=2, dilation=2))

    @unittest.skipIf(not TEST_CUDA, "CUDA unavailable")
    @repeat_test_for_types(DOUBLE_TENSORTYPES)
    def test_conv_double_backward_cuda(self, dtype=torch.double):
        # Double backward only runs with DoubleTensor due to precison reason
        batch_size = 1
        for kern, inp_size, dilations in [(3, 5, [1, 2]), (4, 9, [1])]:
            for stride, padding, chan_in, chan_out, dilation in product([1], [2], [2], [3], dilations):
                no_weight = stride == 2
                result = self.run_conv_double_back_test(kern, stride,
                                                        padding, chan_in, chan_out,
                                                        batch_size, inp_size, dilation,
                                                        no_weight, use_cuda=True, dtype=dtype)
                self.assertTrue(result,
                                "Conv double backward test failed with parameters:" +
                                "\nkern: " + str(kern) +
                                "\nstride: " + str(stride) +
                                "\npadding: " + str(padding) +
                                "\nchan_in: " + str(chan_in) +
                                "\nchan_out: " + str(chan_out) +
                                "\nbatch_size: " + str(batch_size) +
                                "\ninp_size: " + str(inp_size) +
                                "\ndilation: " + str(dilation))

    def run_grad_conv_test(self, func_forward, func_backward, dim=1, gradient='input'):
        for kern, inp_size in [(3, 6), (3, 7), (4, 9)]:
            for batch, stride, padding, chan_in, chan_out, dilation in \
                    product([1, 2], [1, 2], [0, 1, 2], [2], [3], [1]):

                for has_bias in [True, False]:
                    input_shape = [batch, chan_in]
                    weight_shape = [chan_out, chan_in]
                    for _ in range(dim):
                        input_shape.append(inp_size)
                        weight_shape.append(kern)

                    input = torch.randn(input_shape, requires_grad=True)
                    weight = torch.randn(weight_shape, requires_grad=True)
                    if has_bias:
                        bias = torch.randn([chan_out], requires_grad=True)
                    output = func_forward(input, weight, stride=stride, padding=padding, dilation=dilation, bias=bias)

                    gradient_o = torch.randn(output.shape)
                    gradient_w = torch.autograd.grad(output, input if (gradient == 'input') else weight, gradient_o)

                    self.assertAlmostEqual(gradient_w[0],
                                           func_backward(
                                               input_shape if (gradient == 'input') else input,
                                               weight_shape if (gradient == 'weight') else weight,
                                               gradient_o,
                                               stride=stride,
                                               padding=padding,
                                               dilation=dilation))

    def test_grad_conv1d_input(self):
        self.run_grad_conv_test(F.conv1d, F.grad.conv1d_input, 1, 'input')

    def test_grad_conv1d_weight(self):
        self.run_grad_conv_test(F.conv1d, F.grad.conv1d_weight, 1, 'weight')

    def test_grad_conv2d_input(self):
        self.run_grad_conv_test(F.conv2d, F.grad.conv2d_input, 2, 'input')

    def test_grad_conv2d_weight(self):
        self.run_grad_conv_test(F.conv2d, F.grad.conv2d_weight, 2, 'weight')

    def test_grad_conv3d_input(self):
        self.run_grad_conv_test(F.conv3d, F.grad.conv3d_input, 3, 'input')

    def test_grad_conv3d_weight(self):
        self.run_grad_conv_test(F.conv3d, F.grad.conv3d_weight, 3, 'weight')

    @unittest.skipIf(not torch._nnpack_available(), "NNPACK unavailable")
    def test_nnpack_conv(self):
        for kern, inp_size in [(3, 6), (3, 7), (4, 9)]:
            for batch, stride, padding, chan_in, chan_out in \
                    product([1, 2, 3, 4], [1, 2], [0, 1, 2], [2], [3]):

                for has_bias in [True, False]:
                    input_shape = [batch, chan_in]
                    weight_shape = [chan_out, chan_in]
                    for _ in range(2):
                        input_shape.append(inp_size)
                        weight_shape.append(kern)

                    input = torch.randn(input_shape, requires_grad=True, dtype=torch.float)
                    weight = torch.randn(weight_shape, requires_grad=True, dtype=torch.float)
                    if has_bias:
                        bias = torch.randn([chan_out], requires_grad=True, dtype=torch.float)
                    output = torch._nnpack_spatial_convolution(input, weight, stride=stride, padding=padding, bias=bias)
                    output_expected = torch.nn.functional.conv2d(input, weight, stride=stride, padding=padding, bias=bias)
                    self.assertAlmostEqual(output, output_expected, delta=3e-4)

                    gradient_o = torch.randn(output.shape, dtype=torch.float)

                    grads = torch.autograd.grad(output, [input, weight], gradient_o)
                    grads_expected = torch.autograd.grad(output_expected, [input, weight], gradient_o)
                    for gr, gr_expected in zip(grads, grads_expected):
                        self.assertAlmostEqual(gr, gr_expected, delta=3e-4)

    def test_fold_invalid_arg(self):
        # input wrong dimension

        fold = nn.Fold(output_size=(4, 5), kernel_size=(2, 3))
        with self.assertRaisesRegex(NotImplementedError, r"Only 3D input Tensors are supported"):
            fold(torch.randn(1, 5))

        # input.size(1) not divisible by \prod(kernel_size)

        fold = nn.Fold(output_size=(4, 5), kernel_size=(2, 3))
        with self.assertRaisesRegex(RuntimeError, r"be divisible by the product of kernel_size"):
            fold(torch.randn(1, 5, 9))

        with self.assertRaisesRegex(RuntimeError, r"be divisible by the product of kernel_size"):
            fold(torch.randn(1, 19, 9))

        # input.size(2) not matching the total number of sliding blocks

        with self.assertRaisesRegex(RuntimeError, r"match the calculated number of sliding blocks"):
            fold = nn.Fold(output_size=(4, 5), kernel_size=(2, 3))
            fold(torch.randn(1, 6, 10))

        with self.assertRaisesRegex(RuntimeError, r"match the calculated number of sliding blocks"):
            fold = nn.Fold(output_size=(4, 5), kernel_size=(2, 3), stride=(2, 2))
            fold(torch.randn(1, 6, 5))

        with self.assertRaisesRegex(RuntimeError, r"match the calculated number of sliding blocks"):
            fold = nn.Fold(output_size=(4, 5), kernel_size=(2, 3), stride=(2, 2), dilation=(1, 2), padding=(2, 0))
            fold(torch.randn(1, 6, 5))  # should be 4 * 1 = 4 sliding blocks

    def test_unfold_invalid_arg(self):
        # input wrong dimension

        unfold = nn.Unfold(kernel_size=(2, 3))
        with self.assertRaisesRegex(NotImplementedError, r"Only 4D input Tensors are supported"):
            unfold(torch.randn(1, 5, 2))

        # calculated output shape is too small

        with self.assertRaisesRegex(RuntimeError, r"too small \(non-positive\)"):
            unfold = nn.Unfold(kernel_size=(2, 3))
            unfold(torch.randn(1, 2, 2, 2))

        with self.assertRaisesRegex(RuntimeError, r"too small \(non-positive\)"):
            unfold = nn.Unfold(kernel_size=(5, 3), padding=(1, 1))
            unfold(torch.randn(1, 2, 2, 3))

        with self.assertRaisesRegex(RuntimeError, r"too small \(non-positive\)"):
            unfold = nn.Unfold(kernel_size=(1, 3), padding=(1, 1), dilation=(1, 2))
            unfold(torch.randn(1, 2, 2, 2))

    def test_conv_padding_mode(self):
        with self.assertRaisesRegex(ValueError, "padding_mode must be one of"):
            nn.Conv2d(3, 3, 3, padding_mode="xyz")

        with self.assertRaisesRegex(ValueError, "padding_mode must be one of"):
            nn.Conv2d(3, 3, 3, padding_mode=3)

        with self.assertRaisesRegex(ValueError, "Only \"zeros\" "):
            nn.ConvTranspose2d(3, 3, 3, padding_mode="reflect")

    def test_softmin(self):
        x = torch.randn(2, 16)
        self.assertEqual(F.softmin(x, 1), F.softmax(-x, 1))
        self.assertEqual(F.softmin(x, 0), F.softmax(-x, 0))

    @repeat_test_for_types([torch.float, torch.bfloat16])
    def test_log_softmax(self, dtype=torch.float):
        x_small = torch.ones(1, 2, dtype=dtype)
        x_big = x_small + 1e16
        self.assertEqual(F.log_softmax(x_small, -1), F.log_softmax(x_big, -1))

    def test_log_softmax_cpu(self, dtype=torch.bfloat16):
        inputf = torch.rand(32, 100, device="cpu", dtype=torch.float, requires_grad=True)
        input = inputf.to(dtype).detach().requires_grad_(True)
        outf = F.log_softmax(inputf, dim=-1)
        out = F.log_softmax(input, dim=-1)
        self.assertEqual(out.dtype, dtype)
        self.assertEqual(out, outf, prec=0.1)

        out.sum().backward()
        outf.sum().backward()
        self.assertEqual(input.grad.dtype, dtype)
        self.assertEqual(input.grad, inputf.grad.to(dtype), prec=0.1)

    def test_adaptive_log_softmax(self):
        # args validation
        with self.assertRaises(ValueError):
            _ = nn.AdaptiveLogSoftmaxWithLoss(16, 20, [5, 15, 15], div_value=2.)

        with self.assertRaises(ValueError):
            _ = nn.AdaptiveLogSoftmaxWithLoss(16, 20, [5, 15, 10], div_value=2.)

        with self.assertRaises(ValueError):
            _ = nn.AdaptiveLogSoftmaxWithLoss(16, 20, [5, 10, 25], div_value=2.)

        with self.assertRaisesRegex(ValueError, "cutoffs should be a sequence of unique,"):
            _ = nn.AdaptiveLogSoftmaxWithLoss(16, 20, [5, 10, 20], div_value=2.)

        # not raise
        _ = nn.AdaptiveLogSoftmaxWithLoss(16, 20, [5, 10, 19], div_value=2.)

        # input shapes
        with self.assertRaisesRegex(RuntimeError, r"Input and target should have the same size"):
            asfm = nn.AdaptiveLogSoftmaxWithLoss(16, 20, [5, 10, 15], div_value=2.)
            x = torch.randn(2, 16)
            y = torch.tensor([0, 5, 10])
            asfm(x, y)

        # out-of-bound targets
        with self.assertRaisesRegex(RuntimeError, r"Target values should be in"):
            asfm = nn.AdaptiveLogSoftmaxWithLoss(16, 20, [5, 10, 15], div_value=2.)
            x = torch.randn(2, 16)
            y = torch.tensor([0, 20])
            asfm(x, y)

        # cluster sizes
        asfm = nn.AdaptiveLogSoftmaxWithLoss(16, 20, [5, 10, 15], div_value=2.)
        x = torch.randn(2, 16)
        y = torch.tensor([0, 17])

        self.assertEqual(asfm.head.weight.size(), (5 + 3, 16))   # 5 targets in head, 3 clusters, dimensionality 16
        self.assertEqual(asfm.tail[0][1].weight.size(), (5, 8))  # 5 targets in this cluster, dimensionality 8
        self.assertEqual(asfm.tail[1][1].weight.size(), (5, 4))
        self.assertEqual(asfm.tail[2][1].weight.size(), (5, 2))

        self.assertEqual(asfm(x, y).output.size(), (2, ))

        # log_probs actually returns log_proba
        asfm = nn.AdaptiveLogSoftmaxWithLoss(8, 4, [2], div_value=2.)
        x = torch.randn(4, 8)
        logprob_out = asfm.log_prob(x)

        self.assertEqual(torch.exp(logprob_out).data.sum(1), torch.ones(4))

        # forward returns the same thing as log_probs
        for v in [0, 1, 2, 3]:
            y = torch.full((4,), v, dtype=torch.long)
            out, loss = asfm(x, y)

            self.assertEqual(out, logprob_out.gather(1, y.unsqueeze(1)).squeeze())
            self.assertEqual(loss, F.nll_loss(logprob_out, y))

        # predict
        x = torch.randn(64, 8).abs_()

        # argmax in shortlist
        asfm = nn.AdaptiveLogSoftmaxWithLoss(8, 10, [4, 8], div_value=2., head_bias=True)
        asfm.head.weight.data.abs_()
        asfm.head.bias.data.abs_()
        asfm.head.weight.data[asfm.shortlist_size:, :].zero_()

        out = asfm.predict(x)
        self.assertEqual(out, asfm.log_prob(x).argmax(dim=1))

        # argmax outside of shortlist
        asfm = nn.AdaptiveLogSoftmaxWithLoss(8, 10, [4, 8], div_value=2., head_bias=True)
        asfm.head.weight.data.abs_()
        asfm.head.bias.data.abs_()
        asfm.head.weight.data[:asfm.shortlist_size, :].zero_()

        out = asfm.predict(x)
        self.assertEqual(out, asfm.log_prob(x).argmax(dim=1))

        # half of the argmax in shortlist, half in clusters
        asfm = nn.AdaptiveLogSoftmaxWithLoss(8, 10, [4, 8], div_value=2., head_bias=True)
        asfm.head.weight.data.abs_()
        asfm.head.bias.data.abs_()

        x[:32, :asfm.shortlist_size].zero_()
        x[32:, asfm.shortlist_size:].zero_()

        asfm.head.weight.data[:asfm.shortlist_size, asfm.shortlist_size:].zero_()
        asfm.head.weight.data[asfm.shortlist_size:, :asfm.shortlist_size].zero_()

        out = asfm.predict(x)
        self.assertEqual(out, asfm.log_prob(x).argmax(dim=1))

    def test_cross_entropy_loss(self, dtype=torch.bfloat16):
        loss_cpu = nn.CrossEntropyLoss().cpu()
        inputf = torch.randn(15, 10, device="cpu", dtype=torch.float, requires_grad=True)
        input = inputf.to(dtype).detach().requires_grad_(True)
        target = torch.empty(15, dtype=torch.long).random_(10)

        outf = loss_cpu(inputf, target)
        out = loss_cpu(input, target)
        self.assertEqual(out.dtype, dtype)
        self.assertEqual(out, outf, prec=1e-1)

        outf.backward()
        out.backward()
        self.assertEqual(input.grad.dtype, dtype)
        self.assertEqual(input.grad, inputf.grad, prec=1e-1)

    @unittest.skipIf(not torch.cuda.is_available(), "CUDA not available")
    def test_convert_sync_batchnorm(self):
        module = torch.nn.Sequential(
            torch.nn.BatchNorm1d(100),
            torch.nn.InstanceNorm1d(100)
        ).cuda()
        sync_bn_module = torch.nn.SyncBatchNorm.convert_sync_batchnorm(module)
        children = list(sync_bn_module.children())
        self.assertEqual(children[0].__class__, torch.nn.SyncBatchNorm)
        self.assertEqual(children[1].__class__, torch.nn.InstanceNorm1d)


class TestNNInit(TestCase):
    def setUp(self):
        super(TestNNInit, self).setUp()
        random.seed(123)

    def _is_normal(self, tensor, mean, std):
        samples = tensor.view(-1).tolist()
        p_value = stats.kstest(samples, 'norm', args=(mean, std))[1]
        return p_value > 0.0001

    def _is_uniform(self, tensor, a, b):
        samples = tensor.view(-1).tolist()
        p_value = stats.kstest(samples, 'uniform', args=(a, (b - a)))[1]
        return p_value > 0.0001

    def _create_random_nd_tensor(self, dims, size_min, size_max):
        size = [random.randint(size_min, size_max) for _ in range(dims)]
        tensor = torch.zeros(size)
        return tensor

    def _random_float(self, a, b):
        return (b - a) * random.random() + a

    def test_calculate_gain_linear(self):
        for fn in ['linear', 'conv1d', 'conv2d', 'conv3d', 'conv_transpose2d', 'conv_transpose2d', 'conv_transpose3d']:
            gain = init.calculate_gain(fn)
            self.assertEqual(gain, 1)

    def test_calculate_gain_nonlinear(self):
        for fn in ['sigmoid', 'tanh', 'relu', 'leaky_relu']:
            gain = init.calculate_gain(fn)
            if fn == 'sigmoid':
                self.assertEqual(gain, 1)
            elif fn == 'tanh':  # 5 / 3
                self.assertEqual(gain, 1.6666666666666667)
            elif fn == 'relu':  # sqrt(2)
                self.assertEqual(gain, 1.4142135623730951)
            elif fn == 'leaky_relu':  # sqrt(2 / 1 + slope^2))
                self.assertEqual(gain, 1.4141428569978354)

    def test_calculate_gain_leaky_relu(self):
        for param in [None, 0, 0.01, 10]:
            gain = init.calculate_gain('leaky_relu', param)
            if param is None:  # Default slope is 0.01
                self.assertEqual(gain, 1.4141428569978354)
            elif param == 0:  # No slope = same gain as normal ReLU
                self.assertEqual(gain, 1.4142135623730951)
            elif param == 0.01:
                self.assertEqual(gain, 1.4141428569978354)
            elif param == 10:
                self.assertEqual(gain, 0.14071950894605836)

    def test_calculate_gain_leaky_relu_only_accepts_numbers(self):
        for param in [True, [1], {'a': 'b'}]:
            with self.assertRaises(ValueError):
                init.calculate_gain('leaky_relu', param)

    def test_calculate_gain_only_accepts_valid_nonlinearities(self):
        for n in [2, 5, 25]:
            # Generate random strings of lengths that definitely aren't supported
            random_string = ''.join([random.choice(string.ascii_lowercase) for i in range(n)])
            with self.assertRaises(ValueError):
                init.calculate_gain(random_string)

    @unittest.skipIf(not TEST_SCIPY, "Scipy not found.")
    def test_uniform(self):
        for dims in [1, 2, 4]:
            input_tensor = self._create_random_nd_tensor(dims, size_min=30, size_max=50)
            a = self._random_float(-3, 3)
            b = a + self._random_float(1, 5)
            init.uniform_(input_tensor, a=a, b=b)
            assert self._is_uniform(input_tensor, a, b)

    @unittest.skipIf(not TEST_SCIPY, "Scipy not found.")
    def test_normal(self):
        for dims in [1, 2, 4]:
            input_tensor = self._create_random_nd_tensor(dims, size_min=30, size_max=50)
            mean = self._random_float(-3, 3)
            std = self._random_float(1, 5)
            init.normal_(input_tensor, mean=mean, std=std)

            assert self._is_normal(input_tensor, mean, std)

    def test_constant(self):
        for dims in [1, 2, 4]:
            input_tensor = self._create_random_nd_tensor(dims, size_min=1, size_max=5)
            val = self._random_float(1, 10)
            init.constant_(input_tensor, val)

            self.assertEqual(input_tensor, input_tensor.clone().fill_(val))

    def test_ones_and_zeros(self):
        for init_fn_, val in zip([init.ones_, init.zeros_], [1, 0]):
            for dims in [1, 2, 4]:
                input_tensor = self._create_random_nd_tensor(dims, size_min=1, size_max=5)
                init_fn_(input_tensor)

                self.assertEqual(input_tensor, input_tensor.clone().fill_(val))

    def test_eye(self):
        input_tensor = self._create_random_nd_tensor(2, size_min=1, size_max=5)
        init.eye_(input_tensor)

        # Check every single element
        for i in range(input_tensor.size(0)):
            for j in range(input_tensor.size(1)):
                if i == j:
                    assert input_tensor[i][j] == 1
                else:
                    assert input_tensor[i][j] == 0

    def test_eye_only_works_on_2d_inputs(self):
        for dims in [1, 3]:
            with self.assertRaises(ValueError):
                tensor = self._create_random_nd_tensor(dims, size_min=1, size_max=3)
                init.eye_(tensor)

    def test_max_unpool(self):
        # Test 1D
        output, indices = F.max_pool1d(torch.randn([1, 1, 4]), 2, stride=2, return_indices=True)
        self.assertEqual(F.max_unpool1d(output, indices, 2), F.max_unpool1d(output, indices, 2, stride=2))

        # Test list / tuple passed as argument to max_unpool1d
        input = torch.randn([1, 1, 5])
        output, indices = F.max_pool1d(input, 2, stride=2, return_indices=True)
        self.assertEqual(F.max_unpool1d(output, indices, 2, stride=2, output_size=input.shape),
                         F.max_unpool1d(output, indices, 2, stride=2, output_size=input.size()))

        # Test 2D
        output, indices = F.max_pool2d(torch.randn([1, 1, 4, 4]), 2, stride=2, return_indices=True)
        self.assertEqual(F.max_unpool2d(output, indices, 2), F.max_unpool2d(output, indices, 2, stride=2))

        # Test 3D
        output, indices = F.max_pool3d(torch.randn([4, 4, 4, 4, 4]), 2, stride=2, return_indices=True)
        self.assertEqual(F.max_unpool3d(output, indices, 2), F.max_unpool3d(output, indices, 2, stride=2))

    def test_dirac_properties(self):
        for dims in [3, 4, 5]:
            input_tensor = self._create_random_nd_tensor(dims, size_min=1, size_max=5)
            init.dirac_(input_tensor)

            c_out, c_in = input_tensor.size(0), input_tensor.size(1)
            min_d = min(c_out, c_in)
            # Check number of nonzeros is equivalent to smallest dim
            assert torch.nonzero(input_tensor).size(0) == min_d
            # Check sum of values (can have precision issues, hence assertEqual) is also equivalent
            self.assertEqual(input_tensor.sum(), min_d)

    def test_dirac_identity(self):
        batch, in_c, out_c, size, kernel_size = 8, 3, 4, 5, 3
        # Test 1D
        input_var = torch.randn(batch, in_c, size)
        filter_var = torch.zeros(out_c, in_c, kernel_size)
        init.dirac_(filter_var)
        output_var = F.conv1d(input_var, filter_var)
        input_tensor, output_tensor = input_var.data, output_var.data  # Variables do not support nonzero
        self.assertEqual(input_tensor[:, :, 1:-1], output_tensor[:, :in_c, :])  # Assert in_c outputs are preserved
        assert torch.nonzero(output_tensor[:, in_c:, :]).numel() == 0  # Assert extra outputs are 0

        # Test 2D
        input_var = torch.randn(batch, in_c, size, size)
        filter_var = torch.zeros(out_c, in_c, kernel_size, kernel_size)
        init.dirac_(filter_var)
        output_var = F.conv2d(input_var, filter_var)
        input_tensor, output_tensor = input_var.data, output_var.data
        self.assertEqual(input_tensor[:, :, 1:-1, 1:-1], output_tensor[:, :in_c, :, :])
        assert torch.nonzero(output_tensor[:, in_c:, :, :]).numel() == 0

        # Test 3D
        input_var = torch.randn(batch, in_c, size, size, size)
        filter_var = torch.zeros(out_c, in_c, kernel_size, kernel_size, kernel_size)
        init.dirac_(filter_var)
        output_var = F.conv3d(input_var, filter_var)
        input_tensor, output_tensor = input_var.data, output_var.data
        self.assertEqual(input_tensor[:, :, 1:-1, 1:-1, 1:-1], output_tensor[:, :in_c, :, :])
        assert torch.nonzero(output_tensor[:, in_c:, :, :, :]).numel() == 0

    def test_dirac_only_works_on_3_4_5d_inputs(self):
        for dims in [1, 2, 6]:
            with self.assertRaises(ValueError):
                tensor = self._create_random_nd_tensor(dims, size_min=1, size_max=3)
                init.dirac_(tensor)

    def test_xavier_uniform_errors_on_inputs_smaller_than_2d(self):
        for dims in [0, 1]:
            tensor = self._create_random_nd_tensor(dims, size_min=1, size_max=1)
            with self.assertRaises(ValueError):
                init.xavier_uniform_(tensor)

    def test_xavier_normal_errors_on_inputs_smaller_than_2d(self):
        for dims in [0, 1]:
            tensor = self._create_random_nd_tensor(dims, size_min=1, size_max=1)
            with self.assertRaises(ValueError):
                init.xavier_normal_(tensor)

    @unittest.skipIf(not TEST_SCIPY, "Scipy not found.")
    def test_xavier_uniform(self):
        for use_gain in [True, False]:
            for dims in [2, 4]:
                input_tensor = self._create_random_nd_tensor(dims, size_min=20, size_max=25)
                gain = 1

                if use_gain:
                    gain = self._random_float(0.1, 2)
                    init.xavier_uniform_(input_tensor, gain=gain)
                else:
                    init.xavier_uniform_(input_tensor)

                fan_in = input_tensor.size(1)
                fan_out = input_tensor.size(0)
                if input_tensor.dim() > 2:
                    fan_in *= input_tensor[0, 0].numel()
                    fan_out *= input_tensor[0, 0].numel()

                expected_std = gain * math.sqrt(2.0 / (fan_in + fan_out))
                bounds = expected_std * math.sqrt(3)
                assert self._is_uniform(input_tensor, -bounds, bounds)

    @unittest.skipIf(not TEST_SCIPY, "Scipy not found.")
    def test_xavier_normal(self):
        for use_gain in [True, False]:
            for dims in [2, 4]:
                input_tensor = self._create_random_nd_tensor(dims, size_min=20, size_max=25)
                gain = 1

                if use_gain:
                    gain = self._random_float(0.1, 2)
                    init.xavier_normal_(input_tensor, gain=gain)
                else:
                    init.xavier_normal_(input_tensor)

                fan_in = input_tensor.size(1)
                fan_out = input_tensor.size(0)
                if input_tensor.dim() > 2:
                    fan_in *= input_tensor[0, 0].numel()
                    fan_out *= input_tensor[0, 0].numel()

                expected_std = gain * math.sqrt(2.0 / (fan_in + fan_out))
                assert self._is_normal(input_tensor, 0, expected_std)

    def test_kaiming_uniform_errors_on_inputs_smaller_than_2d(self):
        for dims in [0, 1]:
            with self.assertRaises(ValueError):
                tensor = self._create_random_nd_tensor(dims, size_min=1, size_max=1)
                init.kaiming_uniform_(tensor)

    def test_kaiming_normal_errors_on_inputs_smaller_than_2d(self):
        for dims in [0, 1]:
            with self.assertRaises(ValueError):
                tensor = self._create_random_nd_tensor(dims, size_min=1, size_max=1)
                init.kaiming_normal_(tensor)

    @unittest.skipIf(not TEST_SCIPY, "Scipy not found.")
    def test_kaiming_uniform(self):
        for use_a in [True, False]:
            for dims in [2, 4]:
                for mode in ['fan_in', 'fan_out']:
                    input_tensor = self._create_random_nd_tensor(dims, size_min=20, size_max=25)
                    if use_a:
                        a = self._random_float(0.1, 2)
                        init.kaiming_uniform_(input_tensor, a=a, mode=mode)
                    else:
                        a = 0
                        init.kaiming_uniform_(input_tensor, mode=mode)

                    fan_in = input_tensor.size(1)
                    fan_out = input_tensor.size(0)
                    if input_tensor.dim() > 2:
                        fan_in *= input_tensor[0, 0].numel()
                        fan_out *= input_tensor[0, 0].numel()

                    if mode == 'fan_in':
                        n = fan_in
                    else:
                        n = fan_out

                    expected_std = math.sqrt(2.0 / ((1 + a**2) * n))
                    bounds = expected_std * math.sqrt(3.0)
                    assert self._is_uniform(input_tensor, -bounds, bounds)

    @unittest.skipIf(not TEST_SCIPY, "Scipy not found.")
    def test_kaiming_normal(self):
        for use_a in [True, False]:
            for dims in [2, 4]:
                for mode in ['fan_in', 'fan_out']:
                    input_tensor = self._create_random_nd_tensor(dims, size_min=20, size_max=25)
                    if use_a:
                        a = self._random_float(0.1, 2)
                        init.kaiming_normal_(input_tensor, a=a, mode=mode)
                    else:
                        a = 0
                        init.kaiming_normal_(input_tensor, mode=mode)

                    fan_in = input_tensor.size(1)
                    fan_out = input_tensor.size(0)
                    if input_tensor.dim() > 2:
                        fan_in *= input_tensor[0, 0].numel()
                        fan_out *= input_tensor[0, 0].numel()

                    if mode == 'fan_in':
                        n = fan_in
                    else:
                        n = fan_out

                    expected_std = math.sqrt(2.0 / ((1 + a**2) * n))
                    assert self._is_normal(input_tensor, 0, expected_std)

    def test_sparse_only_works_on_2d_inputs(self):
        for dims in [1, 3]:
            with self.assertRaises(ValueError):
                sparsity = self._random_float(0.1, 0.9)
                tensor = self._create_random_nd_tensor(dims, size_min=1, size_max=3)
                init.sparse_(tensor, sparsity)

    @unittest.skipIf(not TEST_SCIPY, "Scipy not found.")
    def test_sparse_default_std(self):
        for use_random_std in [True, False]:
            input_tensor = self._create_random_nd_tensor(2, size_min=30, size_max=35)
            rows, cols = input_tensor.size(0), input_tensor.size(1)
            sparsity = self._random_float(0.1, 0.2)

            std = 0.01  # default std
            if use_random_std:
                std = self._random_float(0.01, 0.2)
                init.sparse_(input_tensor, sparsity=sparsity, std=std)
            else:
                init.sparse_(input_tensor, sparsity=sparsity)

            for col_idx in range(input_tensor.size(1)):
                column = input_tensor[:, col_idx]
                assert column[column == 0].nelement() >= math.ceil(sparsity * rows)

            assert self._is_normal(input_tensor[input_tensor != 0], 0, std)

    @skipIfNoLapack
    def test_orthogonal(self):
        for use_gain in [True, False]:
            for tensor_size in [[3, 4], [4, 3], [20, 2, 3, 4], [2, 3, 4, 5]]:
                input_tensor = torch.zeros(tensor_size)
                gain = 1.0

                if use_gain:
                    gain = self._random_float(0.1, 2)
                    init.orthogonal_(input_tensor, gain=gain)
                else:
                    init.orthogonal_(input_tensor)

                rows, cols = tensor_size[0], reduce(mul, tensor_size[1:])
                flattened_tensor = input_tensor.view(rows, cols)
                if rows > cols:
                    self.assertEqual(torch.mm(flattened_tensor.t(), flattened_tensor),
                                     torch.eye(cols) * gain ** 2, prec=1e-6)
                else:
                    self.assertEqual(torch.mm(flattened_tensor, flattened_tensor.t()),
                                     torch.eye(rows) * gain ** 2, prec=1e-6)

    def test_deprecation(self):
        x = torch.randn(3, 3)

        def fn():
            init.normal(x)
        self.assertWarnsRegex(fn, 'deprecated', 'methods not suffixed with underscore should be deprecated')

class TestFusionEval(TestCase):
    @given(X=hu.tensor(shapes=((5, 3, 5, 5),)),
           running_mean=hu.tensor(shapes=(6,)),
           running_var=hu.tensor(shapes=(6,)))
    def test_fuse_module_eval_numerics(self, X, running_mean, running_var):
        inputs, _ = X

        iC, oC = inputs.shape[1], len(running_mean[0])
        inputs = torch.from_numpy(inputs).to(torch.double)
        kernel_size = (3, 3)

        conv_ref = torch.nn.Conv2d(iC, oC, bias=True, kernel_size=kernel_size)
        bn_ref = torch.nn.BatchNorm2d(oC)
        bn_ref.running_mean = torch.from_numpy(running_mean[0]).to(torch.double)
        bn_ref.running_var = torch.from_numpy(running_var[0]).to(torch.double)

        conv_ref.eval()
        bn_ref.eval()

        Y_ref = bn_ref(conv_ref(inputs))
        conv_bn_fused = torch.nn.utils.fusion.fuse_conv_bn_eval(conv_ref,
                                                                bn_ref)
        Y_hat = conv_bn_fused(inputs)

        self.assertEqual(Y_ref, Y_hat, message="Conv+BN fusion results are off")


def add_test(test, decorator=None):
    def add(test_name, fn):
        if hasattr(TestNN, test_name):
            raise RuntimeError('Found two tests with the same name: ' + test_name)
        if decorator is not None:
            fn = decorator(fn)
        setattr(TestNN, test_name, fn)

    test_name = test.get_name()
    add(test_name, lambda self, test=test: test(self))
    cuda_test_name = test_name + '_cuda'
    # With dtype enable, it's good enough to test against three floating types
    kwargs = {}
    if 'extra_args' in get_function_arglist(test.test_cuda):
        kwargs['extra_args'] = test.extra_args

    if 'dtype' in get_function_arglist(test.test_cuda):
        add(cuda_test_name + '_float', lambda self,
            test=test, kwargs=kwargs: test.test_cuda(self, dtype=torch.float, **kwargs))
        add(cuda_test_name + '_double', lambda self,
            test=test, kwargs=kwargs: test.test_cuda(self, dtype=torch.double, **kwargs))

        def test_half(self, test=test, kwargs=kwargs):
            test.test_cuda(self, dtype=torch.half, **kwargs)
        if getattr(test, 'check_half', True):
            add(cuda_test_name + '_half', test_half)
    else:
        add(cuda_test_name, lambda self, test=test, kwargs=kwargs: test.test_cuda(self, **kwargs))

for test_params in module_tests + new_module_tests:
    # TODO: CUDA is not implemented yet
    if 'constructor' not in test_params:
        name = test_params.pop('module_name')
        test_params['constructor'] = getattr(nn, name)
    decorator = test_params.pop('decorator', None)
    test = NewModuleTest(**test_params)
    add_test(test, decorator)
    if 'check_eval' in test_params:
        # create a new test that is identical but that sets module.training to False
        desc = test_params.get('desc', None)
        test_params['desc'] = 'eval' if desc is None else desc + '_eval'

        def gen_eval_constructor(constructor):
            def eval_constructor(*args, **kwargs):
                cons = constructor(*args, **kwargs)
                cons.training = False
                return cons
            eval_constructor.__name__ = constructor.__name__
            return eval_constructor

        test_params['constructor'] = gen_eval_constructor(test_params['constructor'])
        test = NewModuleTest(**test_params)
        add_test(test, decorator)
    if 'check_with_long_tensor' in test_params:
        fullname = test_params.get('fullname', None)
        if fullname:
            test_params['fullname'] = fullname + '_with_long_tensor'
        else:
            desc = test_params.get('desc', None)
            test_params['desc'] = 'with_long_tensor' if desc is None else desc + '_with_long_tensor'

        def double_equivalent_of_long_tensor(size):
            return torch.randint(-1000, 1000, size=size).double()

        def apply_to_cons(t):
            if t.is_floating_point():
                if isinstance(t, Parameter):
                    return Parameter(double_equivalent_of_long_tensor(t.size()))
                elif isinstance(t, torch.Tensor):
                    return double_equivalent_of_long_tensor(t.size())
            else:
                return t

        def gen_long_tensor_constructor(constructor):
            def long_tensor_constructor(*args, **kwargs):
                cons = constructor(*args, **kwargs)
                cons._apply(apply_to_cons)
                return cons
            long_tensor_constructor.__name__ = constructor.__name__
            return long_tensor_constructor

        def gen_long_tensor_input(input_size):
            def input_func():
                return double_equivalent_of_long_tensor(input_size)
            return input_func

        def reference_fn(i, p, m):
            m._apply(lambda t: t.long())
            input = i.long()
            out = m.forward(input)
            return out

        test_params['constructor'] = gen_long_tensor_constructor(test_params['constructor'])
        test_params['input_fn'] = gen_long_tensor_input(test_params['input_size'])
        test_params['reference_fn'] = reference_fn
        test_params['check_forward_only'] = True
        # Currently we don't support conv2d/conv3d for LongTensor in CUDA
        test_params['test_cuda'] = False
        test = NewModuleTest(**test_params)

        add_test(test, decorator)

for test_params in criterion_tests + new_criterion_tests:
    name = test_params.pop('module_name')
    test_params['constructor'] = getattr(nn, name)
    test = NewCriterionTest(**test_params)
    decorator = test_params.pop('decorator', None)
    add_test(test, decorator)
    if 'check_sum_reduction' in test_params:
        desc = test_params.get('desc', None)
        test_params['desc'] = 'sum_reduction' if desc is None else desc + '_sum_reduction'

        def gen_sum_reduction_constructor(constructor):
            def sum_reduction_constructor(*args, **kwargs):
                cons = constructor(*args, reduction='sum', **kwargs)
                return cons
            sum_reduction_constructor.__name__ = constructor.__name__
            return sum_reduction_constructor

        test_params['constructor'] = gen_sum_reduction_constructor(test_params['constructor'])
        test = NewCriterionTest(**test_params)
        add_test(test, decorator)


class UnpoolingNet(nn.Module):
    def __init__(self, pool, unpool):
        super(UnpoolingNet, self).__init__()
        self.pool = pool
        self.unpool = unpool

    def forward(self, input):
        return self.unpool(*self.pool(input))


add_test(NewModuleTest(
    constructor=lambda: UnpoolingNet(
        nn.MaxPool1d(2, return_indices=True),
        nn.MaxUnpool1d(2)),
    input_size=(1, 1, 4),
    fullname='MaxUnpool1d_net',))
add_test(NewModuleTest(
    constructor=lambda: UnpoolingNet(
        nn.MaxPool2d(2, return_indices=True),
        nn.MaxUnpool2d(2)),
    input_size=(1, 1, 2, 4),
    fullname='MaxUnpool2d_net',))
add_test(NewModuleTest(
    constructor=lambda: UnpoolingNet(
        nn.MaxPool3d(2, return_indices=True),
        nn.MaxUnpool3d(2)),
    input_size=(1, 1, 2, 4, 6),
    fullname='MaxUnpool3d_net',
    check_gradgrad=False,))


class _AdaptiveLogSoftmaxWithLoss(nn.AdaptiveLogSoftmaxWithLoss):
    def __call__(self, input):
        t = torch.tensor([0, 1, 4, 8]).to(input.device)
        return nn.AdaptiveLogSoftmaxWithLoss.__call__(self, input, t).output

add_test(NewModuleTest(
    constructor=lambda: _AdaptiveLogSoftmaxWithLoss(16, 10, [2, 6]),
    input_size=(4, 16),
    fullname='AdaptiveLogSoftmax'))


# The following are helpers for TestNN.test_affine_*
if torch.cuda.is_available():
    def device_():
        return ['cpu', 'cuda']
else:
    def device_():
        return ['cpu']


def angle_rad_():
    return [r * math.pi * 2 for r in [0.0, 0.5, 0.25, 0.125, random.random()]]


def axis_vector_():
    t = (random.random(), random.random(), random.random())
    l = sum(x ** 2 for x in t) ** 0.5

    return [(1.0, 0.0, 0.0), (0.0, 1.0, 0.0), (0.0, 0.0, 1.0), tuple(x / l for x in t)]


def input_size2d_():
    return [[1, 1, 3, 5], [1, 1, 3, 3], [1, 1, 4, 4], [1, 1, 3, 4]]


def output_size2d_():
    return [[1, 1, 5, 3], [1, 1, 3, 5], [1, 1, 4, 3], [1, 1, 5, 5], [1, 1, 6, 6]]


def input_size2dsq_():
    return [[1, 1, 2, 2], [1, 1, 3, 3], [1, 1, 4, 4], [1, 1, 6, 6]]


def output_size2dsq_():
    return [[1, 1, 2, 2], [1, 1, 3, 3], [1, 1, 4, 4], [1, 1, 5, 5], [1, 1, 6, 6]]


def input_size3d_():
    return [[1, 1, 2, 2, 2], [1, 1, 2, 3, 4], [1, 1, 3, 3, 3], [1, 1, 4, 4, 4], [1, 1, 3, 4, 5]]


def input_size3dsq_():
    return [[1, 1, 2, 2, 2], [1, 1, 3, 3, 3], [1, 1, 4, 4, 4], [1, 1, 6, 6, 6]]


def output_size3dsq_():
    return [[1, 1, 2, 2, 2], [1, 1, 3, 3, 3], [1, 1, 4, 4, 4], [1, 1, 5, 5, 5], [1, 1, 6, 6, 6]]


def output_size3d_():
    return [[1, 1, 2, 2, 2], [1, 1, 3, 3, 3], [1, 1, 3, 4, 5], [1, 1, 4, 3, 2], [1, 1, 5, 5, 5], [1, 1, 6, 6, 6]]


def _buildEquivalentAffineTransforms2d(device, input_size, output_size, angle_rad):
    input_center = [(x - 1) / 2.0 for x in input_size]
    output_center = [(x - 1) / 2.0 for x in output_size]

    s = math.sin(angle_rad)
    c = math.cos(angle_rad)

    intrans_ary = np.array([
        [1, 0, input_center[2]],
        [0, 1, input_center[3]],
        [0, 0, 1],
    ], dtype=np.float64)

    inscale_ary = np.array([
        [input_center[2], 0, 0],
        [0, input_center[3], 0],
        [0, 0, 1],
    ], dtype=np.float64)

    rotation_ary = np.array([
        [c, -s, 0],
        [s, c, 0],
        [0, 0, 1],
    ], dtype=np.float64)

    outscale_ary = np.array([
        [1.0 / output_center[2], 0, 0],
        [0, 1.0 / output_center[3], 0],
        [0, 0, 1],
    ], dtype=np.float64)

    outtrans_ary = np.array([
        [1, 0, -output_center[2]],
        [0, 1, -output_center[3]],
        [0, 0, 1],
    ], dtype=np.float64)

    reorder_ary = np.array([
        [0, 1, 0],
        [1, 0, 0],
        [0, 0, 1],
    ], dtype=np.float64)

    transform_ary = np.dot(np.dot(np.dot(np.dot(
        intrans_ary,
        inscale_ary),
        rotation_ary.T),
        outscale_ary),
        outtrans_ary)
    grid_ary = np.dot(np.dot(np.dot(reorder_ary, rotation_ary.T), outscale_ary), outtrans_ary)

    transform_tensor = torch.from_numpy((rotation_ary)).to(device, torch.float32)
    transform_tensor = transform_tensor[:2].unsqueeze(0)

    return transform_tensor, transform_ary, grid_ary


def _buildEquivalentAffineTransforms3d(device, input_size, output_size, angle_rad, axis_vector):
    input_center = [(x - 1) / 2.0 for x in input_size]
    output_center = [(x - 1) / 2.0 for x in output_size]

    s = math.sin(angle_rad)
    c = math.cos(angle_rad)
    c1 = 1 - c

    intrans_ary = np.array([
        [1, 0, 0, input_center[2]],
        [0, 1, 0, input_center[3]],
        [0, 0, 1, input_center[4]],
        [0, 0, 0, 1],
    ], dtype=np.float64)

    inscale_ary = np.array([
        [input_center[2], 0, 0, 0],
        [0, input_center[3], 0, 0],
        [0, 0, input_center[4], 0],
        [0, 0, 0, 1],
    ], dtype=np.float64)

    l, m, n = axis_vector
    scipyRotation_ary = np.array([
        [l * l * c1 + c, m * l * c1 - n * s, n * l * c1 + m * s, 0],
        [l * m * c1 + n * s, m * m * c1 + c, n * m * c1 - l * s, 0],
        [l * n * c1 - m * s, m * n * c1 + l * s, n * n * c1 + c, 0],
        [0, 0, 0, 1],
    ], dtype=np.float64)

    z, y, x = axis_vector
    torchRotation_ary = np.array([
        [x * x * c1 + c, y * x * c1 - z * s, z * x * c1 + y * s, 0],
        [x * y * c1 + z * s, y * y * c1 + c, z * y * c1 - x * s, 0],
        [x * z * c1 - y * s, y * z * c1 + x * s, z * z * c1 + c, 0],
        [0, 0, 0, 1],
    ], dtype=np.float64)

    outscale_ary = np.array([
        [1.0 / output_center[2], 0, 0, 0],
        [0, 1.0 / output_center[3], 0, 0],
        [0, 0, 1.0 / output_center[4], 0],
        [0, 0, 0, 1],
    ], dtype=np.float64)

    outtrans_ary = np.array([
        [1, 0, 0, -output_center[2]],
        [0, 1, 0, -output_center[3]],
        [0, 0, 1, -output_center[4]],
        [0, 0, 0, 1],
    ], dtype=np.float64)

    reorder_ary = np.array([
        [0, 0, 1, 0],
        [0, 1, 0, 0],
        [1, 0, 0, 0],
        [0, 0, 0, 1],
    ], dtype=np.float64)

    transform_ary = np.dot(np.dot(np.dot(np.dot(
        intrans_ary,
        inscale_ary),
        np.linalg.inv(scipyRotation_ary)),
        outscale_ary),
        outtrans_ary)
    grid_ary = np.dot(np.dot(np.dot(reorder_ary, np.linalg.inv(scipyRotation_ary)), outscale_ary), outtrans_ary)

    transform_tensor = torch.from_numpy((torchRotation_ary)).to(device, torch.float32)
    transform_tensor = transform_tensor[:3].unsqueeze(0)

    return transform_tensor, transform_ary, grid_ary
# end TestNN.test_affine_* helpers


class TestNNDeviceType(NNTestCase):
    def _test_dropout(self, cls, device, input):
        p = 0.2
        input = input.to(device).fill_(1 - p)

        module = cls(p)
        input_var = input.clone().requires_grad_()
        output = module(input_var)
        self.assertLess(abs(output.data.mean() - (1 - p)), 0.05)
        output.backward(input)
        self.assertLess(abs(input_var.grad.data.mean() - (1 - p)), 0.05)

        module = cls(p, True)
        input_var = input.clone().requires_grad_()
        output = module(input_var + 0)
        self.assertLess(abs(output.data.mean() - (1 - p)), 0.05)
        output.backward(input)
        self.assertLess(abs(input_var.grad.data.mean() - (1 - p)), 0.05)

        # check eval mode doesn't change anything
        for inplace in [True, False]:
            module = cls(p, inplace).eval()
            self.assertEqual(input, module(input))

        # Check that these don't raise errors
        module.__repr__()
        str(module)

    def _test_InstanceNorm_general(self, cls, input, device, dtype=torch.float):
        # default case track_running_stats=False
        b, c = input.size(0), input.size(1)
        input_var = input.to(device=device, dtype=dtype).requires_grad_()

        IN = cls(c, eps=0).to(device, dtype)

        output = IN(input_var)
        out_reshaped = output.view(b * c, -1)

        mean = out_reshaped.mean(1)
        var = out_reshaped.var(1, unbiased=False)

        self.assertAlmostEqual(torch.abs(mean.data).mean(), 0, delta=1e-5)
        self.assertAlmostEqual(torch.abs(var.data).mean(), 1, delta=1e-5)

        # check that eval mode doesn't change behavior
        grad_out = torch.randn_like(output)
        res1 = output.data.clone()
        output.backward(grad_out)
        grad1 = input_var.grad.data.clone()

        IN.eval()
        output = IN(input_var)
        input_var.grad = None
        output.backward(grad_out)
        res2 = output.data
        grad2 = input_var.grad.data
        self.assertEqual(res1, res2)
        self.assertEqual(grad1, grad2)

        # If track_running_stats=True and momentum=1, running_mean/var should be
        # equal to mean/var of the input (with unbias correction)
        IN = cls(c, momentum=1, eps=0, track_running_stats=True).to(device, dtype)

        output = IN(input_var)

        input_reshaped = input_var.transpose(1, 0).reshape(c, -1)
        mean = input_reshaped.mean(1)

        input_reshaped = input_var.transpose(1, 0).reshape(c, b, -1)
        var = input_reshaped.var(2, unbiased=True)[:, :]

        self.assertAlmostEqual(torch.abs(mean.data - IN.running_mean).mean(), 0, delta=1e-5)
        self.assertAlmostEqual(torch.abs(var.data.mean(1) - IN.running_var).mean(), 0, delta=1e-5)

        # in eval mode, adding X * std to a channel in input should make the
        # corresponding channel in output have mean X
        IN.eval()
        delta = IN.running_var.sqrt() * torch.arange(c, device=device, dtype=dtype)
        delta = delta.view(-1, *[1 for _ in range(2, input.dim())])
        output = IN(input_var + delta)
        self.assertEqual(output.transpose(0, 1).reshape(c, -1).mean(1), torch.arange(c))

    def _test_InstanceNorm_cuda_half(self, cls, input, device):
        # THNN
        input = input.to(device=device, dtype=torch.half).random_(1, 10).requires_grad_(True)
        m = cls(input.size(1), affine=True, track_running_stats=True).to(device, torch.half)
        thnn_output = m(input)
        thnn_output.sum().backward()
        thnn_input_grad = input.grad.data.clone()
        self.assertEqual(thnn_output.type(), input.type())
        # cuDNN
        if TEST_CUDNN:
            input.grad = None
            m = m.float()
            cudnn_output = m(input)
            cudnn_output.sum().backward()
            cudnn_input_grad = input.grad.data.clone()
            self.assertEqual(cudnn_output.type(), input.type())
            self.assertAlmostEqual(cudnn_output, thnn_output, delta=1e-4)
            self.assertAlmostEqual(cudnn_input_grad, thnn_input_grad, delta=1e-3)

    def _test_LayerNorm_general(self, device, dtype=torch.float):
        for i in range(2, 6):
            shape = torch.randint(3, 6, (i,), dtype=torch.long).tolist()
            x = torch.empty(*shape, device=device, dtype=dtype).uniform_(0, 10)
            normalized_ndim = random.randint(1, i - 1)  # inclusive
            normalized_shape = shape[-normalized_ndim:]
            unnormalized_shape = shape[:-normalized_ndim]

            # test that LN normalizes to mean 0 and stddev 1
            ln = nn.LayerNorm(normalized_shape, eps=0).to(device, dtype)
            ln.weight.data.fill_(1)
            ln.bias.data.fill_(0)
            output = ln(x)
            out_reshaped = output.view(*(unnormalized_shape + [-1]))
            mean = out_reshaped.mean(-1)
            var = out_reshaped.var(-1, unbiased=False)
            self.assertAlmostEqual(torch.abs(mean.data).mean(), 0, delta=1e-5)
            self.assertAlmostEqual(torch.abs(var.data).mean(), 1, delta=1e-5)

            # test that LN applies weight and bias correctly
            scale, bias = torch.empty(2).uniform_(0.2, 2).tolist()
            ln.weight.data.fill_(scale)
            ln.bias.data.fill_(bias)
            output = ln(x)
            out_reshaped = output.view(*(unnormalized_shape + [-1]))
            mean = out_reshaped.mean(-1)
            var = out_reshaped.var(-1, unbiased=False)
            self.assertAlmostEqual(torch.abs(mean.data).mean(), bias, delta=1e-5)
            self.assertAlmostEqual(torch.abs(var.data).mean(), scale ** 2, delta=1e-5)

        bad_norm_shape_input_shape = {
            (): (),
            (2, 3): (3,),
            (2,): (1, 2, 3),
            (10,): (2, 3),
            10: (2, 3),
        }
        for norm_shape, input_shape in bad_norm_shape_input_shape.items():
            ln = nn.LayerNorm(norm_shape)
            input = torch.empty(input_shape, device=device, dtype=dtype).uniform_(0, 10)
            self.assertRaises(RuntimeError, lambda: ln(input))

    def _test_LayerNorm_cuda_half(self, device):
        input = torch.empty(2, 3, 3, 2, device=device, dtype=torch.half).random_(1, 10).requires_grad_(True)
        m = nn.LayerNorm([3, 2]).to(device, torch.half)
        output = m(input)
        output.sum().backward()
        self.assertEqual(output.type(), input.type())

    def _test_GroupNorm_general(self, device, dtype=torch.float):
        good_shape_g = {
            (1, 2, 3, 4): 2,
            (2, 3, 10): 3,
            (3, 1, 1, 1, 2): 1,
            (2, 6, 4, 2, 2): 3,
        }
        for shape, g in good_shape_g.items():
            x = torch.empty(*shape, device=device, dtype=dtype).uniform_(0, 10)
            b = shape[0]
            c = shape[1]

            # test that GN normalizes to mean 0 and stddev 1
            gn = nn.GroupNorm(g, c, eps=0).to(device, dtype)
            gn.weight.data.fill_(1)
            gn.bias.data.fill_(0)
            output = gn(x)
            out_reshaped = output.view(b, g, -1)
            mean = out_reshaped.mean(-1)
            var = out_reshaped.var(-1, unbiased=False)
            self.assertAlmostEqual(torch.abs(mean).mean(), 0, delta=1e-5)
            self.assertAlmostEqual(torch.abs(var).mean(), 1, delta=1e-5)

            # test that GN applies weight and bias correctly
            scale = torch.empty(c, device=device, dtype=dtype).uniform_(0.2, 2)
            bias = torch.empty(c, device=device, dtype=dtype).uniform_(0.2, 2)
            gn.weight.data.copy_(scale)
            gn.bias.data.copy_(bias)
            output = gn(x)
            out_reshaped = output.view(b, c, -1)
            out_normed = (out_reshaped - bias.view(c, 1)) / scale.view(c, 1)
            out_normed_reshaped = out_normed.view(b, g, -1)
            mean = out_normed_reshaped.mean(-1)
            var = out_normed_reshaped.var(-1, unbiased=False)
            self.assertAlmostEqual(torch.abs(mean).mean(), 0, delta=1e-5)
            self.assertAlmostEqual(torch.abs(var).mean(), 1, delta=1e-5)

        bad_shape_g = {
            (1, 2, 3, 4): 3,
            (2, 3, 10): 2,
            (3, 1, 1, 1, 2): 10,
            (2, 6, 4, 2, 2): 4,
        }
        for shape, g in bad_shape_g.items():
            gn = nn.GroupNorm(g, shape[1])
            input = torch.empty(*shape, device=device, dtype=dtype).uniform_(0, 10)
            self.assertRaises(RuntimeError, lambda: gn(input))

    def _test_GroupNorm_cuda_half(self):
        input = torch.zeros(2, 4, 3, 2, requires_grad=True).cuda().half().random_(1, 10)
        m = nn.GroupNorm(2, 4).to("cuda", torch.half)
        output = m(input)
        output.sum().backward()
        self.assertEqual(output.type(), input.type())

    def _test_module_empty_input(self, module, inp):
        inp.requires_grad_(True)
        out = module(inp)
        gO = torch.rand_like(out)
        out.backward(gO)
        self.assertEqual(out.size(), inp.size())
        for p in module.parameters():
            # TODO: p.grad should not be None, but this is not yet supported
            # (https://github.com/pytorch/pytorch/issues/12013)
            if p.requires_grad and p.grad is not None:
                self.assertEqual(p.grad, torch.zeros_like(p.grad))
        self.assertEqual(inp.grad, torch.zeros_like(inp))

    def test_Dropout(self, device):
        input = torch.Tensor(1000)
        self._test_dropout(nn.Dropout, device, input)

    def test_Dropout2d(self, device):
        b = random.randint(1, 5)
        w = random.randint(1, 5)
        h = random.randint(1, 5)
        num_features = 1000
        input = torch.Tensor(num_features, b, w, h)
        self._test_dropout(nn.Dropout2d, device, input)

    def test_Dropout3d(self, device):
        b = random.randint(1, 5)
        w = random.randint(1, 5)
        h = random.randint(1, 5)
        d = random.randint(1, 2)
        num_features = 1000
        input = torch.Tensor(num_features, b, d, w, h)
        self._test_dropout(nn.Dropout3d, device, input)

    def test_InstanceNorm1d_general(self, device):
        b = random.randint(3, 5)
        c = random.randint(3, 5)
        d = random.randint(8, 10)

        input = torch.rand(b, c, d)
        self._test_InstanceNorm_general(nn.InstanceNorm1d, input, device)

        if self.device_type == 'cuda':
            self._test_InstanceNorm_cuda_half(nn.InstanceNorm1d, input, device)

    def test_InstanceNorm2d_general(self, device):
        b = random.randint(3, 5)
        c = random.randint(3, 5)
        w = random.randint(3, 6)
        h = random.randint(6, 8)

        input = torch.rand(b, c, h, w)
        self._test_InstanceNorm_general(nn.InstanceNorm2d, input, device)

        if self.device_type == 'cuda':
            self._test_InstanceNorm_cuda_half(nn.InstanceNorm2d, input, device)

    def test_InstanceNorm3d_general(self, device):
        b = random.randint(3, 5)
        c = random.randint(3, 5)
        w = random.randint(2, 5)
        h = random.randint(2, 5)
        d = random.randint(2, 5)

        input = torch.rand(b, c, h, w, d)
        self._test_InstanceNorm_general(nn.InstanceNorm3d, input, device)

        if self.device_type == 'cuda':
            self._test_InstanceNorm_cuda_half(nn.InstanceNorm3d, input, device)

    def test_instancenorm_raises_error_if_less_than_one_value_per_channel(self, device):
        x = torch.rand(10)[None, :, None]
        with self.assertRaises(ValueError):
            torch.nn.InstanceNorm1d(10)(x).to(device)

    def test_LayerNorm_general(self, device):
        self._test_LayerNorm_general(device)

        if self.device_type == 'cuda':
            self._test_LayerNorm_cuda_half(device)

    def test_GroupNorm_general(self, device):
        self._test_GroupNorm_general(device)

        if self.device_type == 'cuda':
            self._test_GroupNorm_cuda_half()

    def test_groupnorm_raises_error_if_less_than_one_value_per_channel(self, device):
        x = torch.rand(10)[None, :, None]
        with self.assertRaises(ValueError):
            torch.nn.GroupNorm(10, 10)(x).to(device)

    def test_GroupNorm_empty(self, device):
        mod = torch.nn.GroupNorm(2, 4).to(device)
        inp = torch.randn(0, 4, 2, 2, device=device)
        self._test_module_empty_input(mod, inp)
        if self.device_type == 'cuda' and self.has_cudnn():
            with torch.backends.cudnn.flags(enabled=False):
                self._test_module_empty_input(mod, inp)

    def test_BatchNorm_empty(self, device):
        mod = torch.nn.BatchNorm2d(3).to(device)
        inp = torch.randn(0, 3, 2, 2, device=device)
        self._test_module_empty_input(mod, inp)
        if self.device_type == 'cuda' and self.has_cudnn():
            with torch.backends.cudnn.flags(enabled=False):
                self._test_module_empty_input(mod, inp)

    def test_one_hot(self, device):
        with self.assertRaises(RuntimeError):
            torch.nn.functional.one_hot(torch.tensor([3, 4, -1, 0], device=device), -1)

        with self.assertRaises(RuntimeError):
            torch.nn.functional.one_hot(torch.tensor([3, 4, 1, 0], device=device), 3)

        t = torch.nn.functional.one_hot(torch.tensor([3, 4, 1, 0], device=device))
        expected = torch.tensor([[0, 0, 0, 1, 0],
                                 [0, 0, 0, 0, 1],
                                 [0, 1, 0, 0, 0],
                                 [1, 0, 0, 0, 0]], device=device)
        self.assertEqual(t, expected)

        t = torch.nn.functional.one_hot(torch.tensor([3, 4, 1, 0], device=device), -1)
        expected = torch.tensor([[0, 0, 0, 1, 0],
                                 [0, 0, 0, 0, 1],
                                 [0, 1, 0, 0, 0],
                                 [1, 0, 0, 0, 0]], device=device)
        self.assertEqual(t, expected)

        t = torch.nn.functional.one_hot(torch.tensor([3, 4, 1, 0], device=device), 6)
        expected = torch.tensor([[0, 0, 0, 1, 0, 0],
                                 [0, 0, 0, 0, 1, 0],
                                 [0, 1, 0, 0, 0, 0],
                                 [1, 0, 0, 0, 0, 0]], device=device)
        self.assertEqual(t, expected)

        t = torch.nn.functional.one_hot(torch.tensor([[3, 4], [1, 0]], device=device))
        expected = torch.tensor([[[0, 0, 0, 1, 0],
                                  [0, 0, 0, 0, 1]],
                                 [[0, 1, 0, 0, 0],
                                  [1, 0, 0, 0, 0]]], device=device)
        self.assertEqual(t, expected)

        t = torch.nn.functional.one_hot(torch.tensor(4, device=device))
        expected = torch.tensor([0, 0, 0, 0, 1], device=device)
        self.assertEqual(t, expected)

        t = torch.nn.functional.one_hot(torch.empty([4, 0], dtype=torch.long, device=device), 100)
        expected = torch.empty([4, 0, 100])
        self.assertEqual(t, expected)

        with self.assertRaises(RuntimeError):
            torch.nn.functional.one_hot(torch.empty([4, 0], dtype=torch.long, device=device))

        with self.assertRaises(RuntimeError):
            torch.nn.functional.one_hot(torch.tensor([3, 4, 1, 0], device=device), -2)

    def test_nn_scalars(self, device):
        # One off tests to ensure scalars from nn.yaml are properly applied
        def verify_scalars(input, output):
            if input.dim() == 0:
                self.assertEqual((), output.shape)
            else:
                self.assertNotEqual((), output.shape)
            output.sum().backward()
            self.assertEqual(input.shape, input.grad.shape)

        for input_shape in [(5, 6), ()]:
            for module in [torch.nn.ELU, torch.nn.Hardtanh, torch.nn.LeakyReLU, torch.nn.LogSigmoid,
                           torch.nn.RReLU, torch.nn.Softshrink, torch.nn.Softplus, torch.nn.Sigmoid,
                           torch.nn.Tanh]:
                input = torch.randn(input_shape, device=device, requires_grad=True)
                m = module()
                output = m(input)
                verify_scalars(input, output)

    def test_nn_scalars_reductions(self, device):
        # One off tests to ensure scalars from nn.yaml are properly applied
        def verify_reduction_scalars(input, reduction, output):
            if reduction != 'none' or input.dim() == 0:
                self.assertEqual((), output.shape)
            else:
                self.assertNotEqual((), output.shape)
            output.sum().backward()
            self.assertEqual(input.shape, input.grad.shape)

        for input_shape in [(5, 6), ()]:
            for reduction in ['none', 'mean', 'sum']:
                for module in [torch.nn.BCELoss, torch.nn.L1Loss, torch.nn.MSELoss,
                               torch.nn.SmoothL1Loss, torch.nn.SoftMarginLoss]:
                    input = torch.randn(input_shape, device=device, requires_grad=True)
                    target = torch.empty(input_shape, device=device).random_(2)
                    sigmoid = nn.Sigmoid()

                    input = torch.randn(input_shape, device=device, requires_grad=True)
                    m = module(reduction=reduction)
                    output = m(sigmoid(input), target)
                    verify_reduction_scalars(input, reduction, output)

    # We don't want to make propagating NaN a hard requirement on ops, but for
    # these easy ones, we should make them do so.
    def test_nonlinearity_propagate_nan(self, device):
        def test(nonlinearity, *args, **kwargs):
            x = torch.tensor([nan], device=device)
            fn = getattr(F, nonlinearity)
            try:
                self.assertTrue(math.isnan(fn(x, *args, **kwargs).item()))
            except Exception as e:
                if 'not implemented' not in str(e):
                    raise

        test('relu')
        test('relu', inplace=True)
        test('relu6')
        test('elu')
        test('selu')
        test('celu')
        test('rrelu')
        test('rrelu', inplace=True)
        test('hardtanh')
        test('tanh')
        test('sigmoid')
        test('logsigmoid')
        test('hardshrink')
        test('tanhshrink')
        test('softsign')
        test('softmin', 0)
        test('softmax', 0)
        test('log_softmax', 0)
        test('leaky_relu', 0.2)
        test('threshold', 3, 2)
        test('threshold', 3, 2, inplace=True)

    @unittest.skipIf(not TEST_CUDA, "CUDA unavailable")
    def test_max_pool2d_nhwc(self, device):
        input = torch.randint(1, 10, (4, 8, 8, 8), dtype=torch.float32, device="cuda")
        input = input.contiguous(memory_format=torch.channels_last).requires_grad_()
        grad = torch.randint(1, 10, (4, 8, 1, 1), dtype=torch.float32, device="cuda")
        pool = torch.nn.MaxPool2d((7, 7)).cuda()

        ref_input = input.detach().clone().contiguous().requires_grad_(True)
        ref_grad = grad.detach().clone().contiguous()
        ref_pool = torch.nn.MaxPool2d((7, 7)).cuda()

        out = pool(input)
        out.backward(grad)
        ref_out = ref_pool(ref_input)
        ref_out.backward(ref_grad)

        self.assertTrue(out.is_contiguous(memory_format=torch.channels_last))
        self.assertTrue(ref_out.is_contiguous())
        self.assertTrue(torch.allclose(out, ref_out))
        self.assertTrue(torch.allclose(input.grad, ref_input.grad))

    def test_embedding_dense_grad(self, device):
        embd = nn.Embedding(20, 20).to(device)
        weight = embd.weight

        def fn_wrapper(device):
            def fn(weight):
                inp = torch.tensor([[0, 1, 1, 2], [3, 5, 7, 11]], dtype=torch.long).to(device)
                return torch.nn.functional.embedding(inp, weight)
            return fn

        fn = fn_wrapper(device)
        _assertGradAndGradgradChecks(self, fn, (weight, ))

    @dtypesIfCUDA(torch.float16, torch.float64)
    @dtypes(torch.float64)
    def test_embedding_backward(self, device, dtype):
        embedding = nn.Embedding(10, 3, sparse=True)
        tensor = torch.tensor([[7, 1, 3]])
        ones = torch.tensor(1.).expand(3, 3)
        tensorTwice = tensor.repeat(1, 2)
        onesTwice = torch.cat((ones, ones))

        embedding = embedding.to(dtype=dtype).to(device)
        tensor = tensor.to(device)
        ones = ones.to(device)
        tensorTwice = tensorTwice.to(device)
        onesTwice = onesTwice.to(device)

        embedding.zero_grad()
        embedding(tensor[0]).sum().backward()
        self.assertEqual(embedding.weight.grad._indices(), tensor)
        self.assertEqual(embedding.weight.grad._values(), ones)

        embedding.zero_grad()
        embedding(tensor[0]).sum().backward()
        embedding(tensor[0]).sum().backward()
        self.assertEqual(embedding.weight.grad._indices(), tensorTwice)
        self.assertEqual(embedding.weight.grad._values(), onesTwice)

        embedding.zero_grad()
        embedding(tensor[0]).sum().backward()
        tensor[0, 0] = 8
        embedding(tensor[0]).sum().backward()
        tensorTwice[0, 3] = 8
        self.assertEqual(embedding.weight.grad._indices(), tensorTwice)
        self.assertEqual(embedding.weight.grad._values(), onesTwice)

    def test_embedding_padding_idx(self, device):
        embedding = nn.Embedding(10, 20, padding_idx=0).to(device)
        input = torch.tensor([[0, 2, 4, 5], [4, 3, 0, 9]], dtype=torch.long).to(device)
        output = embedding(input)
        self.assertEqual(output[0][0].sum(), 0)
        self.assertEqual(output[1][2].sum(), 0)

        embedding = nn.Embedding(10, 20, padding_idx=0, sparse=True).to(device)
        input = torch.tensor([[0, 2, 4, 5], [4, 3, 0, 9]], dtype=torch.long).to(device)
        output = embedding(input)
        self.assertEqual(output[0][0].sum(), 0)
        self.assertEqual(output[1][2].sum(), 0)

        # negative indexing check for padding_idx
        # padding_idx=-2, num_embeddings=10 ==> index 8 padded
        embedding = nn.Embedding(10, 20, padding_idx=-2).to(device)
        input = torch.tensor([[0, 2, 8, 5], [4, 8, 0, 9]], dtype=torch.long).to(device)
        output = embedding(input)
        self.assertEqual(output[0][2].sum(), 0)
        self.assertEqual(output[1][1].sum(), 0)

        embedding = nn.Embedding(10, 20, padding_idx=-2, sparse=True).to(device)
        input = torch.tensor([[0, 2, 8, 5], [4, 8, 0, 9]], dtype=torch.long).to(device)
        output = embedding(input)
        self.assertEqual(output[0][2].sum(), 0)
        self.assertEqual(output[1][1].sum(), 0)

        # out of bounds check for padding_idx
        self.assertRaises(AssertionError, nn.Embedding, num_embeddings=10, embedding_dim=20, padding_idx=25)
        self.assertRaises(AssertionError, nn.Embedding, num_embeddings=10, embedding_dim=20, padding_idx=-25)

        # test backward when input contains padding_idx
        padding_idx = 0
        embedding = nn.Embedding(5, 2, padding_idx=padding_idx).to(device)
        for n in (1, 2, 1000):  # Need large N to trigger all the methods we have implemented
            for other_indices in ([], [1, 3], [2]):
                indices = torch.tensor(other_indices + [padding_idx] * n, dtype=torch.long).to(device)
                pre = embedding.weight[padding_idx].clone()
                embedding(indices).sum().backward()
                after = (embedding.weight + embedding.weight.grad)[padding_idx]
                embedding.zero_grad()
                self.assertEqual(after, pre)

                # test double backward
                emb_sum = embedding(indices).sum()
                emb_grad = torch.autograd.grad(outputs=emb_sum, inputs=list(embedding.parameters()), retain_graph=True)
                scalar = emb_grad[0].sum() + emb_sum
                scalar.backward()
                after = (embedding.weight + embedding.weight.grad)[padding_idx]
                embedding.zero_grad()
                self.assertEqual(after, pre)

    @dtypesIfCUDA(torch.half, torch.float)
    @dtypes(torch.float)
    def test_softmax_backward(self, device, dtype):
        sizes = [(0, 10), (32, 20), (10, 0)]
        for fn in [F.softmax, F.log_softmax]:
            for size in sizes:
                input = torch.rand(size, device=device, dtype=dtype, requires_grad=True)
                for dim in [0, 1]:
                    output = fn(input, dtype=torch.float, dim=dim).sum()
                    grad_input, = torch.autograd.grad(output, input, create_graph=True)
                    grad_input.sum().backward()

    @skipIfRocm
    @unittest.skipIf(not TEST_LARGE_TENSOR, "not enough memory to run test")
    def test_conv_large_nosplit(self, device):
        # Here we just test the convolution correctly route to the fallback implementation
        # that is, it does not crash. The correctness of fallback implementation should be
        # covered in other tests
        dtype = torch.half if self.device_type == 'cuda' else torch.float
        conv1 = nn.Conv2d(2, 2, 8, 8).to(device).to(dtype)
        input_large = torch.randn(1, 2, 1024, 1024 * 1024, dtype=dtype, device=device)
        conv1(input_large)
        conv2 = torch.nn.Conv2d(1, 1024, 1, 1).to(device).to(dtype)
        input_large = torch.randn(1, 1, 2048, 1024 , dtype=dtype, device=device)
        conv2(input_large)

    def test_conv_noncontig_weights(self, device):
        for dim in (1, 2, 3):
            for grouped in (False, True):
                nc = 3
                groups = 3 if grouped else 1
                w = torch.randn([3] * dim, device=device)
                w = w.expand([nc, int(nc / groups)] + list(w.shape))
                w = w.detach().requires_grad_()
                x = torch.randn([1, nc] + ([5] * dim), device=device, requires_grad=True)
                y = getattr(F, 'conv{}d'.format(dim))(x, w, groups=groups)
                y.sum().backward()
                y = getattr(F, 'conv_transpose{}d'.format(dim))(x, w, groups=groups)
                y.sum().backward()

    def test_conv_noncontig_weights_and_bias(self, device):
        # need floats to exercise https://github.com/pytorch/pytorch/issues/16018
        for bias in [True, False]:
            conv1 = nn.Conv2d(3, 64, kernel_size=7, stride=2, padding=3,
                              bias=bias).to(device, torch.float)

            input_nc = torch.randn((1, 3, 224, 224, 2), device=device, dtype=torch.float)[:, :, :, :, 1]
            input_c = input_nc.contiguous()

            weight_nc = torch.randn((64, 3, 7, 7, 2), device=device, dtype=torch.float)[:, :, :, :, 1]
            conv1.weight = nn.Parameter(weight_nc)
            weight_c = conv1.weight.contiguous()

            if bias:
                bias_nc = torch.randn((64, 2), device=device, dtype=torch.float)[:, 1]
                conv1.bias = nn.Parameter(bias_nc)
                bias_c = conv1.bias.contiguous()

            out1 = conv1(input_nc)
            conv1.weight = nn.Parameter(weight_c)
            if bias:
                conv1.bias = nn.Parameter(bias_c)
            out2 = conv1(input_c)
            self.assertEqual(out1, out2)

    @unittest.skipIf(not TEST_32GB_TENSOR, "not enough memory to run test")
    def test_conv_transposed_large(self, device):
        dtype = torch.half if self.device_type == 'cuda' else torch.float
        conv = nn.ConvTranspose2d(1, 1, 1, 1, bias=False).to(device).to(dtype)
        input_large = torch.randn(4096, 1, 512, 1024, dtype=dtype, device=device)
        # forward
        ret = conv(input_large)
        maxdiff0 = (ret.narrow(0, 0, 1024) - conv(input_large.narrow(0, 0, 1024))).abs_().max().item()
        maxdiff1 = (ret.narrow(0, 1024, 1024) - conv(input_large.narrow(0, 1024, 1024))).abs_().max().item()
        maxdiff2 = (ret.narrow(0, 2048, 1024) - conv(input_large.narrow(0, 2048, 1024))).abs_().max().item()
        maxdiff3 = (ret.narrow(0, 3072, 1024) - conv(input_large.narrow(0, 3072, 1024))).abs_().max().item()
        self.assertEqual(maxdiff0, 0)
        self.assertEqual(maxdiff1, 0)
        self.assertEqual(maxdiff2, 0)
        self.assertEqual(maxdiff3, 0)

    @skipIfRocm
    @unittest.skipIf(not TEST_32GB_TENSOR, "not enough memory to run test")
    def test_conv_large(self, device):
        dtype = torch.half if self.device_type == 'cuda' else torch.float
        conv = nn.Conv2d(2, 2, 8, 8, bias=False).to(device).to(dtype)
        input_large = torch.randn(4097, 2, 512, 512, dtype=dtype, device=device)
        # forward
        ret = conv(input_large)
        self.assertEqual(ret[:2048], conv(input_large[:2048]))
        self.assertEqual(ret[2048:4096], conv(input_large[2048:4096]))
        self.assertEqual(ret[4096:], conv(input_large[4096:]))

        # backward
        conv.zero_grad()
        # When computing the backward, we are using the `max(dim=1)`` to create
        # some sparsity. Without this sparsity, the rounding error would be
        # too large (as large as 1e-5) to satisfy the creterion (1e-6) of `assertEqual`
        ret.view(4097, -1).max(dim=1).values.sum().backward()
        del ret
        grad1 = conv.weight.grad.detach().clone()
        conv.zero_grad()
        conv(input_large[:2048]).view(2048, -1).max(dim=1).values.sum().backward()
        conv(input_large[2048:4096]).view(2048, -1).max(dim=1).values.sum().backward()
        conv(input_large[4096:]).view(1, -1).max(dim=1).values.sum().backward()
        grad2 = conv.weight.grad.detach().clone()
        # gradients are at the order of hundreds, we need to scale it to
        # the order of one so that we can compare
        scale = 1 / grad1.abs().mean()
        grad1 = grad1 * scale
        grad2 = grad2 * scale
        self.assertEqual(grad1, grad2)

    def _test_gumbel_softmax_st_shapes(self, device, dtype, shape, dim, count_expected):
        logits = torch.randn(shape, dtype=torch.float, device=device)
        logits = logits.to(dtype)

        y_draw = F.gumbel_softmax(logits, hard=True, dim=dim)

        # All values positive
        self.assertGreaterEqual(y_draw.min(), 0)
        # Shape unchanged
        self.assertTrue(y_draw.shape == logits.shape)
        # One choice per draw
        self.assertEqual(y_draw.sum(), count_expected, prec=torch.finfo(y_draw.dtype).eps)

    def _test_gumbel_softmax_straight_through(self, device, dtype):
        num_draws = 100

        logits = torch.tensor([[0.2, 0.8, 0.1]], device=device)
        logits = logits.reshape([1, 3])
        logits = logits.to(dtype).requires_grad_()
        probs = logits.softmax(dim=-1)

        counts = torch.zeros_like(logits)
        for _ in range(num_draws):
            y_draw = F.gumbel_softmax(logits, hard=True)
            counts = counts + y_draw

        # All values positive
        self.assertGreaterEqual(y_draw.min(), 0)
        # Each experiment should result in 1 draw.
        self.assertEqual(counts.sum(), num_draws, prec=torch.finfo(counts.dtype).eps)

        # check results is asymptotically as expected.
        expected = probs * num_draws
        # ~z is approximately N(0,1) for unbiased count
        z = (counts - expected) / (expected * (1 - probs)).sqrt()
        # A (lazy) approximate 99% two-sided test:
        # occurs with prob alpha~>=0.01 if unbiased
        self.assertLess(z.abs().max().item(), 2.58)

    def _test_gumbel_softmax_grad(self, device, dtype):
        # "hard" and "not hard" should propagate same gradient.
        logits_soft = torch.zeros(10, 10, dtype=dtype, device=device, requires_grad=True)
        logits_hard = torch.zeros(10, 10, dtype=dtype, device=device, requires_grad=True)

        seed = torch.random.get_rng_state()
        y_soft = F.gumbel_softmax(logits_soft, hard=False)
        torch.random.set_rng_state(seed)
        y_hard = F.gumbel_softmax(logits_hard, hard=True)

        y_soft.sum().backward()
        y_hard.sum().backward()

        # 2eps = 1x addition + 1x subtraction.
        tol = 2 * torch.finfo(dtype).eps
        self.assertAlmostEqual(logits_soft.grad, logits_hard.grad, delta=tol)

    @dtypesIfCUDA(torch.half, torch.float, torch.double)
    @dtypes(torch.float, torch.double)
    def test_gumbel_softmax(self, device, dtype):
        self._test_gumbel_softmax_st_shapes(device, dtype, shape=[5], dim=0, count_expected=1)
        self._test_gumbel_softmax_st_shapes(device, dtype, shape=[5], dim=-1, count_expected=1)
        self._test_gumbel_softmax_st_shapes(device, dtype, shape=[5, 4], dim=1, count_expected=5)
        self._test_gumbel_softmax_st_shapes(device, dtype, shape=[5, 4, 3], dim=1, count_expected=5 * 3)
        self._test_gumbel_softmax_st_shapes(device, dtype, shape=[5, 4, 3], dim=-1, count_expected=5 * 4)
        self._test_gumbel_softmax_straight_through(device, dtype)
        self._test_gumbel_softmax_grad(device, dtype)

    def _test_rnn_retain_variables(self, device, dtype):
        rnns = [nn.LSTM(10, 20, num_layers=2).to(device, dtype),
                nn.GRU(10, 20, num_layers=2).to(device, dtype),
                nn.RNN(10, 20, num_layers=2).to(device, dtype)]
        for rnn in rnns:
            input = torch.randn(5, 6, 10, device=device, dtype=dtype, requires_grad=True)
            output = rnn(input)
            output[0].sum().backward(retain_graph=True)
            grads = [input.grad.data.clone()] + [p.grad.data.clone() for p in rnn.parameters()]
            for _ in range(4):
                rnn.zero_grad()
                input.grad.data.zero_()
                output[0].sum().backward(retain_graph=True)
                grads2 = [input.grad.data] + [p.grad.data for p in rnn.parameters()]
                self.assertEqual(grads, grads2)

    @dtypesIfCUDA(torch.half, torch.float, torch.double)
    @dtypes(torch.double)
    def test_rnn_retain_variables(self, device, dtype):
        self._test_rnn_retain_variables(device, dtype)

        if self.device_type == 'cuda' and self.has_cudnn():
            with torch.backends.cudnn.flags(enabled=False):
                self._test_rnn_retain_variables(device, dtype)

    @onlyCUDA
    def test_upsamplingNearest1d_launch_config(self, device):
        m = nn.Upsample(scale_factor=2)
        inp = torch.rand(2**25, 1, 1, device=device)
        out = m(inp)
        inp_ref = inp.cpu()
        out_ref = m(inp_ref)
        self.assertEqual(out_ref, out)

    @onlyCUDA
    def test_upsamplingNearest2d_launch_config(self, device):
        m = nn.Upsample(scale_factor=2)
        inp = torch.rand(2**25, 1, 1, 1, device=device)
        out = m(inp)
        inp_ref = inp.cpu()
        out_ref = m(inp_ref)
        self.assertEqual(out_ref, out)

    @onlyCUDA
    def test_upsamplingNearest3d_launch_config(self, device):
        m = nn.Upsample(scale_factor=2)
        inp = torch.rand(2**25, 1, 1, 1, 1, device=device)
        out = m(inp)
        inp_ref = inp.cpu()
        out_ref = m(inp_ref)
        self.assertEqual(out_ref, out)

    @unittest.expectedFailure
    @skipIfRocm
    @onlyCUDA
    def test_upsamplingNearest2d_launch_fail(self, device):
        m = nn.Upsample(scale_factor=2)
        # launch grid_y == 2**16 (larger than maximum y-dimension limit 65535)
        inp = torch.rand(1, 1, 2**15, 2**8, device=device)
        out = m(inp)

    @onlyCUDA
    @skipCUDAIfCudnnVersionLessThan(7600)
    def test_CTCLoss_cudnn(self, device):
        target_lengths = [30, 25, 20]
        input_lengths = [50, 50, 50]
        targets = torch.randint(1, 15, (sum(target_lengths),), dtype=torch.int)
        log_probs = torch.randn(50, 3, 15, dtype=torch.float, device=device).log_softmax(2)
        res = torch.nn.functional.ctc_loss(log_probs, targets, input_lengths, target_lengths)
        expected = ctcloss_reference(log_probs, targets.cuda(), input_lengths, target_lengths).float()
        with torch.backends.cudnn.flags(enabled=False):
            res2 = torch.nn.functional.ctc_loss(log_probs, targets.cuda().long(), input_lengths, target_lengths)
        self.assertEqual(res, expected)
        self.assertEqual(res2, res)

    @onlyCUDA
    @skipCUDAIfNoCudnn
    def test_contig_wrong_stride_cudnn(self, device):
        # x has to have batch_size 1 to test contiguous checks
        x = torch.randn(1, 16, 5, 5, device=device)
        stride = list(x.stride())
        stride[0] = 20
        # change the stride in dimension 0. the tensor is still contiguous because size[0] is 1
        x.set_(x.storage(), 0, x.size(), stride)
        self.assertTrue(x.is_contiguous())
        F.conv_transpose2d(x, torch.randn(16, 1, 1, 1, device=device))
        F.conv2d(x, torch.randn(1, 16, 1, 1, device=device))

    def _ordered_sequence(self, tensor_type):
        """Create ordered list of random sequences"""
        seqs = [tensor_type(random.randint(1, 6))
                for _ in range(5)]
        seqs = [s.random_(-128, 128) for s in seqs]
        ordered = sorted(seqs, key=len, reverse=True)
        return ordered

    def _padded_sequence(self, tensor_type):
        """Create Tensor of random padded sequences"""
        ordered = self._ordered_sequence(tensor_type)
        lengths = list(map(len, ordered))
        padded_tensor = rnn_utils.pad_sequence(ordered)
        return padded_tensor, lengths

    @onlyCUDA
    def test_device_mask(self, device):
        for enforce_sorted in [True, False]:
            tensor_type = torch.FloatTensor
            cuda_type_str = 'torch.cuda.FloatTensor'
            padded, lengths = self._padded_sequence(tensor_type)
            packed = rnn_utils.pack_padded_sequence(
                padded, lengths, enforce_sorted=enforce_sorted)
            self.assertFalse(packed.is_cuda)
            packed = packed.to(device)
            self.assertTrue(packed.is_cuda)
            unpacked, _ = rnn_utils.pad_packed_sequence(packed)
            self.assertEqual(unpacked.type(), cuda_type_str)

    @onlyCUDA
    def test_overwrite_module_params_on_conversion_cpu_device(self, device):
        # Test that under the current default settings
        # (`torch.__future__.get_overwrite_module_params_on_conversion() == False`),
        # a view to a module's parameters is not pointing to the same storage as
        # its base variable after converting the module to a different device.
        m = nn.Linear(20, 10)
        mw = m.weight[:]
        m.to(device)
        with torch.no_grad():
            # Without using `torch.no_grad()`, this will leak CUDA memory.
            # (Issue is filed at https://github.com/pytorch/pytorch/issues/21875)
            mw[0][0] = 5
            self.assertTrue(mw[0][0].device.type == "cpu")
            self.assertTrue(mw._base[0][0].device.type == "cuda")

        try:
            torch.__future__.set_overwrite_module_params_on_conversion(True)

            # Test that if `torch.__future__.get_overwrite_module_params_on_conversion() == True`,
            # a view to a module's parameters is still pointing to the same storage as
            # its base variable after converting the module to a different device.
            m = nn.Linear(20, 10)
            mw = m.weight[:]
            m.to(device)
            mw[0][0] = 5
            self.assertTrue(mw[0][0] == mw._base[0][0])

            # Test that if `torch.__future__.get_overwrite_module_params_on_conversion() == True`,
            # `cpu_module.to("cuda")` doesn't preserve previous references to
            # `cpu_module`'s parameters or gradients.
            m = nn.Linear(20, 10)
            m.weight.grad = torch.randn(10, 20)
            weight_ref = m.weight
            weight_grad_ref = m.weight.grad
            m.to(device)
            self.assertNotEqual(weight_ref.device, m.weight.device)
            self.assertNotEqual(weight_grad_ref.device, m.weight.grad.device)
        finally:
            torch.__future__.set_overwrite_module_params_on_conversion(False)

    @onlyCUDA
    @dtypes(torch.half, torch.float, torch.double)
    def test_embedding_max_norm_device(self, device, dtype):
        embedding = nn.Embedding(22, 5, max_norm=1.0).to(device, dtype=dtype)
        # nn.Embedding only takes LongTensor as input
        input = torch.tensor([2, 8, 8, 6], device=device, dtype=torch.long)
        output = embedding(input)
        self.assertEqual(output[1], output[2])
        self.assertTrue(output.data.norm(p=2, dim=1).le(1).all())

    # test is flaky on ROCm CI
    @onlyCUDA
    @skipCUDAIfRocm
    @dtypes(torch.half, torch.float)
    def test_softmax(self, device, dtype):
        input = torch.rand(32, 100, device=device, dtype=dtype, requires_grad=True)
        inputf = input.to(torch.float).detach().requires_grad_(True)
        out = F.softmax(input, dim=-1, dtype=torch.float)
        outf = F.softmax(inputf, dim=-1)
        # should be bitwise equal
        self.assertEqual(out, outf, prec=0)
        gO = torch.empty_like(outf).uniform_()
        out.backward(gO)
        outf.backward(gO)
        # should be bitwise equal
        self.assertEqual(input.grad, inputf.grad.to(dtype), prec=0)

    @onlyCUDA
    def test_pool3d_size_one_feature_dim(self, device):
        # Tests crazy strides for feature dim of size 1
        x = torch.randn(7, 1, 5, 3, 2, device=device)
        strange_strides = [30, 1234, 6, 2, 1]
        y = x.as_strided(x.size(), strange_strides)
        x = x.cpu().as_strided(x.size(), strange_strides)

        to_test = {
            'max_pool3d': lambda t: F.max_pool3d(t, (5, 1, 1), stride=(5, 1, 1)),
            'avg_pool3d': lambda t: F.avg_pool3d(t, (5, 1, 1), stride=(5, 1, 1)),
        }

        for test, fn in to_test.items():
            # Should not crash
            out_y = fn(y)
            out_x = fn(x)
            self.assertEqual(out_y, out_x.to(device), test)

    @onlyCUDA
    def test_AvgPool3d_backward_after_cat_dim1_device(self, device):
        # x has to have batch_size 1 to test contiguous checks
        x = torch.randn(1, 3, 4, 4, 4, device=device, requires_grad=True)
        y = F.avg_pool3d(x, kernel_size=3, padding=1, stride=2)

        grad = torch.randn(y.size(), device=device)
        # increase the stride in dimension 0. the tensor is still contiguous because size[0] is 1
        stride = list(grad.stride())
        stride[0] = stride[0] * 2
        grad.set_(grad.storage(), 0, grad.size(), stride)
        assert grad.is_contiguous()

        y.backward(grad)

    def test_embedding_bag_empty_input(self, device):
        m = 4
        n = 3
        x = torch.tensor([], device=device, dtype=torch.long)
        for sparse in [True, False]:
            Embed = torch.nn.EmbeddingBag(m, n, sparse=sparse)
            Embed.to(device)

            output = Embed(input=x, offsets=torch.tensor([0], device=device, dtype=torch.long))
            self.assertEqual(output, torch.zeros_like(output))

            output = Embed(input=x, offsets=torch.tensor([0, 0], device=device, dtype=torch.long))
            self.assertEqual(output, torch.zeros_like(output))

    def test_EmbeddingBag_per_sample_weights_failures(self, device):
        # Failure 1: mismatched embeddings / per_sample_weights dtype
        es = nn.EmbeddingBag(5, 2, mode='sum').to(dtype=torch.float, device=device)
        input = torch.tensor([3, 1, 1, 1, 4, 0], dtype=torch.long, device=device)
        offsets = torch.tensor([0, 0, 3, 3, 6], dtype=torch.long, device=device)
        per_sample_weights = torch.randn_like(input, dtype=torch.double, device=device)
        if device == 'cpu':
            with self.assertRaisesRegex(RuntimeError, 'have the same type as'):
                es(input, offsets, per_sample_weights)
        else:
            with self.assertRaisesRegex(RuntimeError, 'expected scalar type'):
                es(input, offsets, per_sample_weights)

        # Failure 2.1: input/per_sample_weights have different sizes (1d input)
        input = torch.tensor([3, 1, 1, 1, 4, 0], dtype=torch.long, device=device)
        offsets = torch.tensor([0, 0, 3, 3, 6], dtype=torch.long, device=device)
        per_sample_weights = torch.randn(5, dtype=torch.float, device=device)
        with self.assertRaisesRegex(ValueError, 'same shape as the input'):
            es(input, offsets, per_sample_weights)

        # Failure 2.2: input/per_sample_weights have different sizes (2d input)
        input = torch.randint(5, (7, 3), dtype=torch.long, device=device)
        offsets = None
        per_sample_weights = torch.randn(7 * 3, dtype=torch.float, device=device)
        with self.assertRaisesRegex(ValueError, 'same shape as the input'):
            es(input, offsets, per_sample_weights)

        # Failure 3: Unsupported per_sample_weights and mode=('max', 'mean')
        for unsupported_mode in ('max', 'mean'):
            es = nn.EmbeddingBag(5, 2, mode=unsupported_mode).to(
                dtype=torch.float, device=device)
            input = torch.randint(5, (7, 3), dtype=torch.long, device=device)
            offsets = None
            per_sample_weights = torch.randn(7, 3, dtype=torch.float, device=device)
            with self.assertRaisesRegex(NotImplementedError,
                                        "only supported for mode='sum'"):
                es(input, offsets, per_sample_weights)

    def _embedding_bag_reference_impl(self, input, weight, offsets=None, mode='sum',
                                      per_sample_weights=None, include_last_offset=False):
        assert mode == 'sum'
        assert offsets is not None
        if per_sample_weights is None:
            per_sample_weights = torch.ones(input.size())
        assert input.numel() == per_sample_weights.numel()

        bags = []
        embeddings = weight.index_select(0, input) * per_sample_weights.unsqueeze(1)
        if include_last_offset:
            for index in range(len(offsets) - 1):
                offset = offsets[index]
                next_offset = offsets[index + 1]
                length = next_offset - offset
                bags.append(embeddings.narrow(0, offset, length).sum(0))
        else:
            for index, offset in enumerate(offsets):
                if index + 1 < len(offsets):
                    next_offset = offsets[index + 1]
                else:
                    next_offset = len(input)
                length = next_offset - offset
                bags.append(embeddings.narrow(0, offset, length).sum(0))
        return torch.stack(bags)

    def test_EmbeddingBag_per_sample_weights_and_offsets(self, device):
        def test_per_sample_weights(mode, dtype, trainable_scale):
            es = nn.EmbeddingBag(5, 2, mode=mode).to(dtype=dtype, device=device)
            es.weight.data.copy_(
                torch.arange(1, 11, device=device, dtype=dtype).view_as(es.weight))
            input = torch.tensor([3, 1, 1, 1, 4, 0], device=device, dtype=torch.long)
            offsets = torch.tensor([0, 0, 3, 3, 6], device=device, dtype=torch.long)
            per_sample_weights = torch.randn_like(input, dtype=dtype) \
                                      .requires_grad_(trainable_scale)
            ref_per_sample_weights = \
                per_sample_weights.detach().requires_grad_(trainable_scale)
            reference_weights = es.weight.detach().requires_grad_()

            expected = self._embedding_bag_reference_impl(
                input, reference_weights, offsets, mode, ref_per_sample_weights)
            result = es(input, offsets, per_sample_weights)
            self.assertEqual(result, expected, prec=dtype2prec[dtype])

            grad = torch.randn_like(expected)
            result.backward(grad)
            expected.backward(grad)
            self.assertEqual(es.weight.grad, reference_weights.grad,
                             dtype2prec[dtype])
            if trainable_scale:
                self.assertEqual(per_sample_weights.grad, ref_per_sample_weights.grad,
                                 prec=dtype2prec[dtype])

        if device == 'cuda':
            dtypes = (torch.float, torch.double, torch.half)
        else:
            dtypes = (torch.float, torch.double)
        modes = ('sum',)
        trainable_scale = (True, False)
        for dtype, mode, trainable in itertools.product(dtypes, modes, trainable_scale):
            test_per_sample_weights(mode, dtype, trainable)

    def test_EmbeddingBag_per_sample_weights_and_new_offsets(self, device):
        def test_per_sample_weights_new_offsets(mode, dtype, trainable_scale, include_last_offset):
            es = nn.EmbeddingBag(5, 2, mode=mode, include_last_offset=include_last_offset).to(dtype=dtype, device=device)
            es.weight.data.copy_(
                torch.arange(1, 11, device=device, dtype=dtype).view_as(es.weight))
            input = torch.tensor([3, 1, 1, 1, 4, 0], device=device, dtype=torch.long)
            offsets = torch.tensor([0, 0, 3, 3, 6], device=device, dtype=torch.long)

            if include_last_offset is True and mode == 'sum':
                offsets = torch.cat((offsets, torch.tensor([input.size(0)], device=device, dtype=torch.long)), 0)

            per_sample_weights = torch.randn_like(input, device=device, dtype=dtype) \
                                      .requires_grad_(trainable_scale)
            ref_per_sample_weights = \
                per_sample_weights.detach().requires_grad_(trainable_scale)
            reference_weights = es.weight.detach().requires_grad_()

            expected = self._embedding_bag_reference_impl(
                input, reference_weights, offsets, mode, ref_per_sample_weights, include_last_offset)
            result = es(input, offsets, per_sample_weights)
            self.assertEqual(result, expected, prec=dtype2prec[dtype])

            grad = torch.randn_like(expected)
            result.backward(grad)
            expected.backward(grad)
            self.assertEqual(es.weight.grad, reference_weights.grad,
                             dtype2prec[dtype])
            if trainable_scale:
                self.assertEqual(per_sample_weights.grad, ref_per_sample_weights.grad,
                                 prec=dtype2prec[dtype])

        if device == 'cuda':
            dtypes = (torch.float, torch.double, torch.half)
        else:
            dtypes = (torch.float, torch.double)
        modes = ('sum',)
        trainable_scale = (True, False)
        include_last_offset = (True, False)
        for dtype, mode, trainable, include_last_offset in itertools.product(dtypes, modes, trainable_scale, include_last_offset):
            test_per_sample_weights_new_offsets(mode, dtype, trainable, include_last_offset)

    def _test_EmbeddingBag_vs_Embedding(self, N, D, B, L, max_norm=None,
                                        mode='mean',
                                        device='cpu',
                                        dtype=torch.float,
                                        test_per_sample_weights=False,
                                        trainable_per_sample_weights=False,
                                        sparse=False,
                                        test_backward=True,
                                        backward_prec=None):
        es = nn.EmbeddingBag(N, D, mode=mode, sparse=sparse, max_norm=max_norm).to(device, dtype)
        e = nn.Embedding(N, D, max_norm=max_norm).to(device, dtype)
        e.weight.data.copy_(es.weight)
        input = torch.randint(N, (B, L), device=device, dtype=torch.long)
        offsets = torch.arange(0, B, device=device, dtype=torch.long).mul_(L)
        grad_output = torch.rand(B, D, device=device, dtype=dtype)

        if test_per_sample_weights:
            # To prevent large gradients, weights should sum to 1 for each bag
            per_sample_weights = \
                torch.randn(B, L, device=device, dtype=dtype).softmax(dim=-1)
            per_sample_weights_reference = \
                per_sample_weights.clone().requires_grad_(trainable_per_sample_weights)
            per_sample_weights.requires_grad_(trainable_per_sample_weights)
            output = es(input.view(-1), offsets, per_sample_weights.view(-1))
        else:
            output = es(input.view(-1), offsets)
            per_sample_weights = None
            per_sample_weights_reference = None

        if mode == 'sum':
            if test_per_sample_weights:
                ref_output = (e(input) * per_sample_weights_reference.unsqueeze(-1)).sum(1)
            else:
                ref_output = e(input).sum(1)
        elif mode == 'mean':
            assert not test_per_sample_weights
            ref_output = e(input).mean(1)
        elif mode == 'max':
            assert not test_per_sample_weights
            ref_output = e(input).max(1)[0]

        self.assertEqual(output, ref_output, dtype2prec[dtype])

        if not test_backward:
            return

        output.backward(grad_output)
        ref_output.backward(grad_output)
        es_weight_grad = es.weight.grad.data
        if sparse:
            es_weight_grad = es.weight.grad.data.to_dense()

        # We have more floating point error here because we are dealing with larger numbers
        if backward_prec is None:
            needed_prec = dtype2prec[dtype] * 2
        else:
            needed_prec = backward_prec

        self.assertEqual(es_weight_grad, e.weight.grad, needed_prec)

        if test_per_sample_weights and trainable_per_sample_weights:
            self.assertEqual(per_sample_weights.grad, per_sample_weights_reference.grad,
                             dtype2prec[dtype])

    @skipCUDAIf(True, "Temporarily disabled. See t54369166")
    def test_EmbeddingBag_per_sample_weights_and_no_offsets(self, device):
        def run_tests(dtype, mode, sparse, trainable_per_sample_weights):
            kwargs = dict(test_per_sample_weights=True, device=device,
                          mode=mode, dtype=dtype, sparse=sparse,
                          trainable_per_sample_weights=trainable_per_sample_weights)

            # Simple case
            self._test_EmbeddingBag_vs_Embedding(2, 3, 5, 7, **kwargs)

            # B * L > 1000
            self._test_EmbeddingBag_vs_Embedding(2, 5, 53, 23, **kwargs)

            # Large num_embedding
            self._test_EmbeddingBag_vs_Embedding(101, 5, 3, 7, **kwargs)

            # Large embedding_dim
            self._test_EmbeddingBag_vs_Embedding(2, 101, 3, 7, **kwargs)

        dtypes = (torch.float, torch.double)
        modes = ('sum',)
        sparsity = (True, False)
        trainable_scale = (True, False)
        for dtype, mode, sparse, trainable_per_sample_weights in \
                itertools.product(dtypes, modes, sparsity, trainable_scale):
            run_tests(dtype, mode, sparse, trainable_per_sample_weights)

        # Test CUDA Dense on half precision
        if device == 'cuda':
            dtypes = (torch.half,)
            modes = ('sum',)
            sparsity = (False,)
            trainable_scale = (True, False)
            for dtype, mode, sparse, trainable_per_sample_weights in \
                    itertools.product(dtypes, modes, sparsity, trainable_scale):
                run_tests(dtype, mode, sparse, trainable_per_sample_weights)

    def _test_EmbeddingBag(self, device, mode, sparse, dtype=torch.double, test_backward=True):
        # check a known test example
        es = nn.EmbeddingBag(5, 2, mode=mode, sparse=sparse).to(device, dtype)
        es.weight.data.copy_(torch.arange(1, 11, device=device, dtype=dtype).view_as(es.weight))
        input = torch.tensor([3, 1, 1, 1, 4, 0], device=device, dtype=torch.long)
        offsets = torch.tensor([0, 0, 3, 3, 6], device=device, dtype=torch.long)

        grad_output = torch.tensor(
            [1, 2,
             3, 4], device=device, dtype=dtype).view(2, 2)
        grad_output_with_empty = torch.tensor(
            [99, 99,
             1, 2,
             99, 99,
             3, 4,
             99, 99], device=device, dtype=dtype).view(5, 2)

        if mode == "sum" or mode == "mean":
            denominator = 1 if mode == "sum" else 3
            expected_output = torch.tensor(
                [[13, 16],
                 [13, 16]], device=device, dtype=dtype) / denominator

            expected_output_with_empty = torch.tensor(
                [[0, 0],
                 [13, 16],
                 [0, 0],
                 [13, 16],
                 [0, 0]], device=device, dtype=dtype) / denominator

            expected_grad_weight = torch.tensor(
                [[3, 4],
                 [5, 8],
                 [0, 0],
                 [1, 2],
                 [3, 4]], device=device, dtype=dtype) / denominator
        elif mode == "max":
            expected_output = torch.tensor(
                [[7, 8],
                 [9, 10]], device=device, dtype=dtype)

            expected_output_with_empty = torch.tensor(
                [[0, 0],
                 [7, 8],
                 [0, 0],
                 [9, 10],
                 [0, 0]], device=device, dtype=dtype)

            expected_grad_weight = torch.tensor(
                [[0, 0],
                 [0, 0],
                 [0, 0],
                 [1, 2],
                 [3, 4]], device=device, dtype=dtype)

        output = es(input, offsets)
        output.backward(grad_output_with_empty)

        es_weight_grad = es.weight.grad.data
        if sparse:
            es_weight_grad = es.weight.grad.to_dense()
        self.assertEqual(output, expected_output_with_empty)
        self.assertEqual(es_weight_grad, expected_grad_weight, dtype2prec[dtype])

        # check same example except as 2D (2 x 3)
        input = input.view(2, -1)
        es.zero_grad()
        output = es(input)
        output.backward(grad_output)

        es_weight_grad = es.weight.grad
        if sparse:
            es_weight_grad = es.weight.grad.to_dense()
        self.assertEqual(output, expected_output)
        self.assertEqual(es_weight_grad, expected_grad_weight, dtype2prec[dtype])

        # test all empty bags
        es.zero_grad()
        inputs = torch.tensor([], dtype=torch.long, device=device)
        offsets = torch.tensor([0, 0, 0, 0], device=device)
        es(inputs, offsets).sum().backward()
        dense_grad = es.weight.grad
        if dense_grad.is_sparse:
            dense_grad = dense_grad.to_dense()
        self.assertEqual(dense_grad, torch.zeros_like(es.weight))

        # now compare EmbeddingBag vs Embedding + Sum/Mean, for constant bag length
        N, D, B, L = random.randint(1, 100), random.randint(1, 100), random.randint(1, 50), random.randint(1, 50)
        kwargs = dict(mode=mode, sparse=sparse, device=device, dtype=dtype, test_backward=test_backward)
        self._test_EmbeddingBag_vs_Embedding(N, D, B, L, **kwargs)
        for max_norm in (None, 3):
            for p in itertools.product([1, 2], repeat=4):
                self._test_EmbeddingBag_vs_Embedding(*p, max_norm=max_norm, **kwargs)

        # check that giving illegal input combos raises error
        es = nn.EmbeddingBag(10, 20, mode=mode, sparse=sparse)
        input = torch.ones(3, 4)
        offset = torch.arange(0, 3)
        self.assertRaises(ValueError, lambda: es(input, offset))
        self.assertRaises(ValueError, lambda: es(input.view(-1)))
        offset[0] = 1
        self.assertRaises(ValueError, lambda: es(input.view(-1), offset))
        offset[0] = 0
        offset[-1] = 100
        self.assertRaises(ValueError, lambda: es(input.view(-1), offset))

    @dtypesIfCUDA(torch.half, torch.float, torch.double)
    @dtypes(torch.float, torch.double)
    def test_embedding_bag_device(self, device, dtype):
        self._test_EmbeddingBag(device, 'sum', False, dtype)
        self._test_EmbeddingBag(device, 'mean', False, dtype)
        self._test_EmbeddingBag(device, 'max', False, dtype)

        test_backward = False
        if self.device_type == 'cuda':
            # see 'todo' in test_embedding_bag.
            test_backward = dtype is not torch.float16
        elif self.device_type == 'cpu':
            # TODO: figure out why precision on sparse embeddings isn't the
            # same as for dense.
            test_backward = dtype is not torch.float

        self._test_EmbeddingBag(device, 'sum', True, dtype, test_backward=test_backward)
        self._test_EmbeddingBag(device, 'mean', True, dtype, test_backward=test_backward)

    @onlyCUDA
    @dtypes(torch.half, torch.float, torch.double)
    def test_multihead_attention_dtype(self, device, dtype):
        embed_dim = 128
        num_heads = 8
        sl = 10
        bs = 8
        model = nn.MultiheadAttention(embed_dim, num_heads).cuda().to(dtype)
        q = torch.randn(sl, bs, embed_dim, device=device, dtype=dtype)
        k = torch.randn(sl, bs, embed_dim, device=device, dtype=dtype)
        v = torch.randn(sl, bs, embed_dim, device=device, dtype=dtype)
        out = model(q, k, v)
        self.assertEqual(q.size(), out[0].size())
        self.assertEqual(dtype, out[0].dtype)

    @dtypesIfCUDA(*ALL_TENSORTYPES2)
    @dtypes(torch.float)
    def test_Conv2d_naive_groups(self, device, dtype):
        # Check that grouped convolutions matches two half convolutions
        m = nn.Conv2d(4, 4, kernel_size=3, groups=2).to(device, dtype)
        i = torch.randn(2, 4, 6, 6, device=device, dtype=dtype, requires_grad=True)
        output = m(i)
        grad_output = torch.randn(2, 4, 4, 4, device=device, dtype=dtype)
        output.backward(grad_output)

        m1 = nn.Conv2d(2, 2, kernel_size=3).to(device, dtype)
        m1.weight.data.copy_(m.weight.data[:2])
        m1.bias.data.copy_(m.bias.data[:2])
        i1 = i.data[:, :2].contiguous().requires_grad_(True)
        output1 = m1(i1)
        output1.backward(grad_output[:, :2].contiguous())

        m2 = nn.Conv2d(2, 2, kernel_size=3).to(device, dtype)
        m2.weight.data.copy_(m.weight.data[2:])
        m2.bias.data.copy_(m.bias.data[2:])
        i2 = i.data[:, 2:].contiguous().requires_grad_(True)
        output2 = m2(i2)
        output2.backward(grad_output[:, 2:].contiguous())

        self.assertEqual(output, torch.cat([output1, output2], 1))
        self.assertEqual(i.grad.data,
                         torch.cat([i1.grad.data, i2.grad.data], 1),
                         prec=dtype2prec[dtype])
        self.assertEqual(m.bias.grad.data,
                         torch.cat([m1.bias.grad.data, m2.bias.grad.data], 0),
                         prec=dtype2prec[dtype])
        self.assertEqual(m.weight.grad.data,
                         torch.cat([m1.weight.grad.data, m2.weight.grad.data], 0),
                         prec=dtype2prec[dtype])

    def _test_batchnorm_grad(self, device, dtype=torch.double):
        bs, n_feat, size_feat = 4, 5, 6
        input = torch.arange(bs * n_feat * size_feat, device=device,
                             requires_grad=True, dtype=dtype).view(bs, n_feat, size_feat)
        weight = torch.arange(1, n_feat + 1, device=device, requires_grad=True, dtype=dtype)
        bias = torch.arange(n_feat, device=device, requires_grad=True, dtype=dtype)
        running_mean = 1 - torch.arange(n_feat, device=device, dtype=dtype)
        running_var = 2 * torch.arange(n_feat, device=device, dtype=dtype)
        for training in [False, True]:
            _assertGradAndGradgradChecks(self, F.batch_norm, (input, running_mean, running_var, weight, bias,
                                                              training, 0.1, 0.0001))

    def test_batchnorm_grad(self, device):
        self._test_batchnorm_grad(device)

        if self.device_type == 'cuda' and self.has_cudnn():
            with torch.backends.cudnn.flags(enabled=False):
                self._test_batchnorm_grad(device)

    def _test_batchnorm_eval(self, device, dtype=torch.float):
        module = nn.BatchNorm1d(3).to(device, dtype)
        module.eval()

        data = torch.rand(4, 3, device=device, dtype=dtype, requires_grad=True)
        grad = torch.rand(4, 3, device=device, dtype=dtype)

        # 1st pass
        res1 = module(data)
        res1.backward(grad)
        grad1 = data.grad.clone()

        # 2nd pass
        if data.grad is not None:
            data.grad.data.zero_()

        res2 = module(data)
        res2.backward(grad)
        grad2 = data.grad.clone()
        self.assertEqual(res1, res2)
        self.assertEqual(grad1, grad2)

        # track_running_stats=False
        module = nn.BatchNorm1d(3, track_running_stats=False).to(device, dtype)

        data = torch.rand(4, 3, device=device, dtype=dtype, requires_grad=True)
        grad = torch.rand(4, 3, device=device, dtype=dtype)

        # 1st pass
        res1 = module(data)
        res1.backward(grad)
        grad1 = data.grad.clone()

        # set eval
        module.eval()

        # 2nd pass
        if data.grad is not None:
            data.grad.data.zero_()

        res2 = module(data)
        res2.backward(grad)
        grad2 = data.grad.clone()
        self.assertEqual(res1, res2)
        self.assertEqual(grad1, grad2)

    def test_batchnorm_eval(self, device):
        self._test_batchnorm_eval(device)

        if self.device_type == 'cuda' and self.has_cudnn():
            with torch.backends.cudnn.flags(enabled=False):
                self._test_batchnorm_eval(device)

    def _test_batchnorm_simple_average(self, device, dtype):
        module = nn.BatchNorm1d(3, momentum=None).to(dtype=dtype, device=device)
        zeros = torch.zeros(3, dtype=dtype, device=device)
        ones = torch.ones(3, dtype=dtype, device=device)
        self.assertEqual(module.running_mean, zeros)
        self.assertEqual(module.running_var, ones)

        data1 = torch.rand(4, 3, dtype=dtype, device=device)
        data2 = torch.rand(4, 3, dtype=dtype, device=device)

        # 1st pass
        res1 = module(data1)
        running_mean1 = module.running_mean.clone()
        running_var1 = module.running_var.clone()
        self.assertNotEqual(running_mean1, zeros)
        self.assertNotEqual(running_var1, ones)

        # reset stats
        module.reset_running_stats()
        self.assertEqual(module.running_mean, zeros)
        self.assertEqual(module.running_var, ones)

        # 2nd pass
        res2 = module(data2)
        running_mean2 = module.running_mean.clone()
        running_var2 = module.running_var.clone()
        self.assertNotEqual(running_mean2, zeros)
        self.assertNotEqual(running_var2, ones)

        # reset stats
        module.reset_running_stats()
        self.assertEqual(module.running_mean, zeros)
        self.assertEqual(module.running_var, ones)

        # 3rd (combined) pass
        res3 = module(data1)
        res4 = module(data2)
        self.assertEqual(res3, res1)
        self.assertEqual(res4, res2)
        self.assertAlmostEqual(module.running_mean, (running_mean1 + running_mean2) / 2)
        self.assertAlmostEqual(module.running_var, (running_var1 + running_var2) / 2)

    @dtypes(torch.float)
    def test_batchnorm_simple_average(self, device, dtype):
        self._test_batchnorm_simple_average(device, dtype)

        if self.device_type == 'cuda' and self.has_cudnn():
            with torch.backends.cudnn.flags(enabled=False):
                self._test_batchnorm_simple_average(device, dtype)

    def _test_maxpool_indices(self, num_dim, adaptive=False, device="cpu", dtype=torch.float):
        def expected_indices(dim):
            if dim == 1:
                return torch.tensor([1, 3], dtype=torch.double).repeat(2, 2, 1)
            if dim == 2:
                return torch.tensor([[5, 7], [13, 15]], dtype=torch.double).repeat(2, 2, 1, 1)

        def expected_grad(dim):
            if dim == 1:
                return torch.tensor([0, 1, 0, 1], dtype=torch.double).repeat(2, 2, 1)
            grad = expected_grad(dim - 1)
            zero = torch.zeros(grad.size())
            return torch.stack((zero, grad, zero, grad), 2)

        def expected_output(dim):
            if dim == 1:
                return torch.arange(2, 17, 2).view(2, 2, 2)
            if dim == 2:
                col = torch.arange(6, 63, 8)
                return torch.stack([col, col + 2], 1).view(2, 2, 2, 2)

        if adaptive:
            cls_name = 'AdaptiveMaxPool{}d'.format(num_dim)
        else:
            cls_name = 'MaxPool{}d'.format(num_dim)
        module_cls = getattr(nn, cls_name)
        module = module_cls(2, return_indices=True).to(device, dtype=dtype)
        numel = 4 ** (num_dim + 1)
        input = torch.arange(1, numel + 1).view(2, 2, *repeat(4, num_dim)).to(device, dtype=dtype)
        input_var = input.clone().detach().requires_grad_()

        # Check forward
        output, indices = module(input_var)
        if num_dim != 3:
            expected_indices = expected_indices(num_dim)
            expected_output = expected_output(num_dim)
            self.assertEqual(indices.dim(), input.dim())
            self.assertEqual(indices.data.squeeze(), expected_indices)
            self.assertEqual(output.data.squeeze(), expected_output)
        self.assertTrue(output.requires_grad)
        self.assertFalse(indices.requires_grad)

        # Make sure backward works
        grad_output = torch.ones(output.size(), device=device, dtype=dtype)
        output.backward(grad_output, retain_graph=True)
        expected_grad = expected_grad(num_dim)
        self.assertEqual(input_var.grad.data, expected_grad.view_as(input))

        # Make sure backward after changing indices will result in an error
        indices.add_(1)
        self.assertRaises(RuntimeError, lambda: output.backward(grad_output))

        # Make sure -Infinity is handled correctly
        t = torch.tensor([[[float("-inf")]]])
        m = nn.MaxPool1d(kernel_size=1, return_indices=True)
        output, indices = m(t)
        self.assertEqual(output[0, 0, 0], float("-inf"), allow_inf=True)
        self.assertEqual(indices[0, 0, 0], 0)

        t = torch.tensor([[[float("-inf")]]])
        m = nn.MaxPool2d(kernel_size=1, return_indices=True)
        output, indices = m(t)
        self.assertEqual(output[0, 0, 0], float("-inf"), allow_inf=True)
        self.assertEqual(indices[0, 0, 0], 0)

        t = torch.tensor([[[[float("-inf")]]]])
        m = nn.MaxPool3d(kernel_size=1, return_indices=True)
        output, indices = m(t)
        self.assertEqual(output[0, 0, 0, 0], float("-inf"), allow_inf=True)
        self.assertEqual(indices[0, 0, 0, 0], 0)

    @dtypesIfCUDA(torch.half, torch.float, torch.double)
    @dtypes(torch.float)
    def test_MaxPool1d_indices(self, device, dtype):
        self._test_maxpool_indices(1, device=device, dtype=dtype)

    @dtypesIfCUDA(torch.half, torch.float, torch.double)
    @dtypes(torch.float)
    def test_MaxPool2d_indices(self, device, dtype):
        self._test_maxpool_indices(2, device=device, dtype=dtype)

    @dtypesIfCUDA(torch.half, torch.float, torch.double)
    @dtypes(torch.float)
    def test_MaxPool3d_indices(self, device, dtype):
        self._test_maxpool_indices(3, device=device, dtype=dtype)

    @dtypesIfCUDA(torch.half, torch.float, torch.double)
    @dtypes(torch.float)
    def test_AdaptiveMaxPool1d_indices(self, device, dtype):
        self._test_maxpool_indices(1, adaptive=True, device=device, dtype=dtype)

    @dtypesIfCUDA(torch.half, torch.float, torch.double)
    @dtypes(torch.float)
    def test_AdaptiveMaxPool2d_indices(self, device, dtype):
        self._test_maxpool_indices(2, adaptive=True, device=device, dtype=dtype)

    @dtypesIfCUDA(torch.half, torch.float, torch.double)
    @dtypes(torch.float)
    def test_AdaptiveMaxPool3d_indices(self, device, dtype):
        self._test_maxpool_indices(3, adaptive=True, device=device, dtype=dtype)

    @dtypesIfCUDA(torch.half, torch.float, torch.double)
    @dtypes(torch.float)
    def test_max_pool_nan(self, device, dtype):
        for adaptive in ['', 'adaptive_']:
            for num_dim in [1, 2, 3]:
                fn_name = '{}max_pool{}d'.format(adaptive, num_dim)
                fn = getattr(F, fn_name)
                x = torch.full([1, 1] + num_dim * [3], nan)
                res = fn(x, 1 if adaptive else 3)
                self.assertTrue(math.isnan(res.item()))

    @dtypesIfCUDA(torch.half, torch.float, torch.double)
    @dtypes(torch.float)
    def test_pool_large_size(self, device, dtype):
        for op in ('max', 'avg'):
            for num_dim in [1, 2, 3]:
                fn_name = '{}_pool{}d'.format(op, num_dim)
                fn = getattr(F, fn_name)
                # 16777217 is the smallest integer not expressible in float32
                x = torch.ones([1, 1, 16777217] + (num_dim - 1) * [1],
                               device=device, dtype=dtype)
                res = fn(x, 1, stride=1, padding=0)
                # check if the output shape was still computed correctly
                self.assertEqual(x.shape[2], res.shape[2])

    @dtypesIfCUDA(torch.half, torch.float, torch.double)
    @dtypes(torch.float)
    def test_pool_invalid_size(self, device, dtype):
        for op in ('max', 'avg'):
            for num_dim in [1, 2, 3]:
                fn_name = '{}_pool{}d'.format(op, num_dim)
                fn = getattr(F, fn_name)
                # use a configuration that gives zero outputs only
                # when doing a correct floor division by the stride
                x = torch.ones([1, 1] + num_dim * [4],
                               device=device, dtype=dtype)
                with self.assertRaisesRegex(RuntimeError, r"too small|smaller than"):
                    try:
                        res = fn(x, 3, stride=2, padding=0, dilation=2)
                    except TypeError:
                        # some implementations do not support dilation
                        res = fn(x, 6, stride=2, padding=0)

    def test_CTCLoss_empty_target(self, device):
        target_lengths = [0, 0, 0]
        input_lengths = [50, 50, 50]
        targets = torch.randint(1, 15, (0,), dtype=torch.long, device=device)
        log_probs = torch.randn(50, 3, 15, dtype=torch.double, device=device).log_softmax(2)
        loss = torch.nn.functional.ctc_loss(log_probs, targets, input_lengths, target_lengths, reduction='none')
        self.assertTrue((loss >= 0).all().item())
        self.assertAlmostEqual(-log_probs.sum(0)[:, 0], loss)

        target_lengths = [0, 9, 0]
        input_lengths = [50, 50, 50]
        targets = torch.randint(1, 15, (9,), dtype=torch.long, device=device)
        log_probs = torch.randn(50, 3, 15, dtype=torch.double, device=device).log_softmax(2)
        loss = torch.nn.functional.ctc_loss(log_probs, targets, input_lengths, target_lengths, reduction='none')
        self.assertTrue((loss >= 0).all().item())
        self.assertAlmostEqual(-log_probs.sum(0)[[0, 2], 0], loss[[0, 2]])

    def test_empty_dropout(self, device):
        x = torch.Tensor([]).to(device)
        out = torch.nn.functional.dropout(x)
        self.assertEqual(out.size(), x.size())

    @dtypesIfCUDA(torch.half, torch.float, torch.double)
    @dtypes(torch.float)
    def test_variable_sequence(self, device, dtype):
        def pad(var, length):
            if var.size(0) == length:
                return var
            return torch.cat([var, var.new_zeros(length - var.size(0), *var.size()[1:])])

        def maybe_index_tuple(maybe_tuple_of_tensors, index):
            if maybe_tuple_of_tensors is None:
                return None
            return tuple(maybe_tuple_of_tensors[j][:, index:index + 1, :].contiguous()
                         for j in range(2))

        def check_lengths(lengths, enforce_sorted, use_default_hiddens):
            input_size = 3
            hidden_size = 4
            num_layers = 2
            bidirectional = True

            max_length = max(lengths)
            x_leaf = torch.randn(max_length, len(lengths), input_size, device=device,
                                 dtype=dtype, requires_grad=True)
            num_directions = 2 if bidirectional else 1
            lstm = nn.LSTM(input_size, hidden_size, bidirectional=bidirectional,
                           num_layers=num_layers).to(device, dtype)
            lstm2 = deepcopy(lstm).to(device, dtype)
            x = x_leaf

            hidden0 = None
            if not use_default_hiddens:
                hidden0 = tuple(torch.randn(num_directions * num_layers, len(lengths), hidden_size,
                                            device=device, dtype=dtype)
                                for _ in range(2))

            # Compute sequences separately
            seq_outs = []
            seq_hiddens = []
            for i, l in enumerate(lengths):
                hidden_i = maybe_index_tuple(hidden0, i)
                out, hid = lstm2(x[:l, i:i + 1], hidden_i)
                out_pad = pad(out, max_length)
                seq_outs.append(out_pad)
                seq_hiddens.append(hid)
            seq_out = torch.cat(seq_outs, 1)
            seq_hidden = tuple(torch.cat(hids, 1) for hids in zip(*seq_hiddens))

            # Use packed format
            packed = rnn_utils.pack_padded_sequence(x, lengths, enforce_sorted=enforce_sorted)
            packed_out, packed_hidden = lstm(packed, hidden0)
            unpacked, unpacked_len = rnn_utils.pad_packed_sequence(packed_out)

            # Check forward
            prec = dtype2prec[dtype]
            self.assertEqual(packed_hidden, seq_hidden, prec)
            self.assertEqual(unpacked, seq_out, prec)
            self.assertEqual(unpacked_len, lengths, prec)

            # Check backward
            seq_out.sum().backward()
            grad_x = x_leaf.grad.data.clone()
            x_leaf.grad.data.zero_()
            unpacked.sum().backward()

            self.assertEqual(x_leaf.grad, grad_x, dtype2prec[dtype])
            for p1, p2 in zip(lstm.parameters(), lstm2.parameters()):
                prec = dtype2prec[dtype]
                if dtype == torch.float16:
                    prec = 2e-2
                self.assertEqual(p1.grad, p2.grad, prec)

        tests = [
            # enforce_sorted, lengths
            [True, [5]],
            [False, [5]],
            [True, [10, 10, 6, 2, 2, 1, 1]],
            [False, [10, 10, 6, 2, 2, 1, 1]],
            [False, [2, 1, 3, 2, 10, 5, 3]],
        ]

        for enforce_sorted, seq_lens, in tests:
            for use_default_hiddens in (True, False):
                check_lengths(seq_lens, enforce_sorted, use_default_hiddens)

    def _test_batchnorm_update_stats(self, device, dtype=torch.float):
        module = nn.BatchNorm1d(3).to(device, dtype)

        data = torch.rand(4, 3, device=device, dtype=dtype)

        # training pass
        old_running_mean = module.running_mean.clone()
        old_running_var = module.running_var.clone()
        old_num_batches_tracked = module.num_batches_tracked.clone()
        module(data)
        self.assertNotEqual(old_running_mean, module.running_mean)
        self.assertNotEqual(old_running_var, module.running_var)
        self.assertEqual(old_num_batches_tracked + 1, module.num_batches_tracked)

        # eval pass
        module.eval()
        old_running_mean = module.running_mean.clone()
        old_running_var = module.running_var.clone()
        old_num_batches_tracked = module.num_batches_tracked.clone()
        module(data)
        self.assertEqual(old_running_mean, module.running_mean)
        self.assertEqual(old_running_var, module.running_var)
        self.assertEqual(old_num_batches_tracked, module.num_batches_tracked)

    def test_batchnorm_update_stats(self, device):
        self._test_batchnorm_update_stats(device)

        if self.device_type == 'cuda' and self.has_cudnn():
            with torch.backends.cudnn.flags(enabled=False):
                self._test_batchnorm_update_stats(device)

    def test_multi_margin_loss_errors(self, device):
        self.assertRaises(RuntimeError,
                          lambda: nn.functional.multi_margin_loss(torch.randn(5, device=device),
                                                                  torch.zeros(3, device=device)))

    @onlyCUDA
    @skipCUDAIfRocm
    @skipCUDAIfCudnnVersionLessThan(7603)
    def test_conv_cudnn_nhwc(self, device):
        input = torch.randint(1, 10, (2, 8, 4, 4), dtype=torch.float32, device=device, requires_grad=True)
        input = input.contiguous(memory_format=torch.channels_last)
        input.retain_grad()
        grad = torch.rand(2, 4, 2, 2, dtype=torch.float32, device=device)
        grad = grad.contiguous(memory_format=torch.channels_last)
        conv = nn.Conv2d(8, 4, 3).cuda().float()
        conv.weight.data = conv.weight.contiguous(memory_format=torch.channels_last)

        ref_input = input.detach().clone().contiguous().requires_grad_(True)
        ref_grad = grad.detach().clone().contiguous()
        ref_conv = nn.Conv2d(8, 4, 3).cuda().float()
        # load_state_dict will restore the stride & memory_layout on ref_conv.weight.
        ref_conv.load_state_dict(conv.state_dict())

        out = conv(input)
        out.backward(grad)
        ref_out = ref_conv(ref_input)
        ref_out.backward(ref_grad)

        self.assertTrue(out.is_contiguous(memory_format=torch.channels_last))
        self.assertTrue(ref_out.is_contiguous())
        self.assertEqual(out, ref_out)
        self.assertEqual(conv.weight.grad, ref_conv.weight.grad)
        self.assertEqual(conv.bias.grad, ref_conv.bias.grad)
        self.assertEqual(input.grad, ref_input.grad)

    def _run_conv(self, layer, device, inp, grad, ref_conv, ref_input, ref_out,
                  input_format, weight_format, grad_format, output_format):
        conv = layer(inp.size(1), grad.size(1),
                     ref_conv.weight.size(2)).float().to(device)
        # load_state_dict will restore the stride & memory_layout on ref_conv.weight.
        conv.load_state_dict(ref_conv.state_dict())
        weight_data = conv.weight.detach().clone().contiguous(memory_format=weight_format)
        conv.weight.data = weight_data.resize_(weight_data.size(), memory_format=weight_format)
        input = inp.clone().contiguous(memory_format=input_format)
        input.resize_(input.size(), memory_format=input_format)
        input = input.requires_grad_()
        grad = grad.contiguous(memory_format=grad_format)
        grad.resize_(grad.size(), memory_format=grad_format)
        out = conv(input)
        out.backward(grad)
        self.assertTrue(out.is_contiguous(memory_format=output_format))
        self.assertEqual(out, ref_out)
        self.assertEqual(conv.weight.grad, ref_conv.weight.grad)
        self.assertEqual(conv.bias.grad, ref_conv.bias.grad)
        self.assertEqual(input.grad, ref_input.grad)

    def _test_conv_cudnn_nhwc_nchw(self, layer, n, c, h, w, k, filter_size, device):
        data = torch.randint(1, 10, (n, c, h, w), dtype=torch.float32, device=device)
        ref_input = data.clone().contiguous().requires_grad_(True)
        ref_conv = layer(c, k, filter_size).float().to(device)
        ref_out = ref_conv(ref_input)
        grad = torch.randint(1, 10, ref_out.size(), dtype=torch.float32, device="cuda")
        ref_out.backward(grad)

        for w_f in [torch.contiguous_format, torch.channels_last]:
            for g_f in [torch.contiguous_format, torch.channels_last]:
                for input_format in [torch.contiguous_format, torch.channels_last]:
                    output_format = torch.contiguous_format
                    # Older versions of CudNN have Channels Last support disabled
                    if torch.backends.cudnn.version() >= 7603:
                        if input_format == torch.channels_last:
                            output_format = torch.channels_last
                        # This is because we have N111 weight that cannot handle
                        # the ambiguous memory_format
                        if w_f == torch.channels_last:
                            if layer == nn.Conv2d and filter_size * c != 1:
                                output_format = torch.channels_last
                            if layer == nn.ConvTranspose2d and filter_size * k != 1:
                                output_format = torch.channels_last
                    self._run_conv(layer, device, data, grad, ref_conv, ref_input,
                                   ref_out, input_format, w_f, g_f, output_format)

    @onlyCUDA
    @skipCUDAIfRocm
    @skipCUDAIfCudnnVersionLessThan(7603)
    def test_conv_cudnn_mismatch_memory_format(self, device):
        configs = [
            [4, 2, 8, 8, 4, 2],
            [4, 1, 8, 8, 4, 2],
            [1, 1, 8, 8, 4, 2],
            [4, 2, 2, 8, 4, 1],
            [4, 2, 1, 8, 4, 1],
            [4, 2, 8, 8, 4, 1],
            [4, 1, 8, 8, 4, 1],
        ]
        for n, c, h, w, k, filter_size in configs:
            self._test_conv_cudnn_nhwc_nchw(nn.Conv2d, n, c, h, w, k, filter_size, device)
            self._test_conv_cudnn_nhwc_nchw(nn.ConvTranspose2d, n, c, h, w, k, filter_size, device)

<<<<<<< HEAD
    @onlyCUDA
    @skipCUDAIfRocm
    @skipCUDAIfCudnnVersionLessThan(7603)
    def test_convert_conv2d_weight_memory_layout(self, device):
        input = torch.randint(1, 10, (2, 8, 4, 4), dtype=torch.float32, device=device)
        model = nn.Sequential(
            nn.Conv2d(8, 4, 3),
            nn.BatchNorm2d(4)).to(device).float()
        for layout in [torch.channels_last, torch.contiguous_format]:
            model = nn.utils.convert_conv2d_weight_memory_layout(model, layout)
            out = model(input)
            self.assertTrue(out.is_contiguous(memory_format=layout))

        model = nn.Sequential(
            nn.ConvTranspose2d(8, 4, 3),
            nn.BatchNorm2d(4)).to(device).float()
        for layout in [torch.channels_last, torch.contiguous_format]:
            model = nn.utils.convert_conv2d_weight_memory_layout(model, layout)
            out = model(input)
            self.assertTrue(out.is_contiguous(memory_format=layout))
=======
    def test_nll_loss_mismatched_batch(self, device):
        x = torch.randn((10, 3), requires_grad=True, device=device)
        # t should have size (10,)
        t = torch.zeros((3,), dtype=torch.int64, device=device)
        with self.assertRaisesRegex(ValueError, 'Expected.*batch_size'):
            F.nll_loss(x, t)

    def test_nll_loss_out_of_bounds_ignore_index(self, device):
        x = torch.randn(6, 3, requires_grad=True, device=device)
        t = torch.tensor([0, 1, 255, 0, 1, 2], dtype=torch.int64, device=device)
        for reduction in ['mean', 'none']:
            F.nll_loss(x, t, ignore_index=255, reduction=reduction).sum().backward()

    def _nll_loss_helper(self, input_size, reduction, expected, device):
        input = torch.rand(input_size, requires_grad=True, device=device)
        num_channels = input_size[1]
        target_size = (input_size[0], ) + tuple(input_size[2:])
        target = torch.randint(num_channels, target_size, device=device)

        output = F.nll_loss(input, target, reduction=reduction)
        self.assertEqual(output, expected)

        output.sum().backward()
        self.assertEqual(input.grad.size(), input.size())

    def test_nll_loss_empty_tensor_reduction_none(self, device):
        self._nll_loss_helper([0, 3], "none", torch.empty([0], device=device), device)
        self._nll_loss_helper([0, 3, 5, 7], "none", torch.empty([0, 5, 7], device=device), device)
        self._nll_loss_helper([2, 3, 0, 7], "none", torch.empty([2, 0, 7], device=device), device)
        self._nll_loss_helper([2, 3, 5, 0], "none", torch.empty([2, 5, 0], device=device), device)
        self._nll_loss_helper([2, 3, 5, 7, 0], "none", torch.empty([2, 5, 7, 0], device=device), device)

    @unittest.skipIf(TEST_WITH_UBSAN, "division-by-zero error with UBSAN")
    @expectedFailureXLA  # https://github.com/pytorch/xla/issues/1539
    def test_nll_loss_empty_tensor_reduction_mean(self, device):
        nan = torch.tensor(float('nan'), device=device)
        self._nll_loss_helper([0, 3], "mean", nan, device)
        self._nll_loss_helper([0, 3, 5, 7], "mean", nan, device)
        self._nll_loss_helper([2, 3, 0, 7], "mean", nan, device)
        self._nll_loss_helper([2, 3, 5, 0], "mean", nan, device)
        self._nll_loss_helper([2, 3, 5, 7, 0], "mean", nan, device)

    def test_nll_loss_empty_tensor_reduction_sum(self, device):
        zero = torch.tensor(0, device=device)
        self._nll_loss_helper([0, 3], "sum", zero, device)
        self._nll_loss_helper([0, 3, 5, 7], "sum", zero, device)
        self._nll_loss_helper([2, 3, 0, 7], "sum", zero, device)
        self._nll_loss_helper([2, 3, 5, 0], "sum", zero, device)
        self._nll_loss_helper([2, 3, 5, 7, 0], "sum", zero, device)

    def test_nll_loss_total_weight_is_zero(self, device):

        def helper(input_size):
            input = torch.ones(input_size, requires_grad=True, device=device)
            num_channels = input_size[1]
            target_size = (input_size[0], ) + tuple(input_size[2:])
            target = torch.zeros(target_size, dtype=torch.long, device=device)
            weight = torch.zeros([num_channels], device=device)
            self.assertEqual(F.nll_loss(input, target, weight).item(), 0)

        helper([2, 3])
        helper([2, 3, 5, 7])
        helper([2, 3, 5, 7, 9])
>>>>>>> 64323ae1

instantiate_device_type_tests(TestNNDeviceType, globals())

if __name__ == '__main__':
    run_tests()<|MERGE_RESOLUTION|>--- conflicted
+++ resolved
@@ -10644,7 +10644,6 @@
             self._test_conv_cudnn_nhwc_nchw(nn.Conv2d, n, c, h, w, k, filter_size, device)
             self._test_conv_cudnn_nhwc_nchw(nn.ConvTranspose2d, n, c, h, w, k, filter_size, device)
 
-<<<<<<< HEAD
     @onlyCUDA
     @skipCUDAIfRocm
     @skipCUDAIfCudnnVersionLessThan(7603)
@@ -10665,7 +10664,7 @@
             model = nn.utils.convert_conv2d_weight_memory_layout(model, layout)
             out = model(input)
             self.assertTrue(out.is_contiguous(memory_format=layout))
-=======
+
     def test_nll_loss_mismatched_batch(self, device):
         x = torch.randn((10, 3), requires_grad=True, device=device)
         # t should have size (10,)
@@ -10729,7 +10728,6 @@
         helper([2, 3])
         helper([2, 3, 5, 7])
         helper([2, 3, 5, 7, 9])
->>>>>>> 64323ae1
 
 instantiate_device_type_tests(TestNNDeviceType, globals())
 
