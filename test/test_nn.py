--- conflicted
+++ resolved
@@ -5886,6 +5886,36 @@
 
         gradcheck(func, [v])
         gradgradcheck(func, [v])
+
+    @unittest.skipIf(not TEST_CUDA, "CUDA unavailable")
+    @unittest.skipIf(not TEST_CUDNN, "needs cudnn")
+    @skipIfRocm
+    def test_batchnorm_cudnn_nhwc(self):
+        input = torch.randint(1, 10, (4, 8, 2, 2), dtype=torch.float32, device="cuda", requires_grad=True)
+        input = input.contiguous(memory_format=torch.channels_last)
+        input.retain_grad()
+        grad = torch.randint(1, 10, (4, 8, 2, 2), dtype=torch.float32, device="cuda")
+        grad = grad.contiguous(memory_format=torch.channels_last)
+        bn = nn.BatchNorm2d(8).cuda().float()
+        bn.weight.data.uniform_()
+        bn.bias.data.uniform_()
+
+        ref_input = input.detach().clone().contiguous().requires_grad_(True)
+        ref_grad = grad.detach().clone().contiguous()
+        ref_bn = nn.BatchNorm2d(8).cuda().float()
+        ref_bn.load_state_dict(bn.state_dict())
+
+        out = bn(input)
+        out.backward(grad)
+        ref_out = ref_bn(ref_input)
+        ref_out.backward(ref_grad)
+
+        self.assertTrue(out.is_contiguous(memory_format=torch.channels_last))
+        self.assertTrue(ref_out.is_contiguous())
+        self.assertEqual(out, ref_out)
+        self.assertEqual(bn.weight.grad, ref_bn.weight.grad)
+        self.assertEqual(bn.bias.grad, ref_bn.bias.grad)
+        self.assertEqual(input.grad, ref_input.grad)
 
     @unittest.skipIf(not TEST_CUDA, "CUDA unavailable")
     def test_batchnorm_cudnn_half(self):
@@ -7200,6 +7230,34 @@
 
         return gradgradcheck(func, inputs, (grad_y,))
 
+    @unittest.skipIf(not TEST_CUDA, "CUDA unavailable")
+    @unittest.skipIf(not TEST_CUDNN, "needs cudnn")
+    @skipIfRocm
+    def test_conv_cudnn_nhwc(self):
+        input = torch.randint(1, 10, (2, 8, 4, 4), dtype=torch.float32, device="cuda", requires_grad=True)
+        input = input.contiguous(memory_format=torch.channels_last)
+        input.retain_grad()
+        grad = torch.rand(2, 4, 2, 2, dtype=torch.float32, device="cuda")
+        grad = grad.contiguous(memory_format=torch.channels_last)
+        conv = nn.Conv2d(8, 4, 3).cuda().float()
+
+        ref_input = input.detach().clone().contiguous().requires_grad_(True)
+        ref_grad = grad.detach().clone().contiguous()
+        ref_conv = nn.Conv2d(8, 4, 3).cuda().float()
+        ref_conv.load_state_dict(conv.state_dict())
+
+        out = conv(input)
+        out.backward(grad)
+        ref_out = ref_conv(ref_input)
+        ref_out.backward(ref_grad)
+
+        self.assertTrue(out.is_contiguous(memory_format=torch.channels_last))
+        self.assertTrue(ref_out.is_contiguous())
+        self.assertEqual(out, ref_out)
+        self.assertEqual(conv.weight.grad, ref_conv.weight.grad)
+        self.assertEqual(conv.bias.grad, ref_conv.bias.grad)
+        self.assertEqual(input.grad, ref_input.grad)
+
     def test_conv_double_backward(self):
         batch_size = 2
         for kern, inp_size, dilations in [(3, 6, [1, 2]), (3, 7, [1]), (4, 9, [1])]:
@@ -7367,63 +7425,11 @@
     def test_grad_conv3d_weight(self):
         self.run_grad_conv_test(F.conv3d, F.grad.conv3d_weight, 3, 'weight')
 
-<<<<<<< HEAD
-    @unittest.skipIf(not TEST_CUDA, "CUDA unavailable")
-    @unittest.skipIf(not TEST_CUDNN, "needs cudnn")
-    @skipIfRocm
-    def test_batchnorm_cudnn_nhwc(self):
-        input = torch.randint(1, 10, (4, 8, 2, 2), dtype=torch.float32, device="cuda", requires_grad=True)
-        input = input.contiguous(memory_format=torch.channels_last)
-        input.retain_grad()
-        grad = torch.randint(1, 10, (4, 8, 2, 2), dtype=torch.float32, device="cuda")
-        grad = grad.contiguous(memory_format=torch.channels_last)
-        bn = nn.BatchNorm2d(8).cuda().float()
-        bn.weight.data.uniform_()
-        bn.bias.data.uniform_()
-
-        ref_input = input.detach().clone().contiguous().requires_grad_(True)
-        ref_grad = grad.detach().clone().contiguous()
-        ref_bn = nn.BatchNorm2d(8).cuda().float()
-        ref_bn.load_state_dict(bn.state_dict())
-
-        out = bn(input)
-        out.backward(grad)
-        ref_out = ref_bn(ref_input)
-        ref_out.backward(ref_grad)
-
-        self.assertTrue(out.is_contiguous(memory_format=torch.channels_last))
-        self.assertTrue(ref_out.is_contiguous())
-        self.assertEqual(out, ref_out)
-        self.assertEqual(bn.weight.grad, ref_bn.weight.grad)
-        self.assertEqual(bn.bias.grad, ref_bn.bias.grad)
-        self.assertEqual(input.grad, ref_input.grad)
-
-    @unittest.skipIf(not TEST_CUDA, "CUDA unavailable")
-    def test_batchnorm_cudnn_half(self):
-        # THNN
-        input = torch.randint(1, 10, (2, 3, 2, 2), dtype=torch.half, device="cuda", requires_grad=True)
-        m = nn.BatchNorm2d(3).half().cuda()
-        thnn_output = m(input)
-        thnn_output.sum().backward()
-        thnn_input_grad = input.grad.data.clone()
-        self.assertEqual(thnn_output.type(), input.type())
-        # cuDNN
-        if TEST_CUDNN:
-            input.grad = None
-            m = m.float()
-            cudnn_output = m(input)
-            cudnn_output.sum().backward()
-            cudnn_input_grad = input.grad.data.clone()
-            self.assertEqual(cudnn_output.type(), input.type())
-            self.assertEqual(cudnn_output, thnn_output)
-            self.assertAlmostEqual(cudnn_input_grad, thnn_input_grad, delta=1e-3)
-=======
     @unittest.skipIf(not torch._nnpack_available(), "NNPACK unavailable")
     def test_nnpack_conv(self):
         for kern, inp_size in [(3, 6), (3, 7), (4, 9)]:
             for batch, padding, chan_in, chan_out in \
                     product([1, 2], [0, 1, 2], [2], [3]):
->>>>>>> 2e7dd547
 
                 for has_bias in [True, False]:
                     input_shape = [batch, chan_in]
@@ -8513,65 +8519,12 @@
             input = torch.empty(input_shape, device=device, dtype=dtype).uniform_(0, 10)
             self.assertRaises(RuntimeError, lambda: ln(input))
 
-<<<<<<< HEAD
-    @unittest.skipIf(not TEST_CUDA, "CUDA unavailable")
-    @unittest.skipIf(not TEST_CUDNN, "needs cudnn")
-    @skipIfRocm
-    def test_conv_cudnn_nhwc(self):
-        input = torch.randint(1, 10, (2, 8, 4, 4), dtype=torch.float32, device="cuda", requires_grad=True)
-        input = input.contiguous(memory_format=torch.channels_last)
-        input.retain_grad()
-        grad = torch.rand(2, 4, 2, 2, dtype=torch.float32, device="cuda")
-        grad = grad.contiguous(memory_format=torch.channels_last)
-        conv = nn.Conv2d(8, 4, 3).cuda().float()
-
-        ref_input = input.detach().clone().contiguous().requires_grad_(True)
-        ref_grad = grad.detach().clone().contiguous()
-        ref_conv = nn.Conv2d(8, 4, 3).cuda().float()
-        ref_conv.load_state_dict(conv.state_dict())
-
-        out = conv(input)
-        out.backward(grad)
-        ref_out = ref_conv(ref_input)
-        ref_out.backward(ref_grad)
-
-        self.assertTrue(out.is_contiguous(memory_format=torch.channels_last))
-        self.assertTrue(ref_out.is_contiguous())
-        self.assertEqual(out, ref_out)
-        self.assertEqual(conv.weight.grad, ref_conv.weight.grad)
-        self.assertEqual(conv.bias.grad, ref_conv.bias.grad)
-        self.assertEqual(input.grad, ref_input.grad)
-
-    @unittest.skipIf(not TEST_CUDA, "CUDA unavailable")
-    @repeat_test_for_types(DOUBLE_TENSORTYPES)
-    def test_conv_double_backward_cuda(self, dtype=torch.double):
-        # Double backward only runs with DoubleTensor due to precison reason
-        batch_size = 1
-        for kern, inp_size, dilations in [(3, 5, [1, 2]), (4, 9, [1])]:
-            for stride, padding, chan_in, chan_out, dilation in product([1], [2], [2], [3], dilations):
-                no_weight = stride == 2
-                result = self.run_conv_double_back_test(kern, stride,
-                                                        padding, chan_in, chan_out,
-                                                        batch_size, inp_size, dilation,
-                                                        no_weight, use_cuda=True, dtype=dtype)
-                self.assertTrue(result,
-                                "Conv double backward test failed with parameters:" +
-                                "\nkern: " + str(kern) +
-                                "\nstride: " + str(stride) +
-                                "\npadding: " + str(padding) +
-                                "\nchan_in: " + str(chan_in) +
-                                "\nchan_out: " + str(chan_out) +
-                                "\nbatch_size: " + str(batch_size) +
-                                "\ninp_size: " + str(inp_size) +
-                                "\ndilation: " + str(dilation))
-=======
     def _test_LayerNorm_cuda_half(self, device):
         input = torch.empty(2, 3, 3, 2, device=device, dtype=torch.half).random_(1, 10).requires_grad_(True)
         m = nn.LayerNorm([3, 2]).to(device, torch.half)
         output = m(input)
         output.sum().backward()
         self.assertEqual(output.type(), input.type())
->>>>>>> 2e7dd547
 
     def _test_GroupNorm_general(self, device, dtype=torch.float):
         good_shape_g = {
