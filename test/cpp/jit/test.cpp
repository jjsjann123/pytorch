--- conflicted
+++ resolved
@@ -90,13 +90,9 @@
   _(ClassImport)                       \
   _(ScriptObject)                      \
   _(SaveExtraFilesHook)                \
-<<<<<<< HEAD
+  _(InsertConstant)                    \
   _(DCE)                               \
   _(CustomFusionNestedBlocks)
-=======
-  _(InsertConstant)                    \
-  _(DCE)
->>>>>>> fba325be
 
 #define TH_FORALL_TESTS_CUDA(_) \
   _(ArgumentSpec)               \
