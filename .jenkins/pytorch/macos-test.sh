#!/bin/bash

# shellcheck disable=SC2034
source "$(dirname "${BASH_SOURCE[0]}")/macos-common.sh"

conda install -y six
pip install -q hypothesis "librosa>=0.6.2" "numba<=0.49.1" psutil

# TODO move this to docker
pip install unittest-xml-reporting

# faulthandler become built-in since 3.3
if [[ ! $(python -c "import sys; print(int(sys.version_info >= (3, 3)))") == "1" ]]; then
  pip install -q faulthandler
fi

if [ -z "${IN_CIRCLECI}" ]; then
  rm -rf ${WORKSPACE_DIR}/miniconda3/lib/python3.6/site-packages/torch*
fi

git submodule sync --recursive
git submodule update --init --recursive
export CMAKE_PREFIX_PATH=${WORKSPACE_DIR}/miniconda3/

# Test PyTorch
if [ -z "${IN_CIRCLECI}" ]; then
  if [[ "${BUILD_ENVIRONMENT}" == *cuda9.2* ]]; then
    # Eigen gives "explicit specialization of class must precede its first use" error
    # when compiling with Xcode 9.1 toolchain, so we have to use Xcode 8.2 toolchain instead.
    export DEVELOPER_DIR=/Library/Developer/CommandLineTools
  else
    export DEVELOPER_DIR=/Applications/Xcode9.app/Contents/Developer
  fi
fi

# Download torch binaries in the test jobs
if [ -z "${IN_CIRCLECI}" ]; then
  rm -rf ${WORKSPACE_DIR}/miniconda3/lib/python3.6/site-packages/torch*
  aws s3 cp s3://ossci-macos-build/pytorch/${IMAGE_COMMIT_TAG}.7z ${IMAGE_COMMIT_TAG}.7z
  7z x ${IMAGE_COMMIT_TAG}.7z -o"${WORKSPACE_DIR}/miniconda3/lib/python3.6/site-packages"
fi

# Test that OpenMP is enabled
pushd test
if [[ ! $(python -c "import torch; print(int(torch.backends.openmp.is_available()))") == "1" ]]; then
  echo "Build should have OpenMP enabled, but torch.backends.openmp.is_available() is False"
  exit 1
fi
popd

test_python_all() {
  # The CircleCI worker hostname doesn't resolve to an address.
  # This environment variable makes ProcessGroupGloo default to
  # using the address associated with the loopback interface.
  export GLOO_SOCKET_IFNAME=lo0
  echo "Ninja version: $(ninja --version)"

  if [ -n "$CIRCLE_PULL_REQUEST" ]; then
    DETERMINE_FROM=$(mktemp)
    file_diff_from_base "$DETERMINE_FROM"
  fi

  # Increase default limit on open file handles from 256 to 1024
  ulimit -n 1024

<<<<<<< HEAD
  python test/run_test.py --verbose --exclude test_jit_legacy test_jit_fuser_legacy --determine-from="$DETERMINE_FROM"
=======
  python test/run_test.py --verbose --exclude-jit-executor --determine-from="$DETERMINE_FROM"
>>>>>>> be45c340

  assert_git_not_dirty
}

test_libtorch() {
  # C++ API

  if [[ "$BUILD_TEST_LIBTORCH" == "1" ]]; then
    # NB: Install outside of source directory (at the same level as the root
    # pytorch folder) so that it doesn't get cleaned away prior to docker push.
    # But still clean it before we perform our own build.

    echo "Testing libtorch"

    CPP_BUILD="$PWD/../cpp-build"
    rm -rf $CPP_BUILD
    mkdir -p $CPP_BUILD/caffe2

    BUILD_LIBTORCH_PY=$PWD/tools/build_libtorch.py
    pushd $CPP_BUILD/caffe2
    VERBOSE=1 DEBUG=1 python $BUILD_LIBTORCH_PY
    popd

    python tools/download_mnist.py --quiet -d test/cpp/api/mnist

    # Unfortunately it seems like the test can't load from miniconda3
    # without these paths being set
    export DYLD_LIBRARY_PATH="$DYLD_LIBRARY_PATH:$PWD/miniconda3/lib"
    export LD_LIBRARY_PATH="$LD_LIBRARY_PATH:$PWD/miniconda3/lib"
    TORCH_CPP_TEST_MNIST_PATH="test/cpp/api/mnist" "$CPP_BUILD"/caffe2/bin/test_api

    assert_git_not_dirty
  fi
}

test_custom_backend() {
  echo "Testing custom backends"
  pushd test/custom_backend
  rm -rf build && mkdir build
  pushd build
  SITE_PACKAGES="$(python -c 'from distutils.sysconfig import get_python_lib; print(get_python_lib())')"
  CMAKE_PREFIX_PATH="$SITE_PACKAGES/torch" cmake ..
  make VERBOSE=1
  popd

  # Run Python tests and export a lowered module.
  python test_custom_backend.py -v
  python backend.py --export-module-to=model.pt
  # Run C++ tests using the exported module.
  build/test_custom_backend ./model.pt
  rm -f ./model.pt
  popd
  assert_git_not_dirty
}

test_custom_script_ops() {
  echo "Testing custom script operators"
  pushd test/custom_operator
  # Build the custom operator library.
  rm -rf build && mkdir build
  pushd build
  SITE_PACKAGES="$(python -c 'from distutils.sysconfig import get_python_lib; print(get_python_lib())')"
  CMAKE_PREFIX_PATH="$SITE_PACKAGES/torch" cmake ..
  make VERBOSE=1
  popd

  # Run tests Python-side and export a script module.
  python test_custom_ops.py -v
  python model.py --export-script-module=model.pt
  # Run tests C++-side and load the exported script module.
  build/test_custom_ops ./model.pt
  popd
  assert_git_not_dirty
}


if [ -z "${BUILD_ENVIRONMENT}" ] || [[ "${BUILD_ENVIRONMENT}" == *-test ]]; then
  test_python_all
  test_libtorch
  test_custom_script_ops
  test_custom_backend
else
  if [[ "${BUILD_ENVIRONMENT}" == *-test1 ]]; then
    test_python_all
  elif [[ "${BUILD_ENVIRONMENT}" == *-test2 ]]; then
    test_libtorch
    test_custom_script_ops
    test_custom_backend
  fi
fi<|MERGE_RESOLUTION|>--- conflicted
+++ resolved
@@ -63,11 +63,7 @@
   # Increase default limit on open file handles from 256 to 1024
   ulimit -n 1024
 
-<<<<<<< HEAD
-  python test/run_test.py --verbose --exclude test_jit_legacy test_jit_fuser_legacy --determine-from="$DETERMINE_FROM"
-=======
   python test/run_test.py --verbose --exclude-jit-executor --determine-from="$DETERMINE_FROM"
->>>>>>> be45c340
 
   assert_git_not_dirty
 }
