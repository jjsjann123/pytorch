#pragma once

#include <ATen/cuda/detail/IndexUtils.cuh>
#include <ATen/TensorUtils.h>
#include <THC/THCAtomics.cuh>
#include <ATen/cuda/CUDAContext.h>
#include <c10/macros/Macros.h>
#include <ATen/LegacyTHFunctionsCUDA.h>
#include <ATen/MemoryOverlap.h>

#include <math.h>

//
// This file contains pointwise operation functions and kernels that
// work on both contiguous and non-contiguous tensor arguments of
// arbitrary (up to MAX_CUTORCH_DIMS) dimensioned arguments without
// copying or temporary storage.
//

/*
  NOTE [ CUDA_tensor_applyN helpers ]

  The following CUDA_tensor_applyN (where N currently can be 1, 2, 3, or 4)
  functions apply a pointwise operator to N tensor(s).

  The calling convention is

  1. The template arguments should be, sequentially,
    - First N typename args specify the scalar types of each of the N tensors.
    - (Optional) `int step` arg specifies the number of elements processed
      together at the same time.
      Default is 1.
    - A usually omitted (i.e., inferred) typename arg specifies the type of the
      function/functor applied on `N * step` values  in each iteration of each
      CUDA thread.
  2. The arguments should be, sequentially,
    - N tensors
    - op: a function/functor that processes `N * step` values at the same time.
      - If `step == 1`, it must have signature
        `void(*)(scalar1_t&, scalar2_t&, ..., scalarN_t&)`, where
        `scalar*_t`s are the first N typename template args, and the inputs
        are the `N` values from the `N` tensors retrieved at a common index.
      - Otherwise, it must must have signature
          void(*)(int n, scalar1_t&, scalar1_t&, ..., scalar1_t&,  // repeat `step` times
                         scalar2_t&, scalar2_t&, ..., scalar2_t&,  // repeat `step` times
                         ...,
                         scalarN_t&, scalarN_t&, ..., scalarN_t&)  // repeat `step` times
        Different from `step == 1` case, it processes `N * step` values taken
        from `step` common indices. Moreover, the first input `n` represents the
        number of valid indices (it will always have `0 < n <= step`). It will
        almost always be `step`, but at the boundary we may not have full `step`
        elements and `n` can be a lesser value.

        E.g., if `step == 4` and `N == 2`, `op` could be

          [](int n, scalar1_t &u1, scalar1_t &u2, scalar1_t &u3, scalar1_t &u4,
                    scalar2_t &v1, scalar2_t &v2, scalar2_t &v3, scalar2_t &v4) {
            // Only process u1, ..., un and v1, ..., vn.
            // So if `n == 3`, `u4` and `v4` need not to be considered.
          }

      In both cases, the references can actually be const, but at least one of
      them should be non-const in order to write the output.
    - (Optional, but recommended) N TensorArgType args that specify for each
      tensor whether `op` reads AND writes ] (i.e., TensorArgType::ReadWrite),
      or only reads (i.e., TensorArgType::ReadOnly).
      Default is TensorArgType::ReadWrite for first Tensor, and
                 TensorArgType::ReadOnly  for the rest.

  E.g.,

  to compute a = b^2 for a and b of same dtype, we can call

  CUDA_tensor_apply2<scalar, scalar>(
    a, b,
    [] __device__ (scalar &a_val, const scalar &b_val) { a_val = b_val * b_val; }
  );

  to work on 2 values at the same time, we can call

  CUDA_tensor_apply2<scalar1, scalar2, 2>(
    a, b,
    [] __device__ (int n, scalar1 &a_val1, scalar1 &a_val2,
                          const scalar2 &b_val1, const scalar2 &b_val2) {
      // call special vectorized op here, or just do elementwise and enjoy unrolling...
      // if n == 1, only process a_val1 and b_val1
    }
  );
*/

namespace at {
namespace cuda {

// TODO: combine with TensorArg?  So far that's been for debugging, and this is functional...
enum class TensorArgType { ReadWrite, ReadOnly };

namespace {

// Rearrange dimensions for pointwise operations so that strides are in
// decreasing order as much as possible, so that kernels have better memory
// access patterns.
//
// For example, consider a binary operation on two "transposed" 2-dim tensors:
//    sizes:          256 512
//    aInfo->strides:   1 256
//    bInfo->strides:   1 256
//
// Given this, each concurrent memory access inside kernelPointwiseApply2() is
// exactly 256 elements apart, resulting in poor performance.
//
// This function exchanges dimensions so that memory access is contiguous:
//    sizes:          512 256
//    aInfo->strides: 256   1
//    bInfo->strides: 256   1
//
// (Actually, it becomes even better because now collapseDims() can turn each
// input into one contiguous array.)
//
// In general, given M (<=4) TensorInfo's with N dimensions, we can view each
// strides[i] (0 <= i < N) as an M-tuple.  Given each pair i < j, we exchange
// strides[i] and [j] if
//    (1) strides[i][k] < strides[j][k] for some k (0 <= k < M)
//        (exchanging them will benefit input #k), and
//    (2) strides[i][k] <= strieds[j][k] for all k
//        (exchanging them will not make any input worse).
template <typename T1, typename IndexType,
          typename T2 = void, typename T3 = void, typename T4 = void>
inline void rearrangeDims(detail::TensorInfo<T1, IndexType>* aInfo,
                          detail::TensorInfo<T2, IndexType>* bInfo = nullptr,
                          detail::TensorInfo<T3, IndexType>* cInfo = nullptr,
                          detail::TensorInfo<T4, IndexType>* dInfo = nullptr) {
  int numInfos = 1;
  int dims = aInfo->dims;
  IndexType *sizes[4] = { aInfo->sizes, };
  IndexType *strides[4] = { aInfo->strides, };

  if (bInfo != nullptr) {
    ++numInfos;
    if (bInfo->dims != dims) return;
    sizes[1] = bInfo->sizes;
    strides[1] = bInfo->strides;
  }

  if (cInfo != nullptr) {
    ++numInfos;
    if (cInfo->dims != dims) return;
    sizes[2] = cInfo->sizes;
    strides[2] = cInfo->strides;
  }

  if (dInfo != nullptr) {
    ++numInfos;
    if (dInfo->dims != dims) return;
    sizes[3] = dInfo->sizes;
    strides[3] = dInfo->strides;
  }

  // Bail out if sizes do not match: we are using "deprecated pointwise
  // behavior" among tensors of different shapes but same number of elements.
  for (int i = 1; i < numInfos; ++i) {
    for (int j = 0; j < dims; ++j) {
      if (sizes[i][j] != sizes[0][j]) return;
    }
  }

  for (int i = 0; i < dims - 1; ++i) {
    // No need to consider dimensions of size 1.
    if (sizes[0][i] == 1) continue;

    for (int j = i + 1; j < dims; ++j) {
      if (sizes[0][j] == 1) continue;

      // Compare the relative sizes of strides between dim #i and dim #j.
      bool hasIncreasingStrides = false;
      bool hasDecreasingStrides = false;

      for (int k = 0; k < numInfos; k++) {
        IndexType stride_i = strides[k][i];
        IndexType stride_j = strides[k][j];
        if (stride_i < stride_j) {
          hasIncreasingStrides = true;
        } else if (stride_i > stride_j) {
          hasDecreasingStrides = true;
        }
      }

      if (hasIncreasingStrides && !hasDecreasingStrides) {
        for (int k = 0; k < numInfos; k++) {
          IndexType size = sizes[k][i];
          sizes[k][i] = sizes[k][j];
          sizes[k][j] = size;

          IndexType stride = strides[k][i];
          strides[k][i] = strides[k][j];
          strides[k][j] = stride;
        }
      }
    }
  }
}

// Threads per block for our apply kernel
// FIXME: use occupancy calculator instead
constexpr uint32_t AT_APPLY_THREADS_PER_BLOCK = 512;
constexpr uint32_t AT_APPLY_BLOCKS_PER_SM = 4;

// The `remaining_steps` argument is used to support Op that operates on
// multiple elements at the same time. Generally, the strategy of ApplyOpN is to
//  1. Initialize `remaining_steps = step`, where `step` is the template arg of
//     CUDA_tensor_applyN helpers. The input arg `n` to `apply()` represents the
//     number of elements in bound for this call. It will almost always equal to
//     `step` except at boundaries.
//  2. If `remaining_steps > 0` convert the current linearIndex to offset (if in
//     bound), and recursively call `ApplyOpN` with `remaining_steps - 1`.
//  3. At `remaining_steps = 0`,
//       if `step = 1`, call `op(tensor1_val, tensor2_val, ...)`;
//       if `step > 1`, call `op(n, tensor1_val1, tensor1_val2, ..., tesor1_valstep,
//                                  tensor2_val1, tensor2_val2, ..., tesor2_valstep,
//                                       ...
//                                  tensorN_val1, tensorN_val2, ..., tesorN_valstep);`
//
// See NOTE [ CUDA_tensor_applyN helpers ] above for how Op may look like.

template <typename Op,
          typename scalar,
          typename IndexType,
          int ADims,
          int remaining_steps,
          typename... Offsets>
struct ApplyOp1 {
__device__ __forceinline__
static void apply(detail::TensorInfo<scalar, IndexType> &a, const Op &op, int n,
                  IndexType linearIndex, Offsets... aOffsets) {
  // Convert `linearIndex` into an offset of `a`
  const IndexType aOffset = sizeof...(Offsets) < n ?
    detail::IndexToOffset<scalar, IndexType, ADims>::get(linearIndex, a) : 0;

  ApplyOp1<Op, scalar, IndexType, ADims, remaining_steps - 1, const IndexType, Offsets...>::apply(
    a, op, n, linearIndex + 1, aOffsets..., aOffset
  );
}
};

// Specialize `step=1` case (i.e., `remaining_steps=0` and `len(Offsets)=1`).
// We don't need to pass in how many elements need to processed in this case.
template <typename Op,
          typename scalar,
          typename IndexType,
          int ADims,
          typename Offset>
struct ApplyOp1<Op, scalar, IndexType, ADims, 0, Offset> {
__device__ __forceinline__
static void apply(detail::TensorInfo<scalar, IndexType> &a, const Op &op,
                  int n, IndexType linearIndex, Offset offset) {
  op(a.data[offset]);
}
};

template <typename Op,
          typename scalar,
          typename IndexType,
          int ADims,
          typename... Offsets>
struct ApplyOp1<Op, scalar, IndexType, ADims, 0, Offsets...> {
__device__ __forceinline__
static void apply(detail::TensorInfo<scalar, IndexType> &a, const Op &op, int n,
                 IndexType linearIndex, Offsets... offsets) {
  op(n, a.data[offsets]...);
}
};

template <typename Op,
          typename scalar,
          typename IndexType,
          int ADims,
          int step>
#if __CUDA_ARCH__ >= 350 || defined __HIP_PLATFORM_HCC__
C10_LAUNCH_BOUNDS_2(AT_APPLY_THREADS_PER_BLOCK, AT_APPLY_BLOCKS_PER_SM)
#endif
__global__ void kernelPointwiseApply1(detail::TensorInfo<scalar, IndexType> a,
                                      IndexType totalElements, const Op op) {
  for (IndexType linearIndex = (blockIdx.x * blockDim.x + threadIdx.x) * step;
       linearIndex < totalElements;
       linearIndex += gridDim.x * blockDim.x * step) {
    ApplyOp1<Op, scalar, IndexType, ADims, step>::apply(
      a, op, ::min(step, static_cast<int>(totalElements - linearIndex)), linearIndex);
  }
}


template <typename Op,
          typename scalar1,
          typename scalar2,
          typename IndexType,
          int ADims,
          int BDims,
          int remaining_steps,
          typename... Offsets>
struct ApplyOp2 {
__device__ __forceinline__
static void apply(detail::TensorInfo<scalar1, IndexType> &a,
                  detail::TensorInfo<scalar2, IndexType> &b,
                  const Op &op, int n, IndexType linearIndex,
                  Offsets... aOffsets, Offsets... bOffsets) {
  // Convert `linearIndex` into an offset of `a`
  const IndexType aOffset = sizeof...(Offsets) < n ?
    detail::IndexToOffset<scalar1, IndexType, ADims>::get(linearIndex, a) : 0;

  // Convert `linearIndex` into an offset of `b`
  const IndexType bOffset = sizeof...(Offsets) < n ?
    detail::IndexToOffset<scalar2, IndexType, BDims>::get(linearIndex, b) : 0;

  ApplyOp2<Op, scalar1, scalar2, IndexType, ADims, BDims, remaining_steps - 1, const IndexType, Offsets...>::apply(
    a, b, op, n, linearIndex + 1, aOffsets..., aOffset, bOffsets..., bOffset
  );
}
};

// Specialize `step=1` case (i.e., `remaining_steps=0` and `len(Offsets)=1`).
// We don't need to pass in how many elements need to processed in this case.
template <typename Op,
          typename scalar1,
          typename scalar2,
          typename IndexType,
          int ADims,
          int BDims,
          typename Offset>
struct ApplyOp2<Op, scalar1, scalar2, IndexType, ADims, BDims, 0, Offset> {
__device__ __forceinline__
static void apply(detail::TensorInfo<scalar1, IndexType> &a,
                  detail::TensorInfo<scalar2, IndexType> &b,
                  const Op &op, int n, IndexType linearIndex,
                  Offset aOffset, Offset bOffset) {
  op(a.data[aOffset], b.data[bOffset]);
}
};

template <typename Op,
          typename scalar1,
          typename scalar2,
          typename IndexType,
          int ADims,
          int BDims,
          typename... Offsets>
struct ApplyOp2<Op, scalar1, scalar2, IndexType, ADims, BDims, 0, Offsets...> {
__device__ __forceinline__
static void apply(detail::TensorInfo<scalar1, IndexType> &a,
                  detail::TensorInfo<scalar2, IndexType> &b,
                  const Op &op, int n, IndexType linearIndex,
                  Offsets... aOffsets, Offsets... bOffsets) {
  op(n, a.data[aOffsets]..., b.data[bOffsets]...);
}
};

template <typename Op,
          typename scalar1,
          typename scalar2,
          typename IndexType,
          int ADims, int BDims,
          int step>
#if __CUDA_ARCH__ >= 350 || defined __HIP_PLATFORM_HCC__
C10_LAUNCH_BOUNDS_2(AT_APPLY_THREADS_PER_BLOCK, AT_APPLY_BLOCKS_PER_SM)
#endif
__global__ void
kernelPointwiseApply2(detail::TensorInfo<scalar1, IndexType> a,
                      detail::TensorInfo<scalar2, IndexType> b,
                      IndexType totalElements,
                      const Op op) {
  for (IndexType linearIndex = (blockIdx.x * blockDim.x + threadIdx.x) * step;
       linearIndex < totalElements;
       linearIndex += gridDim.x * blockDim.x * step) {
    ApplyOp2<Op, scalar1, scalar2, IndexType, ADims, BDims, step>::apply(
      a, b, op, ::min(step, static_cast<int>(totalElements - linearIndex)),
      linearIndex);
  }
}


template <typename Op,
          typename scalar1,
          typename scalar2,
          typename scalar3,
          typename IndexType,
          int ADims,
          int BDims,
          int CDims,
          int remaining_steps,
          typename... Offsets>
struct ApplyOp3 {
__device__ __forceinline__
static void apply(detail::TensorInfo<scalar1, IndexType> &a,
                  detail::TensorInfo<scalar2, IndexType> &b,
                  detail::TensorInfo<scalar3, IndexType> &c,
                  const Op &op, int n, IndexType linearIndex,
                  Offsets... aOffsets, Offsets... bOffsets,
                  Offsets... cOffsets) {
  // Convert `linearIndex` into an offset of `a`
  const IndexType aOffset = sizeof...(Offsets) < n ?
    detail::IndexToOffset<scalar1, IndexType, ADims>::get(linearIndex, a) : 0;

  // Convert `linearIndex` into an offset of `b`
  const IndexType bOffset = sizeof...(Offsets) < n ?
    detail::IndexToOffset<scalar2, IndexType, BDims>::get(linearIndex, b) : 0;

  // Convert `linearIndex` into an offset of `c`
  const IndexType cOffset = sizeof...(Offsets) < n ?
    detail::IndexToOffset<scalar3, IndexType, CDims>::get(linearIndex, c) : 0;

  ApplyOp3<Op, scalar1, scalar2, scalar3, IndexType, ADims, BDims, CDims,
           remaining_steps - 1, const IndexType, Offsets...>::apply(
    a, b, c, op, n, linearIndex + 1, aOffsets..., aOffset, bOffsets..., bOffset,
    cOffsets..., cOffset
  );
}
};

// Specialize `step=1` case (i.e., `remaining_steps=0` and `len(Offsets)=1`).
// We don't need to pass in how many elements need to processed in this case.
template <typename Op,
          typename scalar1,
          typename scalar2,
          typename scalar3,
          typename IndexType,
          int ADims,
          int BDims,
          int CDims,
          typename Offset>
struct ApplyOp3<Op, scalar1, scalar2, scalar3, IndexType,
                ADims, BDims, CDims, 0, Offset> {
__device__ __forceinline__
static void apply(detail::TensorInfo<scalar1, IndexType> &a,
                  detail::TensorInfo<scalar2, IndexType> &b,
                  detail::TensorInfo<scalar3, IndexType> &c,
                  const Op &op, int n, IndexType linearIndex,
                  Offset aOffset, Offset bOffset, Offset cOffset) {
  op(a.data[aOffset], b.data[bOffset], c.data[cOffset]);
}
};

template <typename Op,
          typename scalar1,
          typename scalar2,
          typename scalar3,
          typename IndexType,
          int ADims,
          int BDims,
          int CDims,
          typename... Offsets>
struct ApplyOp3<Op, scalar1, scalar2, scalar3, IndexType,
                ADims, BDims, CDims, 0, Offsets...> {
__device__ __forceinline__
static void apply(detail::TensorInfo<scalar1, IndexType> &a,
                  detail::TensorInfo<scalar2, IndexType> &b,
                  detail::TensorInfo<scalar3, IndexType> &c,
                  const Op &op, int n, IndexType linearIndex,
                  Offsets... aOffsets, Offsets... bOffsets,
                  Offsets... cOffsets) {
  op(n, a.data[aOffsets]..., b.data[bOffsets]..., c.data[cOffsets]...);
}
};


template <typename Op,
          typename scalar1,
          typename scalar2,
          typename scalar3,
          typename IndexType,
          int ADims, int BDims, int CDims,
          int step>
#if __CUDA_ARCH__ >= 350 || defined __HIP_PLATFORM_HCC__
C10_LAUNCH_BOUNDS_2(AT_APPLY_THREADS_PER_BLOCK, AT_APPLY_BLOCKS_PER_SM)
#endif
__global__ void
kernelPointwiseApply3(detail::TensorInfo<scalar1, IndexType> a,
                      detail::TensorInfo<scalar2, IndexType> b,
                      detail::TensorInfo<scalar3, IndexType> c,
                      IndexType totalElements,
                      const Op op) {
  for (IndexType linearIndex = (blockIdx.x * blockDim.x + threadIdx.x) * step;
       linearIndex < totalElements;
       linearIndex += gridDim.x * blockDim.x * step) {
    ApplyOp3<Op, scalar1, scalar2, scalar3, IndexType, ADims, BDims, CDims, step>::apply(
      a, b, c, op, ::min(step, static_cast<int>(totalElements - linearIndex)), linearIndex);
  }
}


template <typename Op,
          typename scalar1,
          typename scalar2,
          typename scalar3,
          typename scalar4,
          typename IndexType,
          int ADims,
          int BDims,
          int CDims,
          int DDims,
          int remaining_steps,
          typename... Offsets>
struct ApplyOp4 {
__device__ __forceinline__
static void apply(detail::TensorInfo<scalar1, IndexType> &a,
                  detail::TensorInfo<scalar2, IndexType> &b,
                  detail::TensorInfo<scalar3, IndexType> &c,
                  detail::TensorInfo<scalar4, IndexType> &d,
                  const Op &op, int n, IndexType linearIndex,
                  Offsets... aOffsets, Offsets... bOffsets,
                  Offsets... cOffsets, Offsets... dOffsets) {
  // Convert `linearIndex` into an offset of `a`
  const IndexType aOffset = sizeof...(Offsets) < n ?
    detail::IndexToOffset<scalar1, IndexType, ADims>::get(linearIndex, a) : 0;

  // Convert `linearIndex` into an offset of `b`
  const IndexType bOffset = sizeof...(Offsets) < n ?
    detail::IndexToOffset<scalar2, IndexType, BDims>::get(linearIndex, b) : 0;

  // Convert `linearIndex` into an offset of `c`
  const IndexType cOffset = sizeof...(Offsets) < n ?
    detail::IndexToOffset<scalar3, IndexType, CDims>::get(linearIndex, c) : 0;

  // Convert `linearIndex` into an offset of `d`
  const IndexType dOffset = sizeof...(Offsets) < n ?
    detail::IndexToOffset<scalar4, IndexType, DDims>::get(linearIndex, d) : 0;

  ApplyOp4<Op, scalar1, scalar2, scalar3, scalar4, IndexType,
           ADims, BDims, CDims, DDims, remaining_steps - 1, const IndexType, Offsets...>::apply(
    a, b, c, d, op, n, linearIndex + 1, aOffsets..., aOffset, bOffsets..., bOffset,
    cOffsets..., cOffset, dOffsets..., dOffset
  );
}
};

// Specialize `step=1` case (i.e., `remaining_steps=0` and `len(Offsets)=1`).
// We don't need to pass in how many elements need to processed in this case.
template <typename Op,
          typename scalar1,
          typename scalar2,
          typename scalar3,
          typename scalar4,
          typename IndexType,
          int ADims,
          int BDims,
          int CDims,
          int DDims,
          typename Offset>
struct ApplyOp4<Op, scalar1, scalar2, scalar3, scalar4, IndexType,
                ADims, BDims, CDims, DDims, 0, Offset> {
__device__ __forceinline__
static void apply(detail::TensorInfo<scalar1, IndexType> &a,
                  detail::TensorInfo<scalar2, IndexType> &b,
                  detail::TensorInfo<scalar3, IndexType> &c,
                  detail::TensorInfo<scalar4, IndexType> &d,
                  const Op &op, int n, IndexType linearIndex,
                  Offset aOffset, Offset bOffset,
                  Offset cOffset, Offset dOffset) {
  op(a.data[aOffset], b.data[bOffset], c.data[cOffset], d.data[dOffset]);
}
};

template <typename Op,
          typename scalar1,
          typename scalar2,
          typename scalar3,
          typename scalar4,
          typename IndexType,
          int ADims,
          int BDims,
          int CDims,
          int DDims,
          typename... Offsets>
struct ApplyOp4<Op, scalar1, scalar2, scalar3, scalar4, IndexType,
                ADims, BDims, CDims, DDims, 0, Offsets...> {
__device__ __forceinline__
static void apply(detail::TensorInfo<scalar1, IndexType> &a,
                  detail::TensorInfo<scalar2, IndexType> &b,
                  detail::TensorInfo<scalar3, IndexType> &c,
                  detail::TensorInfo<scalar4, IndexType> &d,
                  const Op &op, int n, IndexType linearIndex,
                  Offsets... aOffsets, Offsets... bOffsets,
                  Offsets... cOffsets, Offsets... dOffsets) {
  op(n, a.data[aOffsets]..., b.data[bOffsets]..., c.data[cOffsets]..., d.data[dOffsets]...);
}
};

template <typename Op,
          typename scalar1,
          typename scalar2,
          typename scalar3,
          typename scalar4,
          typename IndexType,
          int ADims, int BDims, int CDims, int DDims,
          int step>
#if __CUDA_ARCH__ >= 350 || defined __HIP_PLATFORM_HCC__
C10_LAUNCH_BOUNDS_2(AT_APPLY_THREADS_PER_BLOCK, AT_APPLY_BLOCKS_PER_SM)
#endif
__global__ void
kernelPointwiseApply4(detail::TensorInfo<scalar1, IndexType> a,
                      detail::TensorInfo<scalar2, IndexType> b,
                      detail::TensorInfo<scalar3, IndexType> c,
                      detail::TensorInfo<scalar4, IndexType> d,
                      IndexType totalElements,
                      const Op op) {
  for (IndexType linearIndex = (blockIdx.x * blockDim.x + threadIdx.x) * step;
       linearIndex < totalElements;
       linearIndex += gridDim.x * blockDim.x * step) {
    ApplyOp4<Op, scalar1, scalar2, scalar3, scalar4, IndexType,
             ADims, BDims, CDims, DDims, step>::apply(
      a, b, c, d, op, ::min(step, static_cast<int>(totalElements - linearIndex)), linearIndex);
  }
}

} // namespace

/**
   Computes ceil(a / b)
*/
template <typename T>
__host__ __device__ __forceinline__ T ATenCeilDiv(T a, T b) {
  return (a + b - 1) / b;
}

template <int step = 1>
inline bool getApplyGrid(uint64_t totalElements, dim3& grid, int64_t curDevice) {
  if (curDevice == -1) return false;
  uint64_t numel_per_thread = static_cast<uint64_t>(AT_APPLY_THREADS_PER_BLOCK) * static_cast<uint64_t>(step);
  uint64_t numBlocks = ATenCeilDiv(totalElements, numel_per_thread);
  uint64_t maxGridX = at::cuda::getDeviceProperties(curDevice)->maxGridSize[0];
  if (numBlocks > maxGridX)
      numBlocks = maxGridX;
  grid = dim3(numBlocks);
  return true;
}

inline dim3 getApplyBlock() {
  return dim3(AT_APPLY_THREADS_PER_BLOCK);
}

<<<<<<< HEAD

template <typename scalar, int step, typename Op>
inline bool CUDA_tensor_apply1(at::Tensor a,
                               const Op op,
                               TensorArgType aType = TensorArgType::ReadWrite) {
  checkBackend("CUDA_tensor_apply1", {a}, Backend::CUDA);
  auto dim = a.dim();

  /*
  Since this is a unary op, we can easily first check for expanded dimensions
  (with stride 0), and remove them, to avoid calling .contiguous() in such
  case when has_internal_overlap(a) returns MemOverlap::NO.
  */
  std::vector<int64_t> collapsed_shape;
  std::vector<int64_t> collapsed_strides;
  collapsed_shape.reserve(dim);
  collapsed_strides.reserve(dim);
  for (int64_t i = 0; i < dim; i++) {
    if (a.stride(i) != 0) {
      collapsed_shape.push_back(a.size(i));
      collapsed_strides.push_back(a.stride(i));
    }
  }
  if (collapsed_shape.size() != dim) {
    a = a.as_strided(collapsed_shape, collapsed_strides);
  }

  int64_t totalElements = a.numel();

  if (dim > MAX_TENSORINFO_DIMS) {
    return false;
  }

  if (totalElements == 0) {
    // Empty tensor; do nothing
    return true;
  }
  const dim3 block = getApplyBlock();

  dim3 grid;
  int64_t curDevice = current_device();
  if (curDevice == -1) return false;
  if (!getApplyGrid<step>(totalElements, grid, curDevice)) {
    return false;
  }

  /*
  Expands readable/writable tensors whose indices may be "overlapped."
  This ensures that each element of the tensor is operated on once and only
  once.
  */
  Tensor oldA;

  if (aType == TensorArgType::ReadWrite && has_internal_overlap(a) != MemOverlap::NO) {
    // Must perform in contiguous space
    oldA = a;
    a = a.contiguous();
  }

  // It is possible that the tensor dimensions are able to be collapsed,
  // and thus we can reduce the actual code complexity of the copy by
  // exploiting this knowledge statically, since the div/mod is the
  // most expensive part of the operation, more so than memory accesses.
  // For instance, when copying a non-contiguous to a contiguous tensor
  // (or vice versa), the contiguous tensor can be collapsed to one
  // dimension, and the loop to translate the linear index to the array
  // index can be similarly collapsed. That is what this unrolling is for.

#define HANDLE_CASE(TYPE, A)                                           \
  kernelPointwiseApply1<Op,                                            \
                        scalar,                                        \
                        TYPE, A, step>                                 \
   <<<grid, block, 0, at::cuda::getCurrentCUDAStream(curDevice)>>>(    \
       aInfo, static_cast<TYPE>(totalElements), op);

#define HANDLE_A_CASE(TYPE, A) {            \
  switch (A) {                              \
    case 1:                                 \
      HANDLE_CASE(TYPE, 1);                 \
      break;                                \
    case 2:                                 \
      HANDLE_CASE(TYPE, 2);                 \
      break;                                \
    default:                                \
      HANDLE_CASE(TYPE, -1);                \
      break;                                \
  }                                         \
}

  if (detail::canUse32BitIndexMath(a)) {
    detail::TensorInfo<scalar, unsigned int> aInfo =
      detail::getTensorInfo<scalar, unsigned int>(a);

    rearrangeDims(&aInfo);
    aInfo.collapseDims();

    HANDLE_A_CASE(unsigned int, aInfo.dims);
  } else {
    detail::TensorInfo<scalar, uint64_t> aInfo =
      detail::getTensorInfo<scalar, uint64_t>(a);

    rearrangeDims(&aInfo);
    aInfo.collapseDims();

    /*
    Only instantiates the all 1D special case and the fallback all nD case for
    large (64-bit indexed) tensors to reduce compilation time.
    */
    if (aInfo.dims == 1) {
      HANDLE_CASE(uint64_t, 1);
    } else {
      HANDLE_CASE(uint64_t, -1);
    }
  }
#undef HANDLE_CASE
#undef HANDLE_A_CASE

  if (oldA.defined()) {
    // Ignore overlaps when copying back; if we use copy
    // instead, it will recursively try and invoke ourselves to make
    // oldA contiguous.
    at::native::legacy::cuda::_th_copy_ignoring_overlaps_(oldA, a);
  }

  return true;
}

/* Provides default step = 1 to CUDA_tensor_apply1. */
template <typename scalar, typename Op>
inline bool CUDA_tensor_apply1(at::Tensor a,
                               const Op op,
                               TensorArgType aType = TensorArgType::ReadWrite) {
  return CUDA_tensor_apply1<scalar, 1, Op>(a, op, aType);
}


=======
>>>>>>> 5804e54c
template <typename scalar1, typename scalar2, int step, typename Op>
inline bool CUDA_tensor_apply2(at::Tensor a,
                               at::Tensor b,
                               const Op op,
                               TensorArgType aType = TensorArgType::ReadWrite,
                               TensorArgType bType = TensorArgType::ReadOnly) {
  checkBackend("CUDA_tensor_apply2", {a, b}, Backend::CUDA);
  int64_t totalElements = a.numel();

  if (totalElements != b.numel()) {
    return false;
  }

  if (a.dim() > MAX_TENSORINFO_DIMS ||
      b.dim() > MAX_TENSORINFO_DIMS) {
    return false;
  }

  if (a.numel() == 0) {
    // Empty tensor; do nothing
    return true;
  }
  const dim3 block = getApplyBlock();

  dim3 grid;
  int64_t curDevice = current_device();
  if (curDevice == -1) return false;
  if (!getApplyGrid<step>(totalElements, grid, curDevice)) {
    return false;
  }

  /*
  Expands readable/writable tensors whose indices may be "overlapped."
  This ensures that each element of the tensor is operated on once and only
  once.
  */
  Tensor oldA;
  Tensor oldB;

  if (aType == TensorArgType::ReadWrite && has_internal_overlap(a) != MemOverlap::NO ) {
    // Must perform in contiguous space
    oldA = a;
    a = a.contiguous();
  }
  if (bType == TensorArgType::ReadWrite && has_internal_overlap(b) != MemOverlap::NO) {
    // Must perform in contiguous space
    oldB = b;
    b = b.contiguous();
  }

  // It is possible that the tensor dimensions are able to be collapsed,
  // and thus we can reduce the actual code complexity of the copy by
  // exploiting this knowledge statically, since the div/mod is the
  // most expensive part of the operation, more so than memory accesses.
  // For instance, when copying a non-contiguous to a contiguous tensor
  // (or vice versa), the contiguous tensor can be collapsed to one
  // dimension, and the loop to translate the linear index to the array
  // index can be similarly collapsed. That is what this unrolling is for.

#define HANDLE_CASE(TYPE, A, B)                                        \
  kernelPointwiseApply2<Op,                                            \
                        scalar1,                                       \
                        scalar2,                                       \
                        TYPE, A, B, step>                              \
   <<<grid, block, 0, at::cuda::getCurrentCUDAStream(curDevice)>>>(    \
       aInfo, bInfo, static_cast<TYPE>(totalElements), op);

#define HANDLE_B_CASE(TYPE, A, B) {         \
  switch (B) {                              \
    case 1:                                 \
      HANDLE_CASE(TYPE, A, 1);              \
      break;                                \
    case 2:                                 \
      HANDLE_CASE(TYPE, A, 2);              \
      break;                                \
    default:                                \
      HANDLE_CASE(TYPE, A, -1);             \
      break;                                \
  }                                         \
}

#define HANDLE_A_CASE(TYPE, A, B) {         \
  switch (A) {                              \
    case 1:                                 \
      HANDLE_B_CASE(TYPE, 1, B);            \
      break;                                \
    case 2:                                 \
      HANDLE_B_CASE(TYPE, 2, B);            \
      break;                                \
    default:                                \
      HANDLE_B_CASE(TYPE, -1, B);           \
      break;                                \
  }                                         \
}

  if (detail::canUse32BitIndexMath(a) &&
      detail::canUse32BitIndexMath(b)) {
    detail::TensorInfo<scalar1, unsigned int> aInfo =
      detail::getTensorInfo<scalar1, unsigned int>(a);

    detail::TensorInfo<scalar2, unsigned int> bInfo =
      detail::getTensorInfo<scalar2, unsigned int>(b);
    rearrangeDims(&aInfo, &bInfo);
    aInfo.collapseDims();
    bInfo.collapseDims();

    HANDLE_A_CASE(unsigned int, aInfo.dims, bInfo.dims);
  } else {
    detail::TensorInfo<scalar1, uint64_t> aInfo =
      detail::getTensorInfo<scalar1, uint64_t>(a);

    detail::TensorInfo<scalar2, uint64_t> bInfo =
      detail::getTensorInfo<scalar2, uint64_t>(b);
    rearrangeDims(&aInfo, &bInfo);
    aInfo.collapseDims();
    bInfo.collapseDims();

    /*
    Only instantiates the all 1D special case and the fallback all nD case for
    large (64-bit indexed) tensors to reduce compilation time.
    */
    if (aInfo.dims == 1 && bInfo.dims == 1) {
      HANDLE_CASE(uint64_t, 1, 1);
    } else {
      HANDLE_CASE(uint64_t, -1, -1);
    }
  }
#undef HANDLE_CASE
#undef HANDLE_B_CASE
#undef HANDLE_A_CASE

  if (oldA.defined()) {
    // Ignore overlaps when copying back; if we use copy
    // instead, it will recursively try and invoke ourselves to make
    // oldA contiguous.
    at::native::legacy::cuda::_th_copy_ignoring_overlaps_(oldA, a);
  }

  if (oldB.defined()) {
    // Ignore overlaps when copying back; if we use copy
    // instead, it will recursively try and invoke ourselves to make
    // oldB contiguous.
    at::native::legacy::cuda::_th_copy_ignoring_overlaps_(oldB, b);
  }

  return true;
}

/* Provides default step = 1 to CUDA_tensor_apply2. */
template <typename scalar1, typename scalar2, typename Op>
inline bool CUDA_tensor_apply2(at::Tensor a,
                               at::Tensor b,
                               const Op op,
                               TensorArgType aType = TensorArgType::ReadWrite,
                               TensorArgType bType = TensorArgType::ReadOnly) {
  return CUDA_tensor_apply2<scalar1, scalar2, 1, Op>(a, b, op, aType, bType);
}


template <typename scalar1, typename scalar2, typename scalar3, int step, typename Op>
inline bool CUDA_tensor_apply3(at::Tensor a,
                               at::Tensor b,
                               at::Tensor c,
                               const Op op,
                               TensorArgType aType = TensorArgType::ReadWrite,
                               TensorArgType bType = TensorArgType::ReadOnly,
                               TensorArgType cType = TensorArgType::ReadOnly) {
  checkBackend("CUDA_tensor_apply3", {a, b, c}, Backend::CUDA);
  int64_t totalElements = a.numel();

  if (totalElements != b.numel() ||
      totalElements != c.numel()) {
    return false;
  }

  if (a.dim() > MAX_TENSORINFO_DIMS ||
      b.dim() > MAX_TENSORINFO_DIMS ||
      c.dim() > MAX_TENSORINFO_DIMS) {
    return false;
  }

  if (a.numel() == 0) {
    // Empty tensor; do nothing
    return true;
  }

  const dim3 block = getApplyBlock();

  dim3 grid;
  int64_t curDevice = current_device();
  if (curDevice == -1) return false;
  if (!getApplyGrid<step>(totalElements, grid, curDevice)) {
    return false;
  }

  /*
  Expands readable/writable tensors whose indices may be "overlapped."
  This ensures that each element of the tensor is operated on once and only
  once.
  */
  Tensor oldA;
  Tensor oldB;
  Tensor oldC;

  if (aType == TensorArgType::ReadWrite && has_internal_overlap(a) != MemOverlap::NO) {
    // Must perform in contiguous space
    oldA = a;
    a = a.contiguous();
  }
  if (bType == TensorArgType::ReadWrite && has_internal_overlap(b) != MemOverlap::NO) {
    // Must perform in contiguous space
    oldB = b;
    b = b.contiguous();
  }
  if (cType == TensorArgType::ReadWrite && has_internal_overlap(c) != MemOverlap::NO) {
    // Must perform in contiguous space
    oldC = c;
    c = c.contiguous();
  }

#define HANDLE_CASE(TYPE, A, B, C)                                     \
  kernelPointwiseApply3<Op,                                            \
                        scalar1,                                       \
                        scalar2,                                       \
                        scalar3,                                       \
                        TYPE, A, B, C, step>                           \
    <<<grid, block, 0, at::cuda::getCurrentCUDAStream(curDevice)>>>(   \
      aInfo, bInfo, cInfo, static_cast<TYPE>(totalElements), op);

#define HANDLE_C_CASE(TYPE, A, B, C) {      \
  switch (C) {                              \
    case 1:                                 \
      HANDLE_CASE(TYPE, A, B, 1);           \
      break;                                \
    case 2:                                 \
      HANDLE_CASE(TYPE, A, B, 2);           \
      break;                                \
    default:                                \
      HANDLE_CASE(TYPE, A, B, -1);          \
      break;                                \
  }                                         \
}

#define HANDLE_B_CASE(TYPE, A, B, C) {      \
  switch (B) {                              \
    case 1:                                 \
      HANDLE_C_CASE(TYPE, A, 1, C);         \
      break;                                \
    case 2:                                 \
      HANDLE_C_CASE(TYPE, A, 2, C);         \
      break;                                \
    default:                                \
      HANDLE_C_CASE(TYPE, A, -1, C);        \
      break;                                \
  }                                         \
}

#define HANDLE_A_CASE(TYPE, A, B, C) {      \
  switch (A) {                              \
    case 1:                                 \
      HANDLE_B_CASE(TYPE, 1, B, C);         \
      break;                                \
    case 2:                                 \
      HANDLE_B_CASE(TYPE, 2, B, C);         \
      break;                                \
    default:                                \
      HANDLE_B_CASE(TYPE, -1, B, C);        \
      break;                                \
  }                                         \
}

  if (detail::canUse32BitIndexMath(a) &&
      detail::canUse32BitIndexMath(b) &&
      detail::canUse32BitIndexMath(c)) {
    detail::TensorInfo<scalar1, unsigned int> aInfo =
      detail::getTensorInfo<scalar1, unsigned int>(a);

    detail::TensorInfo<scalar2, unsigned int> bInfo =
      detail::getTensorInfo<scalar2, unsigned int>(b);

    detail::TensorInfo<scalar3, unsigned int> cInfo =
      detail::getTensorInfo<scalar3, unsigned int>(c);

    rearrangeDims(&aInfo, &bInfo, &cInfo);
    aInfo.collapseDims();
    bInfo.collapseDims();
    cInfo.collapseDims();

    HANDLE_A_CASE(unsigned int, aInfo.dims, bInfo.dims, cInfo.dims);
  } else {
    detail::TensorInfo<scalar1, uint64_t> aInfo =
      detail::getTensorInfo<scalar1, uint64_t>(a);

    detail::TensorInfo<scalar2, uint64_t> bInfo =
      detail::getTensorInfo<scalar2, uint64_t>(b);

    detail::TensorInfo<scalar3, uint64_t> cInfo =
      detail::getTensorInfo<scalar3, uint64_t>(c);

    rearrangeDims(&aInfo, &bInfo, &cInfo);
    aInfo.collapseDims();
    bInfo.collapseDims();
    cInfo.collapseDims();

    /*
    Only instantiates the all 1D special case and the fallback all nD case for
    large (64-bit indexed) tensors to reduce compilation time.
    */
    if (aInfo.dims == 1 && bInfo.dims == 1 && cInfo.dims == 1) {
      HANDLE_CASE(uint64_t, 1, 1, 1);
    } else {
      HANDLE_CASE(uint64_t, -1, -1, -1);
    }
  }
#undef HANDLE_CASE
#undef HANDLE_C_CASE
#undef HANDLE_B_CASE
#undef HANDLE_A_CASE

  if (oldA.defined()) {
    // Ignore overlaps when copying back; if we use THCTensor_copy
    // instead, it will recursively try and invoke ourselves to make
    // oldA contiguous.
    at::native::legacy::cuda::_th_copy_ignoring_overlaps_(oldA, a);
    a = oldA;
  }

  if (oldB.defined()) {
    // Ignore overlaps when copying back; if we use THCTensor_copy
    // instead, it will recursively try and invoke ourselves to make
    // oldB contiguous.
    at::native::legacy::cuda::_th_copy_ignoring_overlaps_(oldB, b);
    b = oldB;
  }

  if (oldC.defined()) {
    // Ignore overlaps when copying back; if we use THCTensor_copy
    // instead, it will recursively try and invoke ourselves to make
    // oldC contiguous.
    at::native::legacy::cuda::_th_copy_ignoring_overlaps_(oldC, c);
    c = oldC;
  }

  return true;
}

/* Provides default step = 1 to CUDA_tensor_apply3. */
template <typename scalar1, typename scalar2, typename scalar3, typename Op>
inline bool CUDA_tensor_apply3(at::Tensor a,
                               at::Tensor b,
                               at::Tensor c,
                               const Op op,
                               TensorArgType aType = TensorArgType::ReadWrite,
                               TensorArgType bType = TensorArgType::ReadOnly,
                               TensorArgType cType = TensorArgType::ReadOnly) {
  return CUDA_tensor_apply3<scalar1, scalar2, scalar3, 1, Op>(
    a, b, c, op, aType, bType, cType);
}


template <typename scalar1, typename scalar2, typename scalar3, typename scalar4,
          int step, typename Op>
inline bool CUDA_tensor_apply4(at::Tensor a,
                               at::Tensor b,
                               at::Tensor c,
                               at::Tensor d,
                               const Op op,
                               TensorArgType aType = TensorArgType::ReadWrite,
                               TensorArgType bType = TensorArgType::ReadOnly,
                               TensorArgType cType = TensorArgType::ReadOnly,
                               TensorArgType dType = TensorArgType::ReadOnly) {
  checkBackend("CUDA_tensor_apply4", {a, b, c, d}, Backend::CUDA);
  int64_t totalElements = a.numel();

  if (totalElements != b.numel() ||
      totalElements != c.numel() ||
      totalElements != d.numel()) {
    return false;
  }

  if (a.dim() > MAX_TENSORINFO_DIMS ||
      b.dim() > MAX_TENSORINFO_DIMS ||
      c.dim() > MAX_TENSORINFO_DIMS ||
      d.dim() > MAX_TENSORINFO_DIMS) {
    return false;
  }

  if (a.numel() == 0) {
    // Empty tensor; do nothing
    return true;
  }

  const dim3 block = getApplyBlock();

  dim3 grid;
  int64_t curDevice = current_device();
  if (curDevice == -1) return false;
  if (!getApplyGrid<step>(totalElements, grid, curDevice)) {
    return false;
  }

  /*
  Expands readable/writable tensors whose indices may be "overlapped."
  This ensures that each element of the tensor is operated on once and only
  once.
  */
  Tensor oldA;
  Tensor oldB;
  Tensor oldC;
  Tensor oldD;

  if (aType == TensorArgType::ReadWrite && has_internal_overlap(a) != MemOverlap::NO) {
    // Must perform in contiguous space
    oldA = a;
    a = a.contiguous();
  }
  if (bType == TensorArgType::ReadWrite && has_internal_overlap(b) != MemOverlap::NO) {
    // Must perform in contiguous space
    oldB = b;
    b = b.contiguous();
  }
  if (cType == TensorArgType::ReadWrite && has_internal_overlap(c) != MemOverlap::NO) {
    // Must perform in contiguous space
    oldC = c;
    c = c.contiguous();
  }
  if (dType == TensorArgType::ReadWrite && has_internal_overlap(d) != MemOverlap::NO) {
    // Must perform in contiguous space
    oldD = d;
    d = d.contiguous();
  }

#define HANDLE_CASE(TYPE, A, B, C, D)                                  \
  kernelPointwiseApply4<Op,                                            \
                        scalar1,                                       \
                        scalar2,                                       \
                        scalar3,                                       \
                        scalar4,                                       \
                        TYPE, A, B, C, D, step>                        \
    <<<grid, block, 0, at::cuda::getCurrentCUDAStream(curDevice)>>>(   \
    aInfo, bInfo, cInfo, dInfo, static_cast<TYPE>(totalElements), op);

#define HANDLE_D_CASE(TYPE, A, B, C, D) {       \
  switch (D) {                                  \
    case 1:                                     \
      HANDLE_CASE(TYPE, A, B, C, 1);            \
      break;                                    \
    case 2:                                     \
      HANDLE_CASE(TYPE, A, B, C, 2);            \
      break;                                    \
    default:                                    \
      HANDLE_CASE(TYPE, A, B, C, -1);           \
      break;                                    \
  }                                             \
}

#define HANDLE_C_CASE(TYPE, A, B, C, D) {       \
  switch (C) {                                  \
    case 1:                                     \
      HANDLE_D_CASE(TYPE, A, B, 1, D);          \
      break;                                    \
    case 2:                                     \
      HANDLE_D_CASE(TYPE, A, B, 2, D);          \
      break;                                    \
    default:                                    \
      HANDLE_D_CASE(TYPE, A, B, -1, D);         \
      break;                                    \
  }                                             \
}

#define HANDLE_B_CASE(TYPE, A, B, C, D) {       \
  switch (B) {                                  \
    case 1:                                     \
      HANDLE_C_CASE(TYPE, A, 1, C, D);          \
      break;                                    \
    case 2:                                     \
      HANDLE_C_CASE(TYPE, A, 2, C, D);          \
      break;                                    \
    default:                                    \
      HANDLE_C_CASE(TYPE, A, -1, C, D);         \
      break;                                    \
  }                                             \
}

#define HANDLE_A_CASE(TYPE, A, B, C, D) {       \
  switch (A) {                                  \
    case 1:                                     \
      HANDLE_B_CASE(TYPE, 1, B, C, D);          \
      break;                                    \
    case 2:                                     \
      HANDLE_B_CASE(TYPE, 2, B, C, D);          \
      break;                                    \
    default:                                    \
      HANDLE_B_CASE(TYPE, -1, B, C, D);         \
      break;                                    \
  }                                             \
}

  if (detail::canUse32BitIndexMath(a) &&
      detail::canUse32BitIndexMath(b) &&
      detail::canUse32BitIndexMath(c) &&
      detail::canUse32BitIndexMath(d)) {
    detail::TensorInfo<scalar1, unsigned int> aInfo =
      detail::getTensorInfo<scalar1, unsigned int>(a);

    detail::TensorInfo<scalar2, unsigned int> bInfo =
      detail::getTensorInfo<scalar2, unsigned int>(b);

    detail::TensorInfo<scalar3, unsigned int> cInfo =
      detail::getTensorInfo<scalar3, unsigned int>(c);

    detail::TensorInfo<scalar4, unsigned int> dInfo =
      detail::getTensorInfo<scalar4, unsigned int>(d);

    rearrangeDims(&aInfo, &bInfo, &cInfo, &dInfo);
    aInfo.collapseDims();
    bInfo.collapseDims();
    cInfo.collapseDims();
    dInfo.collapseDims();

    HANDLE_A_CASE(unsigned int, aInfo.dims, bInfo.dims, cInfo.dims, dInfo.dims);
  } else {
    detail::TensorInfo<scalar1, uint64_t> aInfo =
      detail::getTensorInfo<scalar1, uint64_t>(a);

    detail::TensorInfo<scalar2, uint64_t> bInfo =
      detail::getTensorInfo<scalar2, uint64_t>(b);

    detail::TensorInfo<scalar3, uint64_t> cInfo =
      detail::getTensorInfo<scalar3, uint64_t>(c);

    detail::TensorInfo<scalar4, uint64_t> dInfo =
      detail::getTensorInfo<scalar4, uint64_t>(d);

    rearrangeDims(&aInfo, &bInfo, &cInfo, &dInfo);
    aInfo.collapseDims();
    bInfo.collapseDims();
    cInfo.collapseDims();
    dInfo.collapseDims();

    /*
    Only instantiates the all 1D special case and the fallback all nD case for
    large (64-bit indexed) tensors to reduce compilation time.
    */
    if (aInfo.dims == 1 && bInfo.dims == 1 && cInfo.dims == 1 && dInfo.dims == 1) {
      HANDLE_CASE(uint64_t, 1, 1, 1, 1);
    } else {
      HANDLE_CASE(uint64_t, -1, -1, -1, -1);
    }
  }
#undef HANDLE_CASE
#undef HANDLE_D_CASE
#undef HANDLE_C_CASE
#undef HANDLE_B_CASE
#undef HANDLE_A_CASE

  if (oldA.defined()) {
    // Ignore overlaps when copying back; if we use THCTensor_copy
    // instead, it will recursively try and invoke ourselves to make
    // oldA contiguous.
    at::native::legacy::cuda::_th_copy_ignoring_overlaps_(oldA, a);
  }

  if (oldB.defined()) {
    // Ignore overlaps when copying back; if we use THCTensor_copy
    // instead, it will recursively try and invoke ourselves to make
    // oldB contiguous.
    at::native::legacy::cuda::_th_copy_ignoring_overlaps_(oldB, b);
  }

  if (oldC.defined()) {
    // Ignore overlaps when copying back; if we use THCTensor_copy
    // instead, it will recursively try and invoke ourselves to make
    // oldC contiguous.
    at::native::legacy::cuda::_th_copy_ignoring_overlaps_(oldC, c);
  }

  if (oldD.defined()) {
    // Ignore overlaps when copying back; if we use THCTensor_copy
    // instead, it will recursively try and invoke ourselves to make
    // oldC contiguous.
    at::native::legacy::cuda::_th_copy_ignoring_overlaps_(oldD, c);
  }

  return true;
}

/* Provides default step = 1 to CUDA_tensor_apply4. */
template <typename scalar1, typename scalar2, typename scalar3, typename scalar4,
          typename Op>
inline bool CUDA_tensor_apply4(at::Tensor a,
                               at::Tensor b,
                               at::Tensor c,
                               at::Tensor d,
                               const Op op,
                               TensorArgType aType = TensorArgType::ReadWrite,
                               TensorArgType bType = TensorArgType::ReadOnly,
                               TensorArgType cType = TensorArgType::ReadOnly,
                               TensorArgType dType = TensorArgType::ReadOnly) {
  return CUDA_tensor_apply4<scalar1, scalar2, scalar3, scalar4, 1, Op>(
    a, b, c, d, op, aType, bType, cType);
}

} // cuda
} // at<|MERGE_RESOLUTION|>--- conflicted
+++ resolved
@@ -635,145 +635,6 @@
   return dim3(AT_APPLY_THREADS_PER_BLOCK);
 }
 
-<<<<<<< HEAD
-
-template <typename scalar, int step, typename Op>
-inline bool CUDA_tensor_apply1(at::Tensor a,
-                               const Op op,
-                               TensorArgType aType = TensorArgType::ReadWrite) {
-  checkBackend("CUDA_tensor_apply1", {a}, Backend::CUDA);
-  auto dim = a.dim();
-
-  /*
-  Since this is a unary op, we can easily first check for expanded dimensions
-  (with stride 0), and remove them, to avoid calling .contiguous() in such
-  case when has_internal_overlap(a) returns MemOverlap::NO.
-  */
-  std::vector<int64_t> collapsed_shape;
-  std::vector<int64_t> collapsed_strides;
-  collapsed_shape.reserve(dim);
-  collapsed_strides.reserve(dim);
-  for (int64_t i = 0; i < dim; i++) {
-    if (a.stride(i) != 0) {
-      collapsed_shape.push_back(a.size(i));
-      collapsed_strides.push_back(a.stride(i));
-    }
-  }
-  if (collapsed_shape.size() != dim) {
-    a = a.as_strided(collapsed_shape, collapsed_strides);
-  }
-
-  int64_t totalElements = a.numel();
-
-  if (dim > MAX_TENSORINFO_DIMS) {
-    return false;
-  }
-
-  if (totalElements == 0) {
-    // Empty tensor; do nothing
-    return true;
-  }
-  const dim3 block = getApplyBlock();
-
-  dim3 grid;
-  int64_t curDevice = current_device();
-  if (curDevice == -1) return false;
-  if (!getApplyGrid<step>(totalElements, grid, curDevice)) {
-    return false;
-  }
-
-  /*
-  Expands readable/writable tensors whose indices may be "overlapped."
-  This ensures that each element of the tensor is operated on once and only
-  once.
-  */
-  Tensor oldA;
-
-  if (aType == TensorArgType::ReadWrite && has_internal_overlap(a) != MemOverlap::NO) {
-    // Must perform in contiguous space
-    oldA = a;
-    a = a.contiguous();
-  }
-
-  // It is possible that the tensor dimensions are able to be collapsed,
-  // and thus we can reduce the actual code complexity of the copy by
-  // exploiting this knowledge statically, since the div/mod is the
-  // most expensive part of the operation, more so than memory accesses.
-  // For instance, when copying a non-contiguous to a contiguous tensor
-  // (or vice versa), the contiguous tensor can be collapsed to one
-  // dimension, and the loop to translate the linear index to the array
-  // index can be similarly collapsed. That is what this unrolling is for.
-
-#define HANDLE_CASE(TYPE, A)                                           \
-  kernelPointwiseApply1<Op,                                            \
-                        scalar,                                        \
-                        TYPE, A, step>                                 \
-   <<<grid, block, 0, at::cuda::getCurrentCUDAStream(curDevice)>>>(    \
-       aInfo, static_cast<TYPE>(totalElements), op);
-
-#define HANDLE_A_CASE(TYPE, A) {            \
-  switch (A) {                              \
-    case 1:                                 \
-      HANDLE_CASE(TYPE, 1);                 \
-      break;                                \
-    case 2:                                 \
-      HANDLE_CASE(TYPE, 2);                 \
-      break;                                \
-    default:                                \
-      HANDLE_CASE(TYPE, -1);                \
-      break;                                \
-  }                                         \
-}
-
-  if (detail::canUse32BitIndexMath(a)) {
-    detail::TensorInfo<scalar, unsigned int> aInfo =
-      detail::getTensorInfo<scalar, unsigned int>(a);
-
-    rearrangeDims(&aInfo);
-    aInfo.collapseDims();
-
-    HANDLE_A_CASE(unsigned int, aInfo.dims);
-  } else {
-    detail::TensorInfo<scalar, uint64_t> aInfo =
-      detail::getTensorInfo<scalar, uint64_t>(a);
-
-    rearrangeDims(&aInfo);
-    aInfo.collapseDims();
-
-    /*
-    Only instantiates the all 1D special case and the fallback all nD case for
-    large (64-bit indexed) tensors to reduce compilation time.
-    */
-    if (aInfo.dims == 1) {
-      HANDLE_CASE(uint64_t, 1);
-    } else {
-      HANDLE_CASE(uint64_t, -1);
-    }
-  }
-#undef HANDLE_CASE
-#undef HANDLE_A_CASE
-
-  if (oldA.defined()) {
-    // Ignore overlaps when copying back; if we use copy
-    // instead, it will recursively try and invoke ourselves to make
-    // oldA contiguous.
-    at::native::legacy::cuda::_th_copy_ignoring_overlaps_(oldA, a);
-  }
-
-  return true;
-}
-
-/* Provides default step = 1 to CUDA_tensor_apply1. */
-template <typename scalar, typename Op>
-inline bool CUDA_tensor_apply1(at::Tensor a,
-                               const Op op,
-                               TensorArgType aType = TensorArgType::ReadWrite) {
-  return CUDA_tensor_apply1<scalar, 1, Op>(a, op, aType);
-}
-
-
-=======
->>>>>>> 5804e54c
 template <typename scalar1, typename scalar2, int step, typename Op>
 inline bool CUDA_tensor_apply2(at::Tensor a,
                                at::Tensor b,
