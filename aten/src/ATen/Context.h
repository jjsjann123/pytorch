--- conflicted
+++ resolved
@@ -46,6 +46,13 @@
   Type & getVariableType(Backend p, ScalarType s) {
     auto& baseType = getNonVariableType(p, s);
     return detail::getVariableHooks().getVariableTypeFromBaseType(baseType);
+  }
+  Type & getMaybeVariableType(Backend p, ScalarType s, bool is_variable) {
+    if (is_variable) {
+      return getVariableType(p, s);
+    } else {
+      return getNonVariableType(p, s);
+    }
   }
 
   Generator & defaultGenerator(DeviceType device_type) {
@@ -136,21 +143,12 @@
   }
 }
 
-<<<<<<< HEAD
-static inline Type& getType(Backend p, ScalarType s, bool is_variable = false) {
-  return globalContext().getType(p, s, is_variable);
-}
-
-static inline Type& getType(DeviceType p, ScalarType s, bool is_variable = false) {
-  return globalContext().getType(deviceTypeToBackend(p), s, is_variable);
-=======
 static inline Type& getNonVariableType(Backend p, ScalarType s) {
   return globalContext().getNonVariableType(p, s);
 }
 
 static inline Type& getNonVariableType(DeviceType p, ScalarType s) {
   return globalContext().getNonVariableType(deviceTypeToBackend(p), s);
->>>>>>> 30cc206d
 }
 
 static inline Type& CPU(ScalarType s) {
