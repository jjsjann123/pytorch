--- conflicted
+++ resolved
@@ -184,32 +184,6 @@
 
 // ALL REDUCE #################################################################
 
-<<<<<<< HEAD
-=======
-static inline Tensor mean(const Tensor &self, optional<ScalarType> dtype) {
-  ScalarType scalarType = self.type().scalarType();
-  AT_CHECK(
-      at::isFloatingType(scalarType),
-      "Can only calculate the mean of floating types. Got ",
-      toString(scalarType),
-      " instead.");
-  if (self.numel() > 0) {
-    Tensor result = at::native::sum(self);
-    return result.div_(self.numel());
-  } else {
-    return at::scalar_tensor(std::numeric_limits<double>::quiet_NaN(), self.options());
-  }
-}
-
-Tensor mean(const Tensor &self, ScalarType dtype) {
-  return at::native::mean(self, optional<ScalarType>(dtype));
-}
-
-Tensor mean(const Tensor &self) {
-  return at::native::mean(self, c10::nullopt);
-}
-
->>>>>>> ca4358c8
 static ScalarType get_dtype(Tensor& result, const Tensor& self, optional<ScalarType> dtype,
                             bool promote_integers=false) {
   if (dtype.has_value()) {
