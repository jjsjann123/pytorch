--- conflicted
+++ resolved
@@ -1548,7 +1548,6 @@
     CPU: batch_norm_cpu
     CUDA: batch_norm_cuda
 
-<<<<<<< HEAD
 - func: batch_norm_stats(Tensor input, float eps) -> (Tensor, Tensor)
   dispatch:
     CUDA: batch_norm_stats_cuda
@@ -1561,11 +1560,8 @@
   dispatch:
     CUDA: batch_norm_gather_stats_cuda
 
-- func: native_batch_norm_backward(Tensor grad_out, Tensor input, Tensor? weight, Tensor? running_mean, Tensor? running_var, Tensor? save_mean, Tensor? save_invstd, bool train, float eps, std::array<bool,3> output_mask) -> (Tensor, Tensor, Tensor)
-=======
 - func: native_batch_norm_backward(Tensor grad_out, Tensor input, Tensor? weight, Tensor? running_mean, Tensor? running_var, Tensor? save_mean, Tensor? save_invstd, bool train, float eps, bool[3] output_mask) -> (Tensor, Tensor, Tensor)
   matches_jit_signature: True
->>>>>>> 929cd23d
   dispatch:
     CPU: batch_norm_backward_cpu
     CUDA: batch_norm_backward_cuda
