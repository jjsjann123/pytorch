--- conflicted
+++ resolved
@@ -54,7 +54,6 @@
   });
 }
 
-<<<<<<< HEAD
 static void norm_kernel_tensor_iterator_impl(
     TensorIterator& iter,
     Scalar p) {
@@ -109,7 +108,8 @@
       );
     });
   }
-=======
+}
+
 static void and_kernel_impl(TensorIterator& iter) {
   binary_kernel_reduce_vec(
     iter,
@@ -132,7 +132,6 @@
       return c;
     },
     /*ident=*/true);
->>>>>>> 71b24127
 }
 
 }  // anonymous namespace
@@ -141,10 +140,7 @@
 REGISTER_DISPATCH(std_var_stub, &std_var_kernel_impl);
 REGISTER_DISPATCH(prod_stub, &prod_kernel_impl);
 REGISTER_DISPATCH(mean_stub, &mean_kernel_impl);
-<<<<<<< HEAD
 REGISTER_DISPATCH(norm_stub, &norm_kernel_tensor_iterator_impl);
-=======
 REGISTER_DISPATCH(and_stub, &and_kernel_impl);
->>>>>>> 71b24127
 
 }}  // namespace at::native