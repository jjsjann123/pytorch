#include <numeric>
#include <iterator>
#include <algorithm>

#include <ATen/Dispatch.h>
#include <ATen/cpu/vec256/vec256.h>
#include <ATen/native/ReduceOps.h>
#include <ATen/native/TensorIterator.h>
#include <ATen/native/SharedReduceOps.h>
#include <ATen/native/cpu/Reduce.h>
#include <c10/util/Optional.h>

namespace at { namespace native { namespace {

using namespace vec256;

static void sum_kernel_impl(TensorIterator& iter) {
  AT_DISPATCH_ALL_TYPES(iter.type(), "sum", [&] {
    binary_kernel_reduce_vec(
      iter,
      [=](scalar_t a, scalar_t b) -> scalar_t { return a + b; },
      [=](Vec256<scalar_t> a, Vec256<scalar_t> b) { return a + b; });
  });
}

static void mean_kernel_impl(TensorIterator& iter) {
  AT_DISPATCH_ALL_TYPES(iter.type(), "mean", [&] {
    scalar_t factor = scalar_t(iter.num_output_elements()) / iter.numel();
    binary_kernel_reduce(
      iter,
      MeanOps<scalar_t, scalar_t> {factor},
      scalar_t(0)
    );
  });
}

static void std_var_kernel_impl(TensorIterator &iter, bool unbiased, bool take_sqrt) {
  AT_DISPATCH_FLOATING_TYPES_AND_HALF(iter.type(), "std", [&] {
    binary_kernel_reduce(
      iter,
      WelfordOps<scalar_t, double> { unbiased, take_sqrt },
      WelfordData<double>()
    );
  });
}

static void prod_kernel_impl(TensorIterator& iter) {
  AT_DISPATCH_ALL_TYPES(iter.type(), "prod", [&] {
    binary_kernel_reduce_vec(
      iter,
      [=](scalar_t a, scalar_t b) -> scalar_t { return a * b; },
      [=](Vec256<scalar_t> a, Vec256<scalar_t> b) { return a * b; },
      /*identity=*/1);
  });
}

<<<<<<< HEAD
static inline int64_t round_down(int64_t a, int64_t m) {
  return a - (a % m);
}

template<typename scalar_t>
struct NormReduction {
  // reduction width in number of scalar elements
  static constexpr int WIDTH = 128 / sizeof(scalar_t);
  using Vec = Vec256<scalar_t>;

  static void apply(
      Tensor& res,
      const Tensor& self,
      Scalar p,
      c10::optional<int64_t> dim) {
    auto out_ = res.data<scalar_t>();
    auto data_ = self.data<scalar_t>();
    auto numel = self.numel();
    float pval = 0.0;
    if (p.isIntegral()){
      pval = p.to<int64_t>();
    } else if (p.isFloatingPoint()) {
      pval = p.to<float>();
    }
    if (!dim.has_value()) {
      *out_ = reduce_all(data_, numel,  pval);
      return;
    }
    int64_t n = self.size(*dim);
    int64_t stride = self.stride(*dim);
    // A contiguous tensor does not need to hold a meaningful stride
    // if the corresponding size is 1
    if (n == 1) {
      stride = 1;
      for (int64_t i = self.ndimension() - 1; i > *dim; i--) {
        stride *= self.size(i);
      }
    }
    int64_t batch = numel / n;
    parallel_for(0, batch, 1, [=](int64_t begin, int64_t end) {
      for (int64_t bi = begin; bi < end; bi++) {
        int64_t b = bi / stride;
        int64_t i = bi % stride;
        const scalar_t* data = &data_[b * n * stride + i];
        out_[bi] = norm_reduce(data, n, stride, pval);
      }
    });
  }

  static scalar_t reduce_all(const scalar_t* data_, int64_t size,  float pval) {
    scalar_t sum = parallel_reduce(
      0,
      size,
      internal::GRAIN_SIZE,
      (scalar_t)0,
      [=](int64_t begin, int64_t end, scalar_t init) {
        const scalar_t* data = &data_[begin];
        int64_t n = end - begin;
        scalar_t result = norm_reduce(data, n, 1, pval);
        return result;
      },
      std::plus<scalar_t>());
    return sum;
  }

  static scalar_t norm_reduce(const scalar_t* data, int64_t n, int64_t stride, float pval) {
    scalar_t result = 0.0;
    if (stride == 1 && (pval == 1 || pval == 2 || pval == 3) && n >= WIDTH) {
      int64_t n_rounded = round_down(n, WIDTH);
      scalar_t result1 = norm_reduce128(data, n_rounded, pval);
      scalar_t result2 = norm_reduce_sequential(data + n_rounded, n - n_rounded, stride, pval);
      result = std::pow(std::pow(result1, pval) + std::pow(result2, pval), 1.0/pval);
    } else {
      result = norm_reduce_sequential(data, n, stride, pval);
    }
    return result;
  }

  static scalar_t norm_reduce_sequential(const scalar_t* data, int64_t n, int64_t stride, float pval) {
    scalar_t result = 0.0;
    if (pval == 0) {
      for (int64_t k = 0; k < n; k++) {
        result += (data[k * stride] != 0.0);
      }
    } else if (pval == 1) {
      for (int64_t k = 0; k < n; k++) {
        result += std::abs(data[k * stride]);
      }
    } else if (pval == 2) {
      for (int64_t k = 0; k < n; k++) {
        result += data[k * stride] * data[k * stride];
      }
      result = std::sqrt(result);
    } else if (pval == 3) {
      for (int64_t k = 0; k < n; k++) {
        result += std::abs(data[k * stride] * data[k * stride] * data[k * stride]);
      }
      result = std::pow(result, 1.0/3);
    } else if (pval == INFINITY) {
      for (int64_t k = 0; k < n; k++) {
        result = std::abs(data[k * stride]) > result ? std::abs(data[k * stride]) : result;
      }
    } else if (pval == -INFINITY) {
      result = INFINITY;
      for (int64_t k = 0; k < n; k++) {
        result = std::abs(data[k * stride]) < result ? std::abs(data[k * stride]) : result;
      }
    } else {
      for (int64_t k = 0; k < n; k++) {
        result += std::pow(std::abs(data[k * stride]), pval);
      }
      result = std::pow(result, 1.0/pval);
    }
    return result;
  }

  // Reduce down a column of WIDTH elements (128 bytes) with the given number n
  // n is already rounded by 128
  static scalar_t norm_reduce128(const scalar_t* data, int64_t n, float pval) {
    scalar_t result = 0.0;
    Vec acc[4] = {0.0, 0.0, 0.0, 0.0};  // 128 bytes (two cache lines)
    static_assert(sizeof(acc) == 128, "accumulator should be 128 bytes");
    int64_t rows = n / WIDTH;
    if (pval == 1){
      for (int row = 0; row < rows; row ++) {
        for (int j = 0; j != 4; j++) {
          auto val = Vec::loadu(&data[row * WIDTH + j * Vec::size()]);
          acc[j] = acc[j] + val.abs();
        }
      }
    }
    else if (pval == 2) {
      for (int row = 0; row < rows; row ++) {
        for (int j = 0; j != 4; j++) {
          auto val = Vec::loadu(&data[row * WIDTH + j * Vec::size()]);
          acc[j] = acc[j] + val * val;
        }
      }
    }
    else if (pval == 3) {
      for (int row = 0; row < rows; row ++) {
        for (int j = 0; j != 4; j++) {
          auto val = Vec::loadu(&data[row * WIDTH + j * Vec::size()]);
          acc[j] = acc[j] + (val * val * val).abs();
        }
      }
    }
    scalar_t buf[WIDTH] = {0};
    for (int j = 0; j != 4; j++) {
      acc[j].store(&buf[j * Vec::size()]);
    }
    for (int i = 0; i < WIDTH; i++) {
      result += buf[i];
    }
    result = std::pow(result, 1.0/pval);
    return result;
  }
};

static void norm_kernel_impl(
    Tensor& result,
    const Tensor& self,
    Scalar p,
    c10::optional<int64_t> dim) {
  AT_DISPATCH_FLOATING_TYPES(self.type(), "norm", [&] {
    NormReduction<scalar_t>::apply(result, self, p, dim);
  });
}

static void norm_kernel_tensor_iterator_impl(
    TensorIterator& iter,
    Scalar p) {
  float val;
  if (p.isIntegral()) {
    val = p.to<int64_t>();
  } else if (p.isFloatingPoint()) {
    val = p.to<float>();
  } else {
    AT_ERROR("norm_kernel_tensor_iterator_impl expects norm to be integer or float");
  }


  if (val == 0) {
    AT_DISPATCH_FLOATING_TYPES(iter.type(), "norm", [&] {
      binary_kernel_reduce(
        iter,
        NormZeroOps<scalar_t>(),
        scalar_t(0)
      );
    });
  } else if (val == 1) {
    AT_DISPATCH_FLOATING_TYPES(iter.type(), "norm", [&] {
      binary_kernel_reduce(
        iter,
        NormOneOps<scalar_t>(),
        scalar_t(0)
      );
    });
  } else if (val == INFINITY) {
    AT_DISPATCH_FLOATING_TYPES(iter.type(), "norm", [&] {
      binary_kernel_reduce(
        iter,
        AbsMaxOps<scalar_t>(),
        std::numeric_limits<scalar_t>::min()
      );
    });
  } else if (val == -INFINITY) {
    AT_DISPATCH_FLOATING_TYPES(iter.type(), "norm", [&] {
      binary_kernel_reduce(
        iter,
        AbsMinOps<scalar_t>(),
        std::numeric_limits<scalar_t>::max()
      );
    });
  } else {
    AT_DISPATCH_FLOATING_TYPES(iter.type(), "norm", [&] {
      binary_kernel_reduce(
        iter,
        NormOps<scalar_t> { scalar_t(val) },
        scalar_t(0)
      );
    });
  }
}

=======
>>>>>>> 19717224
}  // anonymous namespace

REGISTER_DISPATCH(sum_stub, &sum_kernel_impl);
REGISTER_DISPATCH(std_var_stub, &std_var_kernel_impl);
REGISTER_DISPATCH(prod_stub, &prod_kernel_impl);
REGISTER_DISPATCH(mean_stub, &mean_kernel_impl);
REGISTER_DISPATCH(norm_stub, &norm_kernel_tensor_iterator_impl);

}}  // namespace at::native<|MERGE_RESOLUTION|>--- conflicted
+++ resolved
@@ -51,176 +51,6 @@
       [=](scalar_t a, scalar_t b) -> scalar_t { return a * b; },
       [=](Vec256<scalar_t> a, Vec256<scalar_t> b) { return a * b; },
       /*identity=*/1);
-  });
-}
-
-<<<<<<< HEAD
-static inline int64_t round_down(int64_t a, int64_t m) {
-  return a - (a % m);
-}
-
-template<typename scalar_t>
-struct NormReduction {
-  // reduction width in number of scalar elements
-  static constexpr int WIDTH = 128 / sizeof(scalar_t);
-  using Vec = Vec256<scalar_t>;
-
-  static void apply(
-      Tensor& res,
-      const Tensor& self,
-      Scalar p,
-      c10::optional<int64_t> dim) {
-    auto out_ = res.data<scalar_t>();
-    auto data_ = self.data<scalar_t>();
-    auto numel = self.numel();
-    float pval = 0.0;
-    if (p.isIntegral()){
-      pval = p.to<int64_t>();
-    } else if (p.isFloatingPoint()) {
-      pval = p.to<float>();
-    }
-    if (!dim.has_value()) {
-      *out_ = reduce_all(data_, numel,  pval);
-      return;
-    }
-    int64_t n = self.size(*dim);
-    int64_t stride = self.stride(*dim);
-    // A contiguous tensor does not need to hold a meaningful stride
-    // if the corresponding size is 1
-    if (n == 1) {
-      stride = 1;
-      for (int64_t i = self.ndimension() - 1; i > *dim; i--) {
-        stride *= self.size(i);
-      }
-    }
-    int64_t batch = numel / n;
-    parallel_for(0, batch, 1, [=](int64_t begin, int64_t end) {
-      for (int64_t bi = begin; bi < end; bi++) {
-        int64_t b = bi / stride;
-        int64_t i = bi % stride;
-        const scalar_t* data = &data_[b * n * stride + i];
-        out_[bi] = norm_reduce(data, n, stride, pval);
-      }
-    });
-  }
-
-  static scalar_t reduce_all(const scalar_t* data_, int64_t size,  float pval) {
-    scalar_t sum = parallel_reduce(
-      0,
-      size,
-      internal::GRAIN_SIZE,
-      (scalar_t)0,
-      [=](int64_t begin, int64_t end, scalar_t init) {
-        const scalar_t* data = &data_[begin];
-        int64_t n = end - begin;
-        scalar_t result = norm_reduce(data, n, 1, pval);
-        return result;
-      },
-      std::plus<scalar_t>());
-    return sum;
-  }
-
-  static scalar_t norm_reduce(const scalar_t* data, int64_t n, int64_t stride, float pval) {
-    scalar_t result = 0.0;
-    if (stride == 1 && (pval == 1 || pval == 2 || pval == 3) && n >= WIDTH) {
-      int64_t n_rounded = round_down(n, WIDTH);
-      scalar_t result1 = norm_reduce128(data, n_rounded, pval);
-      scalar_t result2 = norm_reduce_sequential(data + n_rounded, n - n_rounded, stride, pval);
-      result = std::pow(std::pow(result1, pval) + std::pow(result2, pval), 1.0/pval);
-    } else {
-      result = norm_reduce_sequential(data, n, stride, pval);
-    }
-    return result;
-  }
-
-  static scalar_t norm_reduce_sequential(const scalar_t* data, int64_t n, int64_t stride, float pval) {
-    scalar_t result = 0.0;
-    if (pval == 0) {
-      for (int64_t k = 0; k < n; k++) {
-        result += (data[k * stride] != 0.0);
-      }
-    } else if (pval == 1) {
-      for (int64_t k = 0; k < n; k++) {
-        result += std::abs(data[k * stride]);
-      }
-    } else if (pval == 2) {
-      for (int64_t k = 0; k < n; k++) {
-        result += data[k * stride] * data[k * stride];
-      }
-      result = std::sqrt(result);
-    } else if (pval == 3) {
-      for (int64_t k = 0; k < n; k++) {
-        result += std::abs(data[k * stride] * data[k * stride] * data[k * stride]);
-      }
-      result = std::pow(result, 1.0/3);
-    } else if (pval == INFINITY) {
-      for (int64_t k = 0; k < n; k++) {
-        result = std::abs(data[k * stride]) > result ? std::abs(data[k * stride]) : result;
-      }
-    } else if (pval == -INFINITY) {
-      result = INFINITY;
-      for (int64_t k = 0; k < n; k++) {
-        result = std::abs(data[k * stride]) < result ? std::abs(data[k * stride]) : result;
-      }
-    } else {
-      for (int64_t k = 0; k < n; k++) {
-        result += std::pow(std::abs(data[k * stride]), pval);
-      }
-      result = std::pow(result, 1.0/pval);
-    }
-    return result;
-  }
-
-  // Reduce down a column of WIDTH elements (128 bytes) with the given number n
-  // n is already rounded by 128
-  static scalar_t norm_reduce128(const scalar_t* data, int64_t n, float pval) {
-    scalar_t result = 0.0;
-    Vec acc[4] = {0.0, 0.0, 0.0, 0.0};  // 128 bytes (two cache lines)
-    static_assert(sizeof(acc) == 128, "accumulator should be 128 bytes");
-    int64_t rows = n / WIDTH;
-    if (pval == 1){
-      for (int row = 0; row < rows; row ++) {
-        for (int j = 0; j != 4; j++) {
-          auto val = Vec::loadu(&data[row * WIDTH + j * Vec::size()]);
-          acc[j] = acc[j] + val.abs();
-        }
-      }
-    }
-    else if (pval == 2) {
-      for (int row = 0; row < rows; row ++) {
-        for (int j = 0; j != 4; j++) {
-          auto val = Vec::loadu(&data[row * WIDTH + j * Vec::size()]);
-          acc[j] = acc[j] + val * val;
-        }
-      }
-    }
-    else if (pval == 3) {
-      for (int row = 0; row < rows; row ++) {
-        for (int j = 0; j != 4; j++) {
-          auto val = Vec::loadu(&data[row * WIDTH + j * Vec::size()]);
-          acc[j] = acc[j] + (val * val * val).abs();
-        }
-      }
-    }
-    scalar_t buf[WIDTH] = {0};
-    for (int j = 0; j != 4; j++) {
-      acc[j].store(&buf[j * Vec::size()]);
-    }
-    for (int i = 0; i < WIDTH; i++) {
-      result += buf[i];
-    }
-    result = std::pow(result, 1.0/pval);
-    return result;
-  }
-};
-
-static void norm_kernel_impl(
-    Tensor& result,
-    const Tensor& self,
-    Scalar p,
-    c10::optional<int64_t> dim) {
-  AT_DISPATCH_FLOATING_TYPES(self.type(), "norm", [&] {
-    NormReduction<scalar_t>::apply(result, self, p, dim);
   });
 }
 
@@ -280,8 +110,6 @@
   }
 }
 
-=======
->>>>>>> 19717224
 }  // anonymous namespace
 
 REGISTER_DISPATCH(sum_stub, &sum_kernel_impl);
