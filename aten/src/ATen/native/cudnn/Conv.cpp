--- conflicted
+++ resolved
@@ -134,7 +134,7 @@
   }
   long cudnn_version = detail::getCUDAHooks().versionCuDNN();
   return (cudnn_version >= 7603) &&
-  (input.suggest_memory_format() == at::MemoryFormat::ChannelsLast);
+  (input.suggest_memory_format(true) == at::MemoryFormat::ChannelsLast);
 }
 
 // ---------------------------------------------------------------------
@@ -899,6 +899,7 @@
   // Make sure that NC11 strides follow formula
   weight_contig.resize_(weight_contig.sizes(), layout);
   Tensor input_contig = input->contiguous(layout);
+  input_contig.resize_(input_contig.sizes(), layout);
 
   raw_cudnn_convolution_forward_out(
       *output, input_contig, weight_contig,
@@ -1037,6 +1038,7 @@
   weight_contig.resize_(weight_contig.sizes(), layout);
 
   Tensor grad_output_contig = grad_output->contiguous(layout);
+  grad_output_contig.resize_(grad_output_contig.sizes(), layout);
 
   raw_cudnn_convolution_backward_input_out(
       *grad_input, grad_output_contig, weight_contig,
@@ -1076,12 +1078,8 @@
     bool benchmark, bool deterministic, std::array<bool,2> output_mask) {
 
   Tensor grad_output = grad_output_t.contiguous(input.suggest_memory_format());
-<<<<<<< HEAD
-  Tensor grad_input, grad_weight, grad_bias;
-=======
 
   Tensor grad_input, grad_weight;
->>>>>>> 7f723cbd
   if (input.numel() == 0) {
     if (output_mask[0]) {
       grad_input = at::empty_like(input, LEGACY_CONTIGUOUS_MEMORY_FORMAT);
@@ -1097,12 +1095,8 @@
       grad_weight = at::cudnn_convolution_backward_weight(weight.sizes(), grad_output, input, padding, stride, dilation, groups, benchmark, deterministic);
     }
   }
-<<<<<<< HEAD
-  return std::tuple<Tensor,Tensor,Tensor>{grad_input, grad_weight, grad_bias};
-=======
 
   return std::tuple<Tensor,Tensor>{grad_input, grad_weight};
->>>>>>> 7f723cbd
 }
 
 Tensor cudnn_convolution_transpose(
@@ -1160,23 +1154,32 @@
 
 Tensor cudnn_convolution_backward_weight(
     CheckedFrom c,
-    IntArrayRef weight_size, const TensorArg& grad_output, const TensorArg& input,
+    IntArrayRef weight_size, const Tensor& grad_output_t, const Tensor& input_t,
     IntArrayRef padding, IntArrayRef stride, IntArrayRef dilation, int64_t groups,
     bool benchmark, bool deterministic)
 {
-
-  checkAllSameType(c, {grad_output, input});
-  checkAllSameGPU(c, {grad_output, input});
-
-  auto grad_weight_t = at::empty(weight_size, grad_output->options(), grad_output->suggest_memory_format());
+  TensorArg input{ input_t, "input", 2};
+
+  auto layout = support_channels_last(input_t, grad_output_t, groups) ?
+      at::MemoryFormat::ChannelsLast : at::MemoryFormat::Contiguous;
+
+  Tensor grad_output_contig_t = grad_output_t.contiguous(layout);
+  // Make sure that NC11 strides follow formula
+  grad_output_contig_t.resize_(grad_output_contig_t.sizes(), layout);
+  TensorArg grad_output_contig{ grad_output_contig_t, "grad_output", 1 };
+
+  checkAllSameType(c, {grad_output_contig, input});
+  checkAllSameGPU(c, {grad_output_contig, input});
+
+  auto grad_weight_t = at::empty(weight_size, grad_output_contig->options(), layout);
 
   // For uniformity with everything else, although it seems grad_weight
   // would be unambiguous too.
   TensorArg grad_weight{ grad_weight_t, "result", 0 };
-  convolution_shape_check(c, input, grad_weight, grad_output, padding, stride, dilation, groups);
+  convolution_shape_check(c, input, grad_weight, grad_output_contig, padding, stride, dilation, groups);
 
   raw_cudnn_convolution_backward_weight_out(
-      *grad_weight, *grad_output, *input,
+      *grad_weight, *grad_output_contig, *input,
       padding, stride, dilation, groups, benchmark, deterministic);
 
   return grad_weight_t;
@@ -1189,11 +1192,9 @@
     IntArrayRef padding, IntArrayRef stride, IntArrayRef dilation, int64_t groups,
     bool benchmark, bool deterministic)
 {
-  TensorArg grad_output{ grad_output_t, "grad_output", 1 },
-            input{ input_t, "input", 2 };
   return cudnn_convolution_backward_weight(
       "cudnn_convolution_backward_weight",
-      weight_size, grad_output, input,
+      weight_size, grad_output_t, input_t,
       padding, stride, dilation, groups, benchmark, deterministic);
 }
 
@@ -1204,11 +1205,9 @@
     IntArrayRef padding, IntArrayRef stride, IntArrayRef dilation, int64_t groups,
     bool benchmark, bool deterministic)
 {
-  TensorArg grad_output{ grad_output_t, "grad_output", 1 },
-            input{ input_t, "input", 2 };
   return cudnn_convolution_backward_weight(
       "cudnn_convolution_backward_weight",
-      weight_size, input, grad_output,
+      weight_size, input_t, grad_output_t,
       padding, stride, dilation, groups, benchmark, deterministic);
 }
 
