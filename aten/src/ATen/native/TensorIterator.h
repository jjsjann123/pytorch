#pragma once

#include <ATen/ATen.h>
#include <c10/util/SmallVector.h>
#include <ATen/core/Range.h>
#include <ATen/detail/ScalarTypeConversions.h>
#include <bitset>
#include <c10/util/Optional.h>
#include <ATen/MemoryOverlap.h>
#ifdef BUILD_NAMEDTENSOR
#include <ATen/NamedTensorUtils.h>
#endif

// TensorIterator is a helper class for element-wise operations, such as
// arithmetic, comparisions, and trigonometric functions. It handles
// broadcasting and type conversions of operands.
//
// This is inspired by NumPy's Array Iterator API (NpyIter).
//
// The files Loops.h and Loops.cuh provide functions to build kernels that
// use TensorIterator.
//
// Example:
//
//   auto iter = TensorIterator();
//   iter.add_output(output);
//   iter.add_input(input);
//   iter.build()
//
// [MyKernel.cpp / MyKernel.cu]
//   cpu_kernel(iter, [](float a, float b) {
//     return a + b;
//   });
//
//   gpu_kernel(iter, []GPU_LAMBDA(float a, float b) -> float {
//     return a + b;
//   });
//
// Note [Result type computation]
// ~~~~~~~~~~~~~~~~~~~~~~~~~~~~~~
// TensorIterator handles limited mixed-type operations. The result type is
// computed using promoteTypes on the scalar types of the operands with the
// following precedence:
//
// 1) Tensors with dim 1 or higher
// 2) Tensors with dim 0 that aren't wrapped numbers (e.g. `tensor(5)`)
// 3) Tensors with dim 0 that are wrapped numbers (e.g. `5`)
//
// So if there are any tensors of dim 1 or higher, then 0-dim tensors do not
// affect the result type. This behavior was chosen to preserve backwards
// compatibility and is *likely to change* in the near future.
// (See https://github.com/pytorch/pytorch/issues/9515)
//
// Note that TensorIterator currently supports type conversions on 0-dim
// tensors. Other type conversions will raise an exception.

namespace at {

struct DimCounter {
  DimCounter(IntArrayRef shape, Range range);

  void increment(const std::array<int64_t, 2>& step);
  bool is_done() const;
  std::array<int64_t, 2> max_2d_step() const;

  IntArrayRef shape;
  Range range;
  DimVector values;
  int64_t offset;
};

struct CAFFE2_API OperandInfo {
  OperandInfo() {}
  explicit OperandInfo(const Tensor& t) : tensor(t) {
    if (t.defined()) {
      device = t.device();
      dtype = t.scalar_type();
    }
    validate();
  }
  OperandInfo(const Tensor& t, Device device, ScalarType dtype)
    : tensor(t), device(device), dtype(dtype) {
    validate();
  }

  /// Stride after broadcasting. The stride is in bytes, not number of elements.
  DimVector stride_bytes;

  /// The original tensor operand. Note that the strides, data pointer, and
  /// other attributes may differ due to dimension reordering and
  /// coalescing.
  Tensor tensor;

  /// The desired device and type for the operand. For inputs, this specifies that
  /// the input should be converted to this type if necessary. For outputs, this
  /// specifies which type to allocate. Note that there is very limited support
  /// for type conversions currently: they are only allowed for zero-dim tensors.
  Device device = kCPU;
  ScalarType dtype = ScalarType::Undefined;

  bool is_type_defined() const { return dtype != ScalarType::Undefined; }
  TensorOptions options() const {
    return TensorOptions(dtype).device(device);
  }

  /// The data pointer. This may be different from tensor.data_ptr() if the
  /// iterator is split.
  void* data = nullptr;

  bool is_output = false;

  bool is_read_write = false;

  void validate() {
    TORCH_CHECK(
        !tensor.defined() || tensor.layout() == kStrided,
        "unsupported tensor layout: ", tensor.layout());
  }
};

struct SplitUntil32Bit;

struct CAFFE2_API TensorIterator {
  using DimMask = std::bitset<64>;
  using PtrVector = SmallVector<char*, 4>;

  TensorIterator() {}

  // The inner-loop function operates on the fastest moving dimension. It
  // implements element-wise operations in terms of 1-d strided tensors.
  //
  // Arguments:
  //  data: data pointers for each operand (length `ntensors`)
  //  strides: stride for each operand (length `ntensors`)
  //  size: size of inner loop
  //
  // The `size` often matches shape[0], but may be smaller due to
  // parallelization of the inner loop.
  using loop_t = std::function<void(char** data, const int64_t* strides, int64_t size)>;
  using loop2d_t = std::function<void(char** data, const int64_t* strides, int64_t size0, int64_t size1)>;

  using loop_subiter_t = std::function<void(TensorIterator& subiter)>;

  void foreach_reduced_elt(const loop_subiter_t& loop, bool parallelize=true);

  static TensorIterator binary_op(Tensor& out, const Tensor& a, const Tensor& b,
    bool check_mem_overlap = false);
  static TensorIterator unary_op(Tensor& out, const Tensor& a,
    bool check_mem_overlap = false);
  static TensorIterator nullary_op(Tensor& out);
  static TensorIterator reduce_op(Tensor& out, const Tensor& a);
  static TensorIterator reduce_op(Tensor& out1, Tensor& out2, const Tensor& a);

  int ndim() const { return shape_.size(); }
  IntArrayRef shape() const { return shape_; }
  int64_t numel() const;
  int ntensors() const { return operands_.size(); }
  int noutputs() const { return num_outputs_; }
  int ninputs() const { return ntensors() - noutputs(); }

  /// number of elements in the output operand. this is the same as numel() for
  /// operations that are not reductions.
  int64_t num_output_elements() const;

  /// number of reduced dimensions in a reduction operation
  int num_reduce_dims() const;

  /// 1-dimensional iteration and no buffering or type conversion
  bool is_trivial_1d() const;
  /// Reducible to 1-dimensional and all operands are contiguous
  bool is_contiguous() const;
  bool is_dim_reduced(int dim) const;

  /// Accessors for each operand
  IntArrayRef strides(int arg) const { return operands_[arg].stride_bytes; }
  void* data_ptr(int arg) const;
  ScalarType dtype(int arg=0) const { return operands_[arg].dtype; }
  Device device(int arg=0) const { return operands_[arg].device; }
  DeviceType device_type(int arg=0) const { return device(arg).type(); }
  int64_t element_size(int arg) const { return elementSize(dtype(arg)); }
  bool is_scalar(int arg) const;
  bool is_cpu_scalar(int arg) const;

  const Tensor& tensor(int arg) const { return operands_[arg].tensor; }
  Tensor& tensor(int arg) { return operands_[arg].tensor; }

  Tensor output(int arg=0) const {
    AT_ASSERT(arg < num_outputs_);
    return operands_[arg].tensor;
  }

  Tensor input(int arg=0) const {
    AT_ASSERT(arg >= 0 && arg < ntensors() - num_outputs_);
    return operands_[num_outputs_ + arg].tensor;
  }

  /// Removes an operand from this iterator
  void remove_operand(int arg);
  /// Removes a dimension from this iterator
  void remove_dimension(int dim);
  /// Shrinks an iterated dimension
  void narrow(int dim, int64_t start, int64_t size);
  /// Narrows every dim after and including `start_dim` to size one.
  void select_all_keeping_dim(int start_dim, IntArrayRef starts);
  /// Replaces the data pointer and strides for the operand at index `arg`
  void replace_operand(int arg, void* data, IntArrayRef stride);

  /// Splits this TensorIterator into two iterators. Together they iterate over
  /// the entire operation. Used by `with_32bit_indexing()`.
  std::unique_ptr<TensorIterator> split(int dim);

  /// Returns the dimension with the largest extent: (size[dim]-1) * stride[dim]
  int get_dim_to_split() const;

  template <typename T>
  T scalar_value(int arg) {
    auto& op = operands_[arg];
    return at::detail::load<T>(op.data, op.tensor.scalar_type());
  }

  void for_each(const loop_t& loop);
  void for_each(const loop2d_t& loop);

  void parallel_reduce(const loop2d_t& loop);

  void serial_for_each(const loop_t& loop, Range range) const;
  void serial_for_each(const loop2d_t& loop, Range range) const;

  /// Create a strides array for a Tensor with shape of this iterator. The
  /// parameter `element_size` specifies the size of Tensor's data type in
  /// bytes (e.g. `4` for `float`)
  DimVector compatible_stride(int element_size) const;

  /// Inverts the re-ordering done by reorder_dimensions. This can only be
  /// called *before* coalesce_dimensions() is called.
  DimVector invert_perm(IntArrayRef input) const;

  /// Helper functions for CPU iteration
  DimVector get_dim_strides(int dim) const;
  DimVector get_strides() const;
  DimVector get_inner_strides() const { return get_dim_strides(0); }
  PtrVector get_data_ptrs(ArrayRef<char*> base, IntArrayRef counter) const;
  PtrVector get_base_ptrs() const;

  /// true if the stride computation can use 32-bit arithmetic. Used by GPU kernels
  bool can_use_32bit_indexing() const;

  /// An "iteratable" object that recursively splits this iterator into sub-iterators
  /// that can use 32-bit indexing.
  SplitUntil32Bit with_32bit_indexing() const;

  /// If the kernel should accumulate into the output. Only relevant for CUDA
  /// reductions.
  bool should_accumulate() const { return accumulate_; }

  /// Whether this iterator produces the actual output,
  /// as opposed to something that will be accumulated further. Only relevant for
  /// CUDA reductions.
  bool is_final_output() const { return final_output_; }

  void set_check_mem_overlap(bool check_mem_overlap) {
    check_mem_overlap_ = check_mem_overlap;
  }

  /// Construction
  void add_output(const Tensor& output) {
    operands_.emplace_back(output);
    num_outputs_++;
  }

  void add_output(const Tensor& input, Device device, ScalarType dtype) {
    operands_.emplace_back(input, device, dtype);
    num_outputs_++;
  }

  void add_input(const Tensor& input) {
    operands_.emplace_back(input);
  }

  void add_input(const Tensor& input, Device device, ScalarType dtype) {
    operands_.emplace_back(input, device, dtype);
  }

  void dont_compute_common_dtype() {
    compute_common_dtype_ = false;
  }

  void dont_resize_outputs() {
    resize_outputs_ = false;
  }

  void build();

protected:
  void analyze_memory_format();
  void mark_outputs();
  void check_mem_overlaps();
  void compute_shape();
  void compute_strides();
  void reorder_dimensions();
  void permute_dimensions(IntArrayRef perm);
  void compute_types();
  std::tuple<Device, ScalarType> compute_common_type();
  void allocate_outputs();
#ifdef BUILD_NAMEDTENSOR
  void propagate_names_to_outputs();
#endif
  void coalesce_dimensions();

protected:
  DimVector shape_;
  DimVector perm_;
  SmallVector<OperandInfo, 4> operands_;
  int num_outputs_ = 0;
  bool has_coalesced_dimensions_ = false;
  bool accumulate_ = false;
  bool resize_outputs_ = true;
  bool is_reduction_ = false;
  bool compute_common_dtype_ = true;
  bool allow_cpu_scalars_ = false;
  bool promote_gpu_output_dtypes_ = false;
  bool final_output_ = true;
<<<<<<< HEAD
  bool check_mem_overlap_ = false;
=======
  bool requires_channels_last_output_ = false;
>>>>>>> 86ee5eea
};
/// A container-like struct that acts as if it contains splits of a
/// TensorIterator that can use 32-bit indexing. Taken together the splits cover
/// the original TensorIterator.
struct CAFFE2_API SplitUntil32Bit {
  struct CAFFE2_API iterator {
    iterator() {};
    iterator(const TensorIterator& iter);
    iterator(iterator&&) = default;

    TensorIterator& operator*() const;
    iterator& operator++();
    bool operator==(const iterator& other) const {
      // two iterators are equal if they are the same object or they're both empty
      return this == &other || (vec.empty() && other.vec.empty());
    }
    // needed for C++11 range-based for loop
    bool operator!=(const iterator& other) const { return !(*this == other); }

    /// stack of TensorIterators to be split
    std::vector<std::unique_ptr<TensorIterator>> vec;
  };

  SplitUntil32Bit(const TensorIterator& iter) : iter(iter) {}

  iterator begin() const;
  iterator end() const;

private:
  const TensorIterator& iter;
};

}  // namespace at<|MERGE_RESOLUTION|>--- conflicted
+++ resolved
@@ -320,11 +320,8 @@
   bool allow_cpu_scalars_ = false;
   bool promote_gpu_output_dtypes_ = false;
   bool final_output_ = true;
-<<<<<<< HEAD
   bool check_mem_overlap_ = false;
-=======
   bool requires_channels_last_output_ = false;
->>>>>>> 86ee5eea
 };
 /// A container-like struct that acts as if it contains splits of a
 /// TensorIterator that can use 32-bit indexing. Taken together the splits cover
