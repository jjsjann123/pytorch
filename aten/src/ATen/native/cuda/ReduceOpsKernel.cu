--- conflicted
+++ resolved
@@ -105,33 +105,15 @@
   }
 
   if (p == static_cast<float>(0)) {
-    gpu_reduce_kernel<scalar_t, out_t>(iter,
-        []GPU_LAMBDA(acc_t a) -> acc_t { return a==acc_t(0) ? acc_t(0) : acc_t(1); },
-        SimpleCopy<acc_t>(),
-        []GPU_LAMBDA(acc_t a, acc_t b) -> acc_t { return a + b; });
+    gpu_reduce_kernel<scalar_t, out_t>(iter, NormZeroOps<acc_t>(), 0);
   } else if (p == static_cast<float>(1)) {
-    gpu_reduce_kernel<scalar_t, out_t>(iter, AbsCopy<acc_t>(), SimpleCopy<acc_t>(),
-        []GPU_LAMBDA(acc_t a, acc_t b) -> acc_t { return a + b; });
-  } else if (p == static_cast<float>(2)) {
-    gpu_reduce_kernel<scalar_t, out_t>(iter,
-        []GPU_LAMBDA(acc_t a) -> acc_t { return a*a; },
-        []GPU_LAMBDA(acc_t a) -> acc_t { return ::sqrt(a); },
-        []GPU_LAMBDA(acc_t a, acc_t b) -> acc_t { return a + b; });
+    gpu_reduce_kernel<scalar_t, out_t>(iter, NormOneOps<acc_t>(), 0);
   } else if (p == static_cast<float>(INFINITY)) {
-    gpu_reduce_kernel<scalar_t, out_t>(iter, AbsCopy<acc_t>(), SimpleCopy<acc_t>(),
-        []GPU_LAMBDA(acc_t a, acc_t b) -> acc_t { return ::max(a, b); },
-        std::numeric_limits<acc_t>::min());
+    gpu_reduce_kernel<scalar_t, out_t>(iter, AbsMaxOps<acc_t>(), std::numeric_limits<acc_t>::min());
   } else if (p == static_cast<float>(-INFINITY)) {
-    gpu_reduce_kernel<scalar_t, out_t>(iter, AbsCopy<acc_t>(), SimpleCopy<acc_t>(),
-        []GPU_LAMBDA(acc_t a, acc_t b) -> acc_t { return ::min(a, b); },
-        std::numeric_limits<acc_t>::max());
+    gpu_reduce_kernel<scalar_t, out_t>(iter, AbsMinOps<acc_t>(), std::numeric_limits<acc_t>::max());
   } else {
-    acc_t exp = acc_t(p);
-    acc_t rt = 1.0 / exp;
-    gpu_reduce_kernel<scalar_t, out_t>(iter,
-        [exp]GPU_LAMBDA(acc_t a) -> acc_t { return ::pow(::abs(a), exp); },
-        [rt]GPU_LAMBDA(acc_t a) -> acc_t { return ::pow(a, rt); },
-        []GPU_LAMBDA(acc_t a, acc_t b) -> acc_t { return a + b; });
+    gpu_reduce_kernel<scalar_t, out_t>(iter, NormOps<acc_t>{ acc_t(p) }, 0);
   }
 }
 
@@ -168,7 +150,6 @@
   });
 }
 
-<<<<<<< HEAD
 static void norm_kernel_cuda(TensorIterator& iter, Scalar p) {
   if (iter.type().scalarType() == kHalf) {
     return norm_kernel_cuda_impl<at::Half, float>(iter, p);
@@ -176,14 +157,12 @@
     // type promotion that does cast and reduction in a single kernel
     return norm_kernel_cuda_impl<at::Half, float, float>(iter, p);
   }
-  AT_DISPATCH_ALL_TYPES(iter.type(), "norm", [&]() {
+  AT_DISPATCH_FLOATING_TYPES(iter.type(), "norm", [&]() {
     norm_kernel_cuda_impl<scalar_t>(iter, p);
   });
 }
 
-=======
 REGISTER_DISPATCH(std_stub, &std_kernel_cuda);
->>>>>>> 7a764fe2
 REGISTER_DISPATCH(sum_stub, &sum_kernel_cuda);
 REGISTER_DISPATCH(prod_stub, &prod_kernel_cuda);
 REGISTER_DISPATCH(mean_stub, &mean_kernel_cuda);
