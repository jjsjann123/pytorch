#include "ATen/ATen.h"
#include "ATen/cuda/CUDAApplyUtils.cuh"
#include "ATen/cuda/CUDAContext.h"
#include "ATen/NativeFunctions.h"
#include "ATen/TensorUtils.h"
#include "ATen/Utils.h"
#include "c10/util/Exception.h"
#include <THC/THCGeneral.h>
#include "THC/THCNumerics.cuh"
#include <ATen/native/cuda/LaunchUtils.h>
#include <ATen/cuda/CUDAApplyUtils.cuh>

#include <algorithm>
#include <cfloat>
#include <cmath>

#define START_IND(a,b,c) (int)std::floor((float)(a * c) / b)
#define END_IND(a,b,c) (int)std::ceil((float)((a + 1) * c) / b)

#define START_IND_INT(a,b,c) ((a * c) / b)
#define END_IND_INT(a,b,c) (((a + 1) * c + b - 1) / b)
// #define START_IND(a,b,c) a * c / b
// #define END_IND(a,b,c)  (a + 1) * c / b + ((a + 1) * c % b > 0)?1:0

#define CUDA_MAX_THREADS 1024 // this is safe, in reality 256 is our limit
#define BLOCK_STRIDE 2 // increasing block_stride to lower # of blocks launched

namespace at {
namespace native {

namespace {

  // 4d tensor B x D x H x W
  // All kernels view batch dim B and feature dim D as collapsed.

  /*
   * Description:
   *    this function adaptively average pools an input 4D tensor along dimensions 2 and 3
   *    4D input, 4D output
   */
   template <typename T>
  __global__ void adaptiveaveragepool(T *input, T *output,
                          int isizeH, int isizeW,
                          int osizeH, int osizeW,
                          int64_t istrideD, int64_t istrideH, int64_t istrideW)
  {
    // iterators on output pixels
    int oh, ow;

    // select input/output plane based on thread/block ID
    int o_plane = blockIdx.x;
    int i_plane = o_plane;

    output = output + o_plane*osizeH*osizeW;
    input = input + i_plane*istrideD;

    int ostartH = blockDim.y*blockIdx.y + threadIdx.y;
    int oendH = osizeH;
    const int ostepH = blockDim.y*gridDim.y;

    int ostartW = threadIdx.x;
    int oendW = osizeW;
    const int ostepW = blockDim.x;

    // For all output pixels...
    for(oh = ostartH; oh < oendH; oh += ostepH) {

      int istartH = START_IND(oh, osizeH, isizeH);
      int iendH   = END_IND(oh, osizeH, isizeH);
      int kH = iendH - istartH;

      for(ow = ostartW; ow < oendW; ow += ostepW) {

        int istartW = START_IND(ow, osizeW, isizeW);
        int iendW   = END_IND(ow, osizeW, isizeW);
        int kW = iendW - istartW;

        // Compute the average pooling over corresponding input pixels
        T *ptr_input = input + istartH*istrideH + istartW*istrideW;
        T *ptr_output = output + oh*osizeW + ow;
        T sum = ScalarConvert<int, T>::to(0);
        int ih, iw;
        for(ih = 0; ih < kH; ++ih) {
          for(iw = 0; iw < kW; ++iw) {
            T val = ptr_input[iw*istrideW];
            sum += val;
          }
          ptr_input += istrideH; // next input line
        }
        // Update output
        *ptr_output = sum / kH / kW;
      }
    }
  }

  /*
   * Description:
   *    this function computes the gradInput from gradOutput
   */
   template <typename T>
  __global__ void adaptiveaveragegradinput(
    T *gradInput, T *gradOutput,
    int isizeH, int isizeW, int osizeH, int osizeW
  )
  {
    // iterators on input pixels
    int ih, iw;

    // select input/output plane based on thread/block ID
    int i_plane = blockIdx.x;
    int o_plane = i_plane;

    gradOutput = gradOutput + o_plane*osizeH*osizeW;
    gradInput = gradInput + i_plane*isizeH*isizeW;

    int istartH = blockDim.y*blockIdx.y + threadIdx.y;
    int iendH = isizeH;
    int istepH = blockDim.y*gridDim.y;

    int istartW = threadIdx.x;
    int iendW = isizeW;
    int istepW = blockDim.x;

    // compute gradInput
    for(ih = istartH; ih < iendH; ih += istepH) {

      int ostartH = START_IND(ih, isizeH, osizeH);
      int oendH   = END_IND(ih, isizeH, osizeH);

      for(iw = istartW; iw < iendW; iw += istepW) {

        int ostartW = START_IND(iw, isizeW, osizeW);
        int oendW   = END_IND(iw, isizeW, osizeW);

        // Compute the gradients over corresponding output pixels
        T *ptr_gradInput = gradInput + ih*isizeW + iw;

        int oh, ow;
        for(oh = ostartH; oh < oendH; ++oh) {
          int kH = START_IND(oh, osizeH, isizeH) - END_IND(oh, osizeH, isizeH);
          for(ow = ostartW; ow < oendW; ++ow) {
            int kW = START_IND(ow, osizeW, isizeW) - END_IND(ow, osizeW, isizeW);
            T grad_delta = gradOutput[ow + oh*osizeW] / kH / kW;
            *ptr_gradInput += grad_delta;
          }
        }
      }
    }
  }

  /*
   * Description:
   *    this function computes the gradInput from gradOutput
   *    (uses atomic add)
   */
   template <typename T>
  __global__ void atomicadaptiveaveragegradinput(
    T *gradInput, T *gradOutput,
    int isizeH, int isizeW, int osizeH, int osizeW
  )
  {
    // iterators on output indices
    int oh, ow;

    // select input/output plane based on thread/block ID
    int o_plane = blockIdx.x;
    int i_plane = o_plane;

    gradOutput = gradOutput + o_plane*osizeW*osizeH;
    gradInput = gradInput + i_plane*isizeW*isizeH;

    int ostartH = blockDim.y*blockIdx.y + threadIdx.y;
    int oendH = osizeH;
    int ostepH = blockDim.y*gridDim.y;

    int ostartW = threadIdx.x;
    int oendW = osizeW;
    int ostepW = blockDim.x;

    // For all output pixels...
    for(oh = ostartH; oh < oendH; oh += ostepH) {

      int istartH = START_IND(oh, osizeH, isizeH);
      int iendH   = END_IND(oh, osizeH, isizeH);
      int kH = iendH - istartH;

      for(ow = ostartW; ow < oendW; ow += ostepW) {

        int istartW = START_IND(ow, osizeW, isizeW);
        int iendW   = END_IND(ow, osizeW, isizeW);
        int kW = iendW - istartW;

        // Compute the gradients for over corresponding input pixels
        T *ptr_gradInput = gradInput + istartH*isizeW + istartW;
        T *ptr_gradOutput = gradOutput + oh*osizeW + ow;
        T grad_delta = *ptr_gradOutput / kW / kH;

        int ih, iw;
        for(ih = 0; ih < kH; ++ih) {
          for(iw = 0; iw < kW; ++iw) {
            // atomic add since different threads could update same variable
            atomicAdd(&(ptr_gradInput[iw]), grad_delta);
          }
          ptr_gradInput += isizeW; // next input line
        }
      }
    }
  }

  /*
   * Description:
   *    this function adaptively average pools an input 4D tensor along dimensions 2 and 3
   *    NHWC layout for both input and output tensor
   *    4D input, 4D output
   */
   template <typename index_t, typename scalar_t>
  C10_LAUNCH_BOUNDS_1(CUDA_MAX_THREADS)
  __global__ void adaptiveaveragepoolnhwc(const scalar_t* __restrict__ input, scalar_t* __restrict__ output,
                          int sizeB, int sizeC,
                          int isizeH, int isizeW,
                          int osizeH, int osizeW,
                          index_t istrideB, index_t istrideC,
                          index_t istrideH, index_t istrideW)
  {
    extern __shared__ int smem[];
    scalar_t *out_cached = reinterpret_cast<scalar_t*>(smem);

    // flattening cta for pre-computation & smem initialization;
    int thread_id = threadIdx.x + blockDim.x * (threadIdx.y + blockDim.y * threadIdx.z);
    int block_size = blockDim.x * blockDim.y * blockDim.z;

    // use shared memory to store temporary output value. This is simply to
    // reduce register usage.
    for (index_t i = thread_id; i < sizeC*blockDim.y*blockDim.z; i+= block_size) {
      out_cached[i] = scalar_t(0.0);
    }

    __syncthreads();

    // each CTA handles a single slice on batch dimension;
    output = output + blockIdx.x * osizeH * osizeW * sizeC;
    input = input + blockIdx.x * istrideB;

    // split out_cached and exclusively it assigned to each thread;
    out_cached = &out_cached[(threadIdx.z * blockDim.y + threadIdx.y) * sizeC];

    // iterate on output H & W.
    // Each CTA handles a consecutive H & W section (TILE); Do NOT stride CTA on
    // tile so there's a better chance to hit L1 cache.
    index_t oH = (osizeH + gridDim.z-1) / gridDim.z;
    index_t oW = (osizeW + gridDim.y-1) / gridDim.y;
    index_t ostartH = threadIdx.z + blockIdx.z*oH;
    index_t oendH = ::min(ostartH+oH, osizeH);
    index_t ostartW = threadIdx.y + blockIdx.y*oW;
    index_t oendW = ::min(ostartW+oW, osizeW);

    // Stride for threads, each warp can reuse L1 as they go. So theoretically
    // better chance to survive cache eviction.
    for (int oh = ostartH; oh < oendH; oh+=blockDim.z) {
      int istartH = START_IND_INT(oh, osizeH, isizeH);
      int iendH = END_IND_INT(oh, osizeH, isizeH);
      for (int ow = ostartW; ow < oendW; ow+=blockDim.y) {
        int istartW = START_IND_INT(ow, osizeW, isizeW);
        int iendW = END_IND_INT(ow, osizeW, isizeW);
        scalar_t factor = scalar_t(1.0) / ((iendH-istartH) * (iendW-istartW));

        // loop on input: hierarchy h->w->c, use shared memory here hopefully
        // would not stall global memory read;
        for (index_t ih = istartH; ih < iendH; ih++) {
          for (index_t iw = istartW; iw < iendW; iw++) {
            const scalar_t *ptr_input = input + ih*istrideH + iw*istrideW;
            for(int c = threadIdx.x; c < sizeC; c+= blockDim.x) {
              out_cached[c] += ptr_input[c*istrideC];
            }
          }
        }
        scalar_t *ptr_output = output + (oh * osizeW + ow) * sizeC;
        // write accumulated output to global memory;
        for(int c = threadIdx.x; c < sizeC; c+= blockDim.x) {
          // This causes numerical issueptr when unit test with NCHW kernel;
          // switch to could verify the correctness;
          // output[c] = out_cached[c] / (iendH-istartH) / (iendW-istartW);
          ptr_output[c] = out_cached[c] * factor;
          out_cached[c] = scalar_t(0.0);
        }
        // no need to __syncthreads() since out_cached is not shared.
      }
    }
  }

  /*
   * Description:
   *    this function computes the gradInput from gradOutput
   *    NHWC layout for both input and output tensor
   *    4D input, 4D output
   */
   template <typename index_t, typename scalar_t>
  C10_LAUNCH_BOUNDS_1(CUDA_MAX_THREADS)
  __global__ void adaptiveaveragegradinputnhwc(scalar_t* __restrict__ gradInput, const scalar_t* __restrict__ gradOutput,
                          int sizeB, int sizeC,
                          int isizeH, int isizeW,
                          int osizeH, int osizeW,
                          index_t ostrideB, index_t ostrideC,
                          index_t ostrideH, index_t ostrideW)
  {
    extern __shared__ int smem[];
    index_t *ostartW_cached = smem;
    index_t *oendW_cached = &ostartW_cached[isizeW];

    // be careful with alignment, in case scalar_t is fp16, we want to assign
    // int pointers first.
    scalar_t *r_kW_cached = reinterpret_cast<scalar_t*>(&oendW_cached[isizeW]);
    scalar_t *r_kH_cached = &r_kW_cached[osizeW];
    scalar_t *out_cached = &r_kH_cached[osizeH];

    // flattening cta for pre-computation & smem initialization;
    int thread_id = threadIdx.x + blockDim.x * (threadIdx.y + blockDim.y * threadIdx.z);
    int block_size = blockDim.x * blockDim.y * blockDim.z;

    // Precompute output start/end index per input index on width dimension;
    // Not doing this for height dimension, as that's our out-most loop.
    for (index_t i = thread_id; i < isizeW; i+= block_size) {
      ostartW_cached[i] = START_IND_INT(i, isizeW, osizeW);
      oendW_cached[i] = END_IND_INT(i, isizeW, osizeW);
    }

    // Precompute pooling height/weight factor for each output element;
    // This is used to weight output gradient when accumulate them on input
    // gradient.
    // Technically we don't have to compute it for the whole `osizeH`, since
    // each cta only covers a consecutive portion of the entire output. But it's
    // not going to save us from code divergence, and shared memory save is not
    // an issue neither, so just leave it as is for now.
    for (index_t i = thread_id; i < osizeH; i+= block_size) {
      r_kH_cached[i] = scalar_t(1.0) / (END_IND_INT(i, osizeH, isizeH) - START_IND_INT(i, osizeH, isizeH));
    }
    for (index_t i = thread_id; i < osizeW; i+= block_size) {
      r_kW_cached[i] = scalar_t(1.0) / (END_IND_INT(i, osizeW, isizeW) - START_IND_INT(i, osizeW, isizeW));
    }

    // use shared memory to store temporary output value. This is simply to
    // reduce register usage.
    for (index_t i = thread_id; i < sizeC*blockDim.y*blockDim.z; i+= block_size) {
      out_cached[i] = scalar_t(0.0);
    }

    __syncthreads();

    // each CTA handles a single slice on batch dimension;
    gradInput = gradInput + blockIdx.x * isizeH * isizeW * sizeC;
    gradOutput = gradOutput + blockIdx.x * ostrideB;

    // split out_cached and exclusively it assigned to each thread;
    out_cached = &out_cached[(threadIdx.z * blockDim.y + threadIdx.y) * sizeC];

    // iterate on input H & W.
    // Each CTA handles a consecutive H & W section (TILE); Do NOT stride CTA on
    // tile so there's a better chance to hit L1 cache.
    index_t iH = (isizeH + gridDim.z-1) / gridDim.z;
    index_t iW = (isizeW + gridDim.y-1) / gridDim.y;
    index_t istartH = threadIdx.z + blockIdx.z*iH;
    index_t iendH = ::min(istartH+iH, isizeH);
    index_t istartW = threadIdx.y + blockIdx.y*iW;
    index_t iendW = ::min(istartW+iW, isizeW);

    // Stride for threads, each warp can reuse L1 as they go. So theoretically
    // better chance to survive cache eviction.
    for (index_t ih = istartH; ih < iendH; ih+=blockDim.z) {
      index_t ostartH = START_IND_INT(ih, isizeH, osizeH);
      index_t oendH = END_IND_INT(ih, isizeH, osizeH);
      for (index_t iw = istartW; iw < iendW; iw+=blockDim.y) {
        // loop on output: hierarchy h->w->c, so we could reuse weight factor f
        // because it remains the same for given oh & ow
        for(index_t oh = ostartH; oh < oendH; ++oh) {
          for(index_t ow = ostartW_cached[iw]; ow < oendW_cached[iw]; ++ow) {
            scalar_t f = r_kW_cached[ow] * r_kH_cached[oh];
            const scalar_t* ptr_gradOutput = gradOutput + oh*ostrideH + ow*ostrideW;
            for (index_t c = threadIdx.x; c < sizeC; c += blockDim.x) {
              out_cached[c] += ptr_gradOutput[c*ostrideC] * f;
            }
          }
        }
        scalar_t *ptr_gradInput = gradInput + (ih * isizeW + iw) * sizeC;
        // write accumulated gradIput to global memory;
        for (index_t c = threadIdx.x; c < sizeC; c += blockDim.x) {
          ptr_gradInput[c] = out_cached[c];
          out_cached[c] = scalar_t(0.0);
        }
        // no need to __syncthreads() since out_cached is not shared.
      }
    }
  }

  // 4d tensor B x D x H x W

  void adaptive_avg_pool2d_out_cuda_template(
    Tensor& output,
    const Tensor& input,
    IntArrayRef output_size)
  {
    TensorArg input_arg{ input, "input", 1 },
              output_arg{ output, "output", 2 };
    checkAllSameGPU("cudnn_adaptive_avg_pooling2d", {input_arg, output_arg});

    for (int64_t i = 0; i < input.ndimension(); i++) {
      TORCH_CHECK(input.size(i) > 0,
        "adaptive_avg_pooling2d(): expected input to have non-empty spatial dimensions, "
        "but input has sizes ", input.sizes(), " with dimension ", i, " being "
        "empty");
    }

    Tensor input_ = input;
    if (input.suggest_memory_format() == at::MemoryFormat::ChannelsLast) {
      // special case for tensor memory format in channels_last
      TORCH_CHECK(input.ndimension() == 4,
        "non-empty 4D (batch mode) tensor expected for input with channels_last layout");

      int sizeB = input_.size(0);
      int sizeC = input_.size(1);
      int isizeH = input_.size(2);
      int isizeW = input_.size(3);

      int64_t istrideB = input_.stride(0);
      int64_t istrideC = input_.stride(1);
      int64_t istrideH = input_.stride(2);
      int64_t istrideW = input_.stride(3);

      int osizeH = output_size[0];
      int osizeW = output_size[1];

      // preserve channels_last stride on output tensor;
      if (!output.is_contiguous(at::MemoryFormat::ChannelsLast)) {
        output.resize_({sizeB, sizeC, osizeH, osizeW}).as_strided_({sizeB, sizeC, osizeH, osizeW}, {sizeC*osizeH*osizeW, 1, osizeW*sizeC, sizeC});
      }

      const int max_threads = std::min<int>(
          at::cuda::getCurrentDeviceProperties()->maxThreadsPerBlock, CUDA_MAX_THREADS);
      int* maxThreadsDim = at::cuda::getCurrentDeviceProperties()->maxThreadsDim;

      // Launch kernel on output tensor elements. Logic behind launch config:
      // output tensor size NCHW, strides NHWC;
      // Launch on:
      // N -> grid.x
      // H -> grid.z * block.z
      // W -> grid.y * block.y
      // C -> block.x
      // encourage larger block_y & block_z for better cache hit while maintain
      // reasonable block_x for coalesced memory access;
      int block_x = std::min<int>(
          maxThreadsDim[0], std::min<int>(lastPow2(sizeC), at::cuda::warp_size()));
      int block_y = std::min<int>(
          maxThreadsDim[1], std::min<int>(lastPow2(osizeW), max_threads / block_x));
      int block_z = std::min<int>(
          maxThreadsDim[2], std::min<int>(lastPow2(osizeH), max_threads / block_x / block_y));
      block_x = std::min<int>(
          maxThreadsDim[0], std::min<int>(lastPow2(sizeC), max_threads / block_y / block_z));
      const dim3 block(block_x, block_y, block_z);
      int grid_x = sizeB;
      int grid_y = cuda::ATenCeilDiv(osizeW, block_y*BLOCK_STRIDE);
      int grid_z = cuda::ATenCeilDiv(osizeH, block_z*BLOCK_STRIDE);
      const dim3 grid(grid_x, grid_y, grid_z);

      // we are dealing with packed tensor here. max index is the same as numel.
      // TODO: to really support input tensor large enought to go beyond int32,
      // we will need to restrict out shared memory usage and adjust the launch
      // config;
      AT_ASSERT(input_.numel() < std::numeric_limits<int32_t>::max());
      AT_DISPATCH_FLOATING_TYPES_AND_HALF(
          input_.scalar_type(), "adaptive_avg_pool2d_nhwc_cuda", [&] {
            adaptiveaveragepoolnhwc<int32_t><<<grid, block, sizeC * block_y * block_z * sizeof(scalar_t), at::cuda::getCurrentCUDAStream()>>> (
              input_.data<scalar_t>(),
              output.data<scalar_t>(),
              sizeB, sizeC, isizeH, isizeW, osizeH, osizeW,
              istrideB, istrideC, istrideH, istrideW);
            }
        );
    } else {
      TORCH_CHECK((input.ndimension() == 3 || input.ndimension() == 4),
        "non-empty 3D or 4D (batch mode) tensor expected for input");
      int64_t grid_x = input.size(-3);
      if (input.ndimension() == 4) {
         input_ = input.contiguous();
         grid_x *= input_.size(-4);
      }
      int64_t sizeD  = input_.size(-3);
      int64_t isizeH = input_.size(-2);
      int64_t isizeW = input_.size(-1);

      int64_t istrideD = input_.stride(-3);
      int64_t istrideH = input_.stride(-2);
      int64_t istrideW = input_.stride(-1);

      int64_t osizeH = output_size[0];
      int64_t osizeW = output_size[1];
      if (input.ndimension() == 4) {
         output.resize_({input_.size(-4), sizeD, osizeH, osizeW});
      } else {
         output.resize_({sizeD, osizeH, osizeW});
      }
      AT_DISPATCH_FLOATING_TYPES_AND_HALF(
          input_.scalar_type(), "adaptive_avg_pool2d_cuda", [&] {
            scalar_t *input_data = input_.data<scalar_t>();
            scalar_t *output_data = output.data<scalar_t>();

            // cuda blocks & threads:
            int blocksH = std::max<int64_t>((int)(16L / sizeD), 1);
            dim3 blocks(grid_x, blocksH);
            dim3 threads(32, 8);

            // run averagepool kernel
            adaptiveaveragepool <<<blocks, threads, 0, at::cuda::getCurrentCUDAStream()>>> (
              input_data, output_data,
              isizeH, isizeW, osizeH, osizeW,
              istrideD, istrideH, istrideW);
            }
        );
    }
<<<<<<< HEAD
    AT_DISPATCH_FLOATING_TYPES_AND_HALF(
        input_.scalar_type(), "adaptive_avg_pool2d_cuda", [&] {
          scalar_t *input_data = input_.data_ptr<scalar_t>();
          scalar_t *output_data = output.data_ptr<scalar_t>();

          // cuda blocks & threads:
          int blocksH = std::max<int64_t>((int)(16L / sizeD), 1);
          dim3 blocks(grid_x, blocksH);
          dim3 threads(32, 8);

          // run averagepool kernel
          adaptiveaveragepool <<<blocks, threads, 0, at::cuda::getCurrentCUDAStream()>>> (
            input_data, output_data,
            isizeH, isizeW, osizeH, osizeW,
            istrideD, istrideH, istrideW);
          }
      );
=======
>>>>>>> ae75550f
    THCudaCheck(cudaGetLastError());
  }

  void adaptive_avg_pool2d_backward_out_cuda_template(
    Tensor& gradInput,
    const Tensor& gradOutput_,
    const Tensor& input)
  {
    TensorArg grad_input_arg{ gradInput, "gradInput", 1 },
              grad_output_arg{ gradOutput_, "gradOutput_", 2 },
              input_arg{ input, "input", 3 };
    checkAllSameGPU("cudnn_adaptive_avg_pooling2d_out",
                    {grad_input_arg, grad_output_arg, input_arg});

    if (input.suggest_memory_format() == at::MemoryFormat::ChannelsLast) {
      // special case for tensor memory format in channels_last
      TORCH_CHECK(input.ndimension() == 4,
        "non-empty 4D (batch mode) tensor expected for input with channels_last layout");

      int sizeB = input.size(0);
      int sizeC = input.size(1);
      int isizeH = input.size(2);
      int isizeW = input.size(3);

      Tensor gradOutput = gradOutput_;

      int64_t ostrideB = gradOutput.stride(0);
      int64_t ostrideC = gradOutput.stride(1);
      int64_t ostrideH = gradOutput.stride(2);
      int64_t ostrideW = gradOutput.stride(3);

      int osizeH = gradOutput.size(-2);
      int osizeW = gradOutput.size(-1);

<<<<<<< HEAD
      //bool atomic = (isizeW%osizeW != 0) || (isizeH%osizeH != 0);
    AT_DISPATCH_FLOATING_TYPES_AND_HALF(
        input.scalar_type(), "adaptive_avg_pool2d_backward_cuda", [&] {
          scalar_t *gradOutput_data = gradOutput.data_ptr<scalar_t>();
          scalar_t *gradInput_data = gradInput.data_ptr<scalar_t>();

          // cuda blocks & threads:
          int blocksH = std::max((int)(16L / sizeD), 1);
          dim3 blocks(grid_x, blocksH);
          dim3 threads(32, 8);
=======
      // preserve channels_last stride on input tensor;
      if (!gradInput.is_contiguous(at::MemoryFormat::ChannelsLast)) {
        gradInput.as_strided_(
            {sizeB, sizeC, isizeH, isizeW},
            {sizeC*isizeH*isizeW, 1, isizeW*sizeC, sizeC});
      }
>>>>>>> ae75550f

      const int max_threads = std::min<int>(
          at::cuda::getCurrentDeviceProperties()->maxThreadsPerBlock, CUDA_MAX_THREADS);
      int* maxThreadsDim = at::cuda::getCurrentDeviceProperties()->maxThreadsDim;

      // Launch kernel on input tensor elements. Logic behind launch config:
      // input tensor size NCHW, strides NHWC;
      // Launch on:
      // N -> grid.x
      // H -> grid.z * block.z
      // W -> grid.y * block.y
      // C -> block.x
      // encourage larger block_y & block_z for better cache hit while maintain
      // reasonable block_x for coalesced memory access;
      int block_x = std::min<int>(
          maxThreadsDim[0], std::min<int>(lastPow2(sizeC), at::cuda::warp_size()));
      int block_y = std::min<int>(
          maxThreadsDim[1], std::min<int>(lastPow2(isizeW), max_threads / block_x));
      int block_z = std::min<int>(
          maxThreadsDim[2], std::min<int>(lastPow2(isizeH), max_threads / block_x / block_y));
      block_x = std::min<int>(
          maxThreadsDim[0], std::min<int>(lastPow2(sizeC), max_threads / block_y / block_z));
      const dim3 block(block_x, block_y, block_z);
      int grid_x = sizeB;
      int grid_y = cuda::ATenCeilDiv(isizeW, block_y*BLOCK_STRIDE);
      int grid_z = cuda::ATenCeilDiv(isizeH, block_z*BLOCK_STRIDE);
      const dim3 grid(grid_x, grid_y, grid_z);

      // we are dealing with packed tensor here. max index is the same as numel.
      // TODO: to really support input tensor large enought to go beyond int32,
      // we will need to restrict out shared memory usage and adjust the launch
      // config;
      AT_ASSERT(input.numel() < std::numeric_limits<int32_t>::max());
      AT_DISPATCH_FLOATING_TYPES_AND_HALF(
          input.scalar_type(), "adaptive_avg_pool2d_backward_nhwc_cuda", [&] {
            adaptiveaveragegradinputnhwc<int32_t><<<grid, block, (sizeC * block_y * block_z + osizeH + osizeW) * sizeof(scalar_t) + 2 * isizeW * sizeof(int32_t), at::cuda::getCurrentCUDAStream()>>> (
              gradInput.data<scalar_t>(),
              gradOutput.data<scalar_t>(),
              sizeB, sizeC, isizeH, isizeW, osizeH, osizeW,
              ostrideB, ostrideC, ostrideH, ostrideW);
            }
        );
    } else {
      bool atomic = true; // suboptimal, but without atomic it doesn't pass the tests

      Tensor gradOutput = gradOutput_.contiguous();

      int64_t sizeD  = input.size(-3);
      int64_t isizeH = input.size(-2);
      int64_t isizeW = input.size(-1);

      int64_t osizeH = gradOutput.size(-2);
      int64_t osizeW = gradOutput.size(-1);

      int64_t grid_x = sizeD;
      if (input.ndimension() == 4) grid_x *= input.size(-4);

        //bool atomic = (isizeW%osizeW != 0) || (isizeH%osizeH != 0);
      AT_DISPATCH_FLOATING_TYPES_AND_HALF(
          input.scalar_type(), "adaptive_avg_pool2d_backward_cuda", [&] {
            scalar_t *gradOutput_data = gradOutput.data<scalar_t>();
            scalar_t *gradInput_data = gradInput.data<scalar_t>();

            // cuda blocks & threads:
            int blocksH = std::max((int)(16L / sizeD), 1);
            dim3 blocks(grid_x, blocksH);
            dim3 threads(32, 8);

            if(atomic)
            {
              // run updateGradInput kernel, accumulate gradients atomically
              atomicadaptiveaveragegradinput <<<blocks, threads, 0, at::cuda::getCurrentCUDAStream()>>> (
                gradInput_data, gradOutput_data,
                isizeH, isizeW, osizeH, osizeW);
            }
            else
            {
              // run updateGradInput kernel
              adaptiveaveragegradinput <<<blocks, threads, 0, at::cuda::getCurrentCUDAStream()>>> (
                gradInput_data, gradOutput_data,
                isizeH, isizeW, osizeH, osizeW);
            }
          }
        );
    }
    THCudaCheck(cudaGetLastError());
  }

} // namespace

  Tensor& adaptive_avg_pool2d_out_cuda(
    Tensor& output,
    const Tensor& input,
    IntArrayRef output_size)
  {
    adaptive_avg_pool2d_out_cuda_template(
      output, input, output_size);
    return output;
  }

  Tensor adaptive_avg_pool2d_cuda(
    at::Tensor const& input,
    IntArrayRef output_size)
  {
    auto output = at::empty({0}, input.options());
    adaptive_avg_pool2d_out_cuda_template(
      output, input, output_size);
    return output;
  }

  Tensor& adaptive_avg_pool2d_backward_out_cuda(
    Tensor& gradInput,
    const Tensor& gradOutput,
    const Tensor& input)
  {
    gradInput.resize_as_(input);
    adaptive_avg_pool2d_backward_out_cuda_template(
      gradInput, gradOutput, input);
    return gradInput;
  }

  Tensor adaptive_avg_pool2d_backward_cuda(
    const Tensor& gradOutput,
    const Tensor& input)
  {
    auto gradInput = at::zeros_like(input);
    adaptive_avg_pool2d_backward_out_cuda_template(
      gradInput, gradOutput, input);
    return gradInput;
  }

} // at::native
} // at

#undef BLOCK_STRIDE
#undef CUDA_MAX_THREADS
#undef START_IND
#undef END_IND<|MERGE_RESOLUTION|>--- conflicted
+++ resolved
@@ -515,26 +515,6 @@
             }
         );
     }
-<<<<<<< HEAD
-    AT_DISPATCH_FLOATING_TYPES_AND_HALF(
-        input_.scalar_type(), "adaptive_avg_pool2d_cuda", [&] {
-          scalar_t *input_data = input_.data_ptr<scalar_t>();
-          scalar_t *output_data = output.data_ptr<scalar_t>();
-
-          // cuda blocks & threads:
-          int blocksH = std::max<int64_t>((int)(16L / sizeD), 1);
-          dim3 blocks(grid_x, blocksH);
-          dim3 threads(32, 8);
-
-          // run averagepool kernel
-          adaptiveaveragepool <<<blocks, threads, 0, at::cuda::getCurrentCUDAStream()>>> (
-            input_data, output_data,
-            isizeH, isizeW, osizeH, osizeW,
-            istrideD, istrideH, istrideW);
-          }
-      );
-=======
->>>>>>> ae75550f
     THCudaCheck(cudaGetLastError());
   }
 
@@ -569,25 +549,12 @@
       int osizeH = gradOutput.size(-2);
       int osizeW = gradOutput.size(-1);
 
-<<<<<<< HEAD
-      //bool atomic = (isizeW%osizeW != 0) || (isizeH%osizeH != 0);
-    AT_DISPATCH_FLOATING_TYPES_AND_HALF(
-        input.scalar_type(), "adaptive_avg_pool2d_backward_cuda", [&] {
-          scalar_t *gradOutput_data = gradOutput.data_ptr<scalar_t>();
-          scalar_t *gradInput_data = gradInput.data_ptr<scalar_t>();
-
-          // cuda blocks & threads:
-          int blocksH = std::max((int)(16L / sizeD), 1);
-          dim3 blocks(grid_x, blocksH);
-          dim3 threads(32, 8);
-=======
       // preserve channels_last stride on input tensor;
       if (!gradInput.is_contiguous(at::MemoryFormat::ChannelsLast)) {
         gradInput.as_strided_(
             {sizeB, sizeC, isizeH, isizeW},
             {sizeC*isizeH*isizeW, 1, isizeW*sizeC, sizeC});
       }
->>>>>>> ae75550f
 
       const int max_threads = std::min<int>(
           at::cuda::getCurrentDeviceProperties()->maxThreadsPerBlock, CUDA_MAX_THREADS);
