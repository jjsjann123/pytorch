--- conflicted
+++ resolved
@@ -292,8 +292,8 @@
 
   if (tid < WARP_SIZE) {
     n = (tid < blockDim.x * blockDim.y / WARP_SIZE ? shared_n[tid] : 0);
-    avg = (tid < blockDim.x * blockDim.y  / WARP_SIZE ? shared_avg_var[2 * tid] : accscalar_t(0));
-    var_n = (tid < blockDim.x * blockDim.y  / WARP_SIZE ? shared_avg_var[2 * tid + 1] : accscalar_t(0));
+    avg = (tid < blockDim.x * blockDim.y  / WARP_SIZE ? shared_avg_var[2 * tid] : stat_accscalar_t(0));
+    var_n = (tid < blockDim.x * blockDim.y  / WARP_SIZE ? shared_avg_var[2 * tid + 1] : stat_accscalar_t(0));
   }
   for (int i = 0; i < getMSB(WARP_SIZE); ++i) {
     stat_accscalar_t o_avg = WARP_SHFL_XOR(avg, 1 << i, WARP_SIZE);
@@ -306,17 +306,12 @@
 
   // Save the mean, variance, and moving averages
   if (tid == 0) {
-<<<<<<< HEAD
     if (save_mean.data() != NULL) {
       save_mean[plane] = avg;
     }
     if (save_transformed_var.data() != NULL) {
-      save_transformed_var[plane] = VarTransform<accscalar_t>{}(var_n / N, epsilon);
-    }
-=======
-    save_mean[plane] = avg;
-    save_transformed_var[plane] = VarTransform<stat_accscalar_t>{}(var_n / N, epsilon);
->>>>>>> 7481cc9d
+      save_transformed_var[plane] = VarTransform<stat_accscalar_t>{}(var_n / N, epsilon);
+    }
     if (running_mean.data() != NULL) {
       running_mean[plane] = static_cast<stat_scalar_t>((1 - momentum) * running_mean[plane] + momentum * avg);
     }
@@ -648,7 +643,6 @@
   return std::make_tuple(grad_input_, grad_weight_, grad_bias_);
 }
 
-<<<<<<< HEAD
 template<typename scalar_t, typename index_t>
 std::tuple<Tensor, Tensor> batch_norm_stats_cuda_template(const Tensor& input_, double epsilon) {
 
@@ -681,7 +675,7 @@
   dim3 blocks(input.size(1));
   int tf = getNumThreads(input.size(2));
   dim3 threads(tf, std::max<int>(1, MAX_BLOCK_SIZE/tf));
-  batch_norm_collect_statistics_kernel<InvStd, scalar_t, accscalar_t, index_t> <<<blocks, threads, 0, stream>>>
+  batch_norm_collect_statistics_kernel<InvStd, scalar_t, scalar_t, accscalar_t, index_t> <<<blocks, threads, 0, stream>>>
     (input, epsilon, 0.0, dummy_mean, dummy_invstd, mean, invstd);
   THCudaCheck(cudaGetLastError());
   return std::make_tuple(mean_, invstd_);
@@ -851,10 +845,7 @@
   return grad_input_reshaped.view(input_.sizes());
 }
 
-template<typename scalar_t, typename index_t>
-=======
 template<typename input_scalar_t, typename stat_scalar_t, typename index_t>
->>>>>>> 7481cc9d
 std::tuple<Tensor, Tensor> batch_norm_update_stats_cuda_template(
         const Tensor& input_, const Tensor& running_mean_, const Tensor& running_var_, double momentum) {
 
