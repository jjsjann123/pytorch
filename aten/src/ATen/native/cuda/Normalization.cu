--- conflicted
+++ resolved
@@ -24,7 +24,6 @@
     });
 }
 
-<<<<<<< HEAD
 std::tuple<Tensor, Tensor> batch_norm_stats_cuda(const Tensor& self, double epsilon) {
   return AT_DISPATCH_FLOATING_TYPES_AND_HALF(self.type(), "batch_norm_stats", [&] {
       if (cuda::detail::canUse32BitIndexMath(self)) {
@@ -47,15 +46,15 @@
 }
 
 // accepting input(self) here to determine template data types, since running_mean/running_var are optional
-std::tuple<Tensor, Tensor> batch_norm_update_stats_cuda(const Tensor& self, const Tensor& mean, const Tensor& invstd, const Tensor& running_mean,
+std::tuple<Tensor, Tensor> batch_norm_gather_stats_cuda(const Tensor& self, const Tensor& mean, const Tensor& invstd, const Tensor& running_mean,
                                                         const Tensor& running_var, double momentum, double epsilon, int64_t count) {
   return AT_DISPATCH_FLOATING_TYPES_AND_HALF(self.type(), "batch_norm_update_stats", [&] {
       int world_size = mean.size(1);
       using accscalar_t = at::acc_type<scalar_t, true>;
       if (cuda::detail::canUse32BitIndexMath(self)) {
-        return batch_norm_update_stats_cuda_template<scalar_t, accscalar_t, int32_t>(mean, invstd, running_mean, running_var, momentum, epsilon, static_cast<int32_t>(count));
+        return batch_norm_gather_stats_cuda_template<scalar_t, accscalar_t, int32_t>(mean, invstd, running_mean, running_var, momentum, epsilon, static_cast<int32_t>(count));
       } else {
-        return batch_norm_update_stats_cuda_template<scalar_t, accscalar_t, int64_t>(mean, invstd, running_mean, running_var, momentum, epsilon, count);
+        return batch_norm_gather_stats_cuda_template<scalar_t, accscalar_t, int64_t>(mean, invstd, running_mean, running_var, momentum, epsilon, count);
       }
     });
 }
@@ -78,7 +77,10 @@
         return batch_norm_backward_elemt_cuda_template<scalar_t, int32_t>(self, input, mean, invstd, weight, mean_dy, mean_dy_xmu);
       } else {
         return batch_norm_backward_elemt_cuda_template<scalar_t, int64_t>(self, input, mean, invstd, weight, mean_dy, mean_dy_xmu);
-=======
+      }
+    });
+}
+
 std::tuple<Tensor, Tensor> batch_norm_update_stats_cuda(
         const Tensor& self, const Tensor& running_mean, const Tensor& running_var, double momentum) {
   return AT_DISPATCH_FLOATING_TYPES_AND_HALF(self.type(), "batch_norm_backward", [&] {
@@ -86,7 +88,6 @@
         return batch_norm_update_stats_cuda_template<scalar_t, int32_t>(self, running_mean, running_var, momentum);
       } else {
         return batch_norm_update_stats_cuda_template<scalar_t, int64_t>(self, running_mean, running_var, momentum);
->>>>>>> 77de6986
       }
     });
 }
