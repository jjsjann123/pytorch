--- conflicted
+++ resolved
@@ -305,16 +305,14 @@
   const int dilationH = safe_downcast<int, int64_t>(dilation[0]);
   const int dilationW = dilation.size() == 1 ? dilationH : safe_downcast<int, int64_t>(dilation[1]);
 
-<<<<<<< HEAD
   const auto memory_format = input_.suggest_memory_format();
   if (memory_format == at::MemoryFormat::ChannelsLast) {
     TORCH_CHECK(input_.ndimension() == 4,
-                "non-empty 4D (batch mode) tensor expected for input with channels_last layout");
-  }
-=======
-  TORCH_CHECK((input_.ndimension() == 3 || input_.ndimension() == 4),
-    "non-empty 3D or 4D (batch mode) tensor expected for input");
->>>>>>> 632aeb03
+      "non-empty 4D (batch mode) tensor expected for input with channels_last layout");
+  } else {
+    TORCH_CHECK((input_.ndimension() == 3 || input_.ndimension() == 4),
+      "non-empty 3D or 4D (batch mode) tensor expected for input");
+  }
 
   const int64_t nbatch = input_.ndimension() == 4 ? input_.size(-4) : 1;
   const int64_t nInputPlane = input_.size(-3);
@@ -444,19 +442,15 @@
   const int dilationH = safe_downcast<int, int64_t>(dilation[0]);
   const int dilationW = dilation.size() == 1 ? dilationH : safe_downcast<int, int64_t>(dilation[1]);
 
-<<<<<<< HEAD
   const auto memory_format = input_.suggest_memory_format();
   if (memory_format == at::MemoryFormat::ChannelsLast) {
     TORCH_CHECK(input_.ndimension() == 4,
-                "non-empty 4D (batch mode) tensor expected for input with channels_last layout");
+      "non-empty 4D (batch mode) tensor expected for input with channels_last layout");
+  } else {
+    TORCH_CHECK((input_.ndimension() == 3 || input_.ndimension() == 4),
+      "non-empty 3D or 4D (batch mode) tensor expected for input");
   }
   const Tensor input = input_.contiguous(memory_format);
-=======
-  TORCH_CHECK((input_.ndimension() == 3 || input_.ndimension() == 4),
-    "non-empty 3D or 4D (batch mode) tensor expected for input");
-
-  const Tensor input = input_.contiguous();
->>>>>>> 632aeb03
 
   const int64_t nbatch = input.ndimension() == 4 ? input.size(-4) : 1;
   const int64_t nInputPlane = input.size(-3);
