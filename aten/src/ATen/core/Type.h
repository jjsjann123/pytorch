--- conflicted
+++ resolved
@@ -391,15 +391,10 @@
   virtual Tensor var(const Tensor & self, int64_t dim, bool unbiased, bool keepdim) const = 0;
   virtual Tensor view_as(const Tensor & self, const Tensor & other) const = 0;
   virtual Tensor where(const Tensor & condition, const Tensor & self, const Tensor & other) const = 0;
-  virtual Tensor norm(const Tensor & self, Scalar p, ScalarType dtype) const = 0;
+  virtual Tensor norm(const Tensor & self, c10::optional<Scalar> p, ScalarType dtype) const = 0;
   virtual Tensor norm(const Tensor & self, Scalar p) const = 0;
-<<<<<<< HEAD
-  virtual Tensor norm(const Tensor & self, Scalar p, IntList dim, bool keepdim, ScalarType dtype) const = 0;
-  virtual Tensor norm(const Tensor & self, Scalar p, IntList dim, bool keepdim) const = 0;
-  virtual Tensor norm(const Tensor & self, Scalar p, IntList dim, ScalarType dtype) const = 0;
-=======
-  virtual Tensor norm(const Tensor & self, c10::optional<Scalar> p, int64_t dim, bool keepdim) const = 0;
->>>>>>> 7a764fe2
+  virtual Tensor norm(const Tensor & self, c10::optional<Scalar> p, IntList dim, bool keepdim, ScalarType dtype) const = 0;
+  virtual Tensor norm(const Tensor & self, c10::optional<Scalar> p, IntList dim, bool keepdim) const = 0;
   virtual Tensor clone(const Tensor & self) const = 0;
   virtual Tensor & resize_as_(Tensor & self, const Tensor & the_template) const = 0;
   virtual Tensor pow(const Tensor & self, Scalar exponent) const = 0;
