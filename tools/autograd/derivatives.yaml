# Defines derivative formulas and Python signatures of methods on Variable
#
# Each entry consists of:
#   - A 'name', which specifies the ATen name of the function you
#     are defining derivatives for, and an argument specification.
#   - One or more gradients entries, mapping a differentiable input
#     names to a formula specifying how to compute its gradient.
#     Note that a single gradient entry can specify the gradient
#     formula for multiple input names, by specifying a key
#     "input1, input2" (see atan2 for an example).
#   - Optional entry with key 'output_differentiability' and value a list of the
#     same length as the number of outputs from the forward function. The list
#     should contain only booleans, specifying whether each of the output Tensor
#     is differentiable.
#     If None of the output is differentiable, you can also add the function
#     name to `gen_variable_type.py`'s `DONT_REQUIRE_DERIVATIVE` list.
#
# If a function has out-of-place and in-place variants, then the derivative
# definition for the in-place variant is optional. It will default to the
# definition for the out-of-place variant. Similarly, _out variants will
# default to the derivative for the non _out variant.
#
# Gradient expressions are standard C++ expressions operating on ATen
# variables.  In a gradient expression, the following variables are in
# scope:
#
#   - 'grad', the gradient of the output (often spelled grad_output
#     in Python) which we are going to left-multiply.
#
#     When a function returns multiple *differentiable* outputs,
#     you can refer to the gradients of each outputs using 'grads',
#     e.g., 'grads[0]', 'grads[1]'.
#
#     When a function returns *one* differentiable output (the
#     first output) and some more nondifferentiable outputs,
#     you MUST refer to the gradient of the differentiable output with
#     'grad' (this case is special-cased in our code generation).
#
#     Note that the number of differentibale outputs can be modified by the
#     'output_differentiability' entry (see above).
#
#   - Any of the input arguments, tensor or non-tensor, including
#     argument names that only appear in Declarations.cwrap, e.g. 'output'.
#
#   - 'result', representing the result of evaluating the forward
#     expression for ATen native function declarations. If the forward
#     expression outputs a tuple, use 'resultX' instead to access the
#     X-th entry
#
#   - 'grad_input_mask', a std::array<bool, n>, specifies which input
#     gradients are actually needed.  For example, in the entry
#     `input0, input1: foo(grad_input_mask)`, `grad_input_mask` is a size
#     two array, where `grad_input_mask[0]` is true if `input0` requires
#     grad, and `grad_input_mask[1]` is true if `input1` requires grad.
#
#     (NB: if your function computes gradient for a list of tensors,
#     the `grad_input_mask` will only have a single entry for the list
#     specifying if either zero or at least one tensor from the list requires
#     grad.  If we want to support more fine-grained signalling,
#     we'll need some alternate variable which is not a std::array)
#
#   - 'retain_variables', a bool which is true if a user has specified
#     that saved variables should be retained in case the backwards is
#     run again later.  This allows an optimization where we can
#     destroy saved buffers if we know variables are not going to be retained,
#     e.g., it is used by _cudnn_rnn
#
# If you need a complex expression, e.g., with local variables,
# write a _backward function in tools/autograd/templates/Functions.cpp
# and invoke it from here.  By the way, go read
# https://github.com/zdevito/ATen/issues/163; this describes an
# important hazard that occurs when porting backwards from Python to C++
#
# Double backwards gradient expressions can be somewhat confusing;
# the most important thing to remember is: (1) you need to define a
# derivative formula for every input, including inputs named things
# like 'grad_output', and (2) the gradient to multiply with is always
# called 'grad' (even though it really is a grad-grad).
#
# NB: There are a number of gradient definitions in here which are bogus
# (implemented using zeros_like).  These gradients are (hopefully) not
# used by our frontend.  You MUST check the frontend code; search for
# OpName.apply to see if it's still using a legacy Python style API.
#
# NB: The parameter names here MUST be consistent with the parameter names
# in ./torch/lib/ATen/Declarations.cwrap
- name: abs(Tensor self)
  self: grad * self.sign()

- name: acos(Tensor self)
  self: grad * -((-self * self + 1).rsqrt())

- name: add(Tensor self, Tensor other, *, Scalar alpha)
  self: grad
  other: maybe_multiply(grad, alpha)

- name: add(Tensor self, Scalar other, *, Scalar alpha)
  self: grad

- name: addbmm(Tensor self, Tensor batch1, Tensor batch2, *, Scalar beta, Scalar alpha)
  self: maybe_multiply(grad, beta)
  batch1: grad.unsqueeze(0).expand({ batch1.size(0), batch1.size(1), batch2.size(2) }).bmm(batch2.transpose(1, 2)) * alpha
  batch2: batch1.transpose(1, 2).bmm(grad.unsqueeze(0).expand({ batch1.size(0), batch1.size(1), batch2.size(2) })) * alpha

- name: addcdiv(Tensor self, Tensor tensor1, Tensor tensor2, *, Scalar value)
  self: grad
  tensor1: grad * value / tensor2
  tensor2: -grad * value * tensor1 / (tensor2 * tensor2)

- name: addcmul(Tensor self, Tensor tensor1, Tensor tensor2, *, Scalar value)
  self: grad
  tensor1: grad * tensor2 * value
  tensor2: grad * tensor1 * value

- name: addmm(Tensor self, Tensor mat1, Tensor mat2, *, Scalar beta, Scalar alpha)
  self: maybe_multiply(grad, beta)
  mat1: mm_mat1_backward(grad, mat2, mat1, alpha)
  mat2: mm_mat2_backward(grad, mat1, mat2.sizes(), mat2.strides(), alpha)

- name: _sparse_addmm(Tensor self, Tensor sparse, Tensor dense, *, Scalar beta, Scalar alpha)
  self: maybe_multiply(grad, beta)
  sparse: _sparse_addmm_sparse_backward(grad, sparse, dense, alpha)
  dense: mm_mat2_backward(grad, sparse, dense.sizes(), dense.strides(), alpha)

- name: addmv(Tensor self, Tensor mat, Tensor vec, *, Scalar beta, Scalar alpha)
  self: maybe_multiply(grad, beta)
  mat: grad.ger(vec) * alpha
  vec: mat.t().mv(grad) * alpha

- name: addr(Tensor self, Tensor vec1, Tensor vec2, *, Scalar beta, Scalar alpha)
  self: maybe_multiply(grad, beta)
  vec1: grad.mv(vec2) * alpha
  vec2: grad.t().mv(vec1) * alpha

- name: affine_grid_generator(Tensor theta, IntList size)
  theta: affine_grid_generator_backward(grad, size)

- name: alias(Tensor self)
  self: grad

- name: as_strided(Tensor self, IntList size, IntList stride, int64_t? storage_offset)
  self: as_strided_backward(grad, TensorGeometry(self), size, stride, storage_offset)

- name: asin(Tensor self)
  self: grad * (-self * self + 1).rsqrt()

- name: atan(Tensor self)
  self: grad / (self * self + 1)

- name: atan2(Tensor self, Tensor other)
  self, other: atan2_backward(grad, self, other, grad_input_mask)

- name: baddbmm(Tensor self, Tensor batch1, Tensor batch2, *, Scalar beta, Scalar alpha)
  self: maybe_multiply(grad, beta)
  batch1: grad.bmm(batch2.transpose(1, 2)) * alpha
  batch2: batch1.transpose(1, 2).bmm(grad) * alpha

- name: bernoulli(Tensor self, Generator generator)
  self: zeros_like(grad)

- name: bernoulli_(Tensor self, Tensor p, Generator generator)
  self: zeros_like(grad)
  p: zeros_like(p)

- name: bernoulli_(Tensor self, double p, Generator generator)
  self: zeros_like(grad)

- name: bmm(Tensor self, Tensor mat2)
  self: grad.bmm(mat2.transpose(1, 2))
  mat2: self.transpose(1, 2).bmm(grad)

- name: btrifact(Tensor self, bool pivot)
  self: not_implemented("btrifact")

- name: btrifact_with_info(Tensor self, bool pivot)
  self: not_implemented("btrifact_with_info")

- name: btrisolve(Tensor self, Tensor LU_data, Tensor LU_pivots)
  self: not_implemented("btrisolve")

- name: cat(TensorList tensors, int64_t dim)
  tensors: cat_tensors_backward(grad, to_args_sizes(tensors), dim)

- name: cauchy_(Tensor self, double median, double sigma, Generator generator)
  self: zeros_like(grad)

- name: ceil(Tensor self)
  self: zeros_like(grad)

- name: cholesky(Tensor self, bool upper)
  self: cholesky_backward(grad, upper, result)

- name: cholesky_solve(Tensor self, Tensor input2, bool upper)
  self: not_implemented("cholesky_solve")
  input2: not_implemented("cholesky_solve")

# For clamp, gradient is not defined at the boundaries. But empirically it's helpful
# to be able to get gradient on min and max, so we return the subgradient 1 for these cases.
- name: clamp(Tensor self, Scalar? min, Scalar? max)
  self: clamp_backward(grad, self, min, max)

- name: clamp_min(Tensor self, Scalar min)
  self: grad * (self >= min).type_as(grad)

- name: clamp_max(Tensor self, Scalar max)
  self: grad * (self <= max).type_as(grad)

- name: clone(Tensor self)
  self: grad

- name: coalesce(Tensor self)
  self: grad

- name: cos(Tensor self)
  self: grad * -self.sin()

- name: cosh(Tensor self)
  self: grad * self.sinh()

- name: cross(Tensor self, Tensor other, int64_t dim)
  self: other.cross(grad, dim)
  other: grad.cross(self, dim)

- name: cumprod(Tensor self, int64_t dim)
  self: cumprod_backward(grad, self, dim)

- name: cumprod(Tensor self, int64_t dim, *, ScalarType dtype)
  self: cumprod_backward(grad, self, dim, dtype)

- name: cumsum(Tensor self, int64_t dim)
  self: cumsum_backward(grad, dim)

- name: cumsum(Tensor self, int64_t dim, *, ScalarType dtype)
  self: cumsum_backward(grad, dim, self.type().scalarType())

- name: conv_tbc(Tensor self, Tensor weight, Tensor bias, int64_t pad)
  self, weight, bias: conv_tbc_backward(grad, self, weight, bias, pad)

- name: _ctc_loss(Tensor log_probs, Tensor targets, IntList input_lengths, IntList target_lengths, int64_t blank)
  log_probs: _ctc_loss_backward(grad, log_probs, targets, input_lengths, target_lengths, result0, result1, blank)

- name: det(Tensor self)
  self: det_backward(grad, self, result)

- name: diag(Tensor self, int64_t diagonal)
  self: diag_backward(grad, self.sizes(), diagonal)

- name: diagonal(Tensor self, int64_t offset, int64_t dim1, int64_t dim2)
  self: diagonal_backward(grad, self.sizes(), offset, dim1, dim2)

- name: dist(Tensor self, Tensor other, Scalar p)
  self: norm_backward(grad, self - other, p, result)
  other: -norm_backward(grad, self - other, p, result)

- name: div(Tensor self, Tensor other)
  self: grad / other
  other: -grad * self / (other * other)

- name: div(Tensor self, Scalar other)
  self: grad / other

- name: dot(Tensor self, Tensor tensor)
  self: grad * tensor
  tensor: grad * self

- name: _fused_dropout(Tensor self, double p, Generator generator)
  self: _fused_dropout_backward(grad, result1, p)

- name: eig(Tensor self, bool eigenvectors)
  self: not_implemented("eig")

- name: eq_(Tensor self, Scalar other)
  self: zeros_like(self)

- name: eq_(Tensor self, Tensor other)
  self: zeros_like(self)
  other: zeros_like(other)

- name: erf(Tensor self)
  self: 2.0 / sqrt(M_PI) * exp(-(self.pow(2))) * grad

- name: erfc(Tensor self)
  self: -2.0 / sqrt(M_PI) * exp(-(self.pow(2))) * grad

- name: erfinv(Tensor self)
  self: 0.5 * sqrt(M_PI) * exp(self.erfinv().pow(2)) * grad

- name: exp(Tensor self)
  self: grad * result

- name: expm1(Tensor self)
  self: grad * (result + 1)

- name: expand(Tensor self, IntList size, *, bool implicit)
  self: at::sum_to(grad, self.sizes())

- name: exponential_(Tensor self, double lambd, Generator generator)
  self: zeros_like(grad)

- name: fill_(Tensor self, Scalar value)
  self: zeros_like(grad)

- name: fill_(Tensor self, Tensor value)
  self: zeros_like(grad)
  value: grad.sum()

- name: floor(Tensor self)
  self: zeros_like(grad)

- name: fmod(Tensor self, Scalar other)
  self: grad

- name: fmod(Tensor self, Tensor other)
  self: grad
  other: 'not_implemented("fmod: other")'

- name: frac(Tensor self)
  self: grad

- name: gather(Tensor self, int64_t dim, Tensor index)
  self: at::zeros(self.sizes(), grad.options()).scatter_add_(dim, index, grad)

- name: ge_(Tensor self, Scalar other)
  self: zeros_like(self)

- name: ge_(Tensor self, Tensor other)
  self: zeros_like(self)
  other: zeros_like(other)

- name: gels(Tensor self, Tensor A)
  self: not_implemented("gels")
  A: not_implemented("gels")

- name: geometric_(Tensor self, double p, Generator generator)
  self: zeros_like(grad)

- name: geqrf(Tensor self)
  self: not_implemented("geqrf")

- name: ger(Tensor self, Tensor vec2)
  self: grad.mv(vec2)
  vec2: grad.t().mv(self)

- name: gesv(Tensor self, Tensor A)
  self: gesv_backward_self(grad, self, A)
  A: gesv_backward_A(grad, self, A, result0)

- name: indices(Tensor self)
  output_differentiability: [False]

- name: _indices(Tensor self)
  output_differentiability: [False]

- name: grid_sampler_2d(Tensor input, Tensor grid, int64_t interpolation_mode, int64_t padding_mode)
  input, grid: grid_sampler_2d_backward(grad, input, grid, interpolation_mode, padding_mode)

- name: grid_sampler_3d(Tensor input, Tensor grid, int64_t interpolation_mode, int64_t padding_mode)
  input, grid: grid_sampler_3d_backward(grad, input, grid, interpolation_mode, padding_mode)

- name: gt_(Tensor self, Scalar other)
  self: zeros_like(self)

- name: gt_(Tensor self, Tensor other)
  self: zeros_like(self)
  other: zeros_like(other)

- name: histc(Tensor self, int64_t bins, Scalar min, Scalar max)
  self: not_implemented("histc")

- name: index(Tensor self, TensorList indices)
  self: zeros_like(self).index_put_(indices, grad, true)
  indices: TensorList()

- name: index_add_(Tensor self, int64_t dim, Tensor index, Tensor source)
  self: grad
  source: grad.index_select(dim, index)

- name: index_copy_(Tensor self, int64_t dim, Tensor index, Tensor source)
  self: grad.clone().index_fill_(dim, index, 0)
  source: grad.index_select(dim, index)

- name: index_fill_(Tensor self, int64_t dim, Tensor index, Scalar value)
  self: grad.clone().index_fill_(dim, index, 0)

- name: index_fill_(Tensor self, int64_t dim, Tensor index, Tensor value)
  self: grad.clone().index_fill_(dim, index, 0)
  value: grad.index_select(dim, index).sum()

- name: index_put_(Tensor self, TensorList indices, Tensor values, bool accumulate)
  self: grad.clone().index_put_(indices, zeros_like(values), accumulate)
  values: grad.index(indices)

- name: index_select(Tensor self, int64_t dim, Tensor index)
  self: at::zeros(self.sizes(), grad.options()).index_add_(dim, index, grad)

- name: inverse(Tensor self)
  self: -at::matmul(result.transpose(-2, -1), at::matmul(grad, result.transpose(-2, -1)))

- name: kthvalue(Tensor self, int64_t k, int64_t dim, bool keepdim)
  self: index_select_backward(grad, dim, result1, self.sizes(), keepdim)

- name: le_(Tensor self, Scalar other)
  self: zeros_like(self)

- name: le_(Tensor self, Tensor other)
  self: zeros_like(self)
  other: zeros_like(other)

- name: lerp(Tensor self, Tensor end, Scalar weight)
  self: grad * (1 - weight.toDouble())
  end: grad * weight

- name: lgamma(Tensor self)
  self: grad * digamma(self)

- name: digamma(Tensor self)
  self: grad * polygamma(1, self)

- name: polygamma(int64_t n, Tensor self)
  self: grad * polygamma(n + 1, self)

- name: log(Tensor self)
  self: grad.div(self)

- name: log10(Tensor self)
  self: grad / (self * 2.3025850929940456)

- name: log1p(Tensor self)
  self: log1p_backward(grad, self)

- name: log2(Tensor self)
  self: grad / (self * 0.6931471805599453)

- name: logdet(Tensor self)
  self: logdet_backward(grad, self, result)

- name: log_normal_(Tensor self, double mean, double std, Generator generator)
  self: zeros_like(grad)

- name: logsumexp(Tensor self, int64_t dim, bool keepdim)
  self: logsumexp_backward(grad, self, result, dim, keepdim)

- name: lt_(Tensor self, Scalar other)
  self: zeros_like(self)

- name: lt_(Tensor self, Tensor other)
  self: zeros_like(self)
  other: zeros_like(other)

- name: masked_fill_(Tensor self, Tensor mask, Scalar value)
  self: grad.clone().masked_fill_(mask, 0)

- name: masked_fill_(Tensor self, Tensor mask, Tensor value)
  self: grad.clone().masked_fill_(mask, 0)
  value: at::where(mask, grad, zeros_like(grad)).sum()

- name: masked_scatter_(Tensor self, Tensor mask, Tensor source)
  self: grad.clone().masked_fill_(mask, 0)
  source: masked_scatter_backward(grad, mask, source.sizes())

- name: masked_select(Tensor self, Tensor mask)
# normally broadcasting is handled implicitly, but here, because we call an inplace
# function as an optimization and the LHS doesn't broadcast for inplace functions,
# we need to explicitly broadcast.
  self: zeros_like(self.expand(at::infer_size(self.sizes(), mask.sizes()))).masked_scatter_(mask, grad)

- name: max(Tensor self, int64_t dim, bool keepdim)
  self: index_select_backward(grad, dim, result1, self.sizes(), keepdim)

- name: max(Tensor self)
  self: select_equals_backward(grad, self, result)

- name: max(Tensor self, Tensor other)
  self: grad.clone().masked_fill_(self <= other, 0)
  other: grad.clone().masked_fill_(self > other, 0)

- name: mean(Tensor self)
  self: grad.expand(self.sizes()) / self.numel()

- name: mean(Tensor self, ScalarType dtype)
  self: grad.expand(self.sizes()).to(self.type().scalarType()) / self.numel()

- name: mean(Tensor self, IntList dim, bool keepdim)
  self: sum_backward(grad, self.sizes(), dim, keepdim) / _safe_size(self.sizes(), dim)

- name: mean(Tensor self, IntList dim, ScalarType dtype)
  self: sum_backward(grad, self.sizes(), dim, false).to(self.type().scalarType()) / _safe_size(self.sizes(), dim)

- name: mean(Tensor self, IntList dim, bool keepdim, ScalarType dtype)
  self: sum_backward(grad, self.sizes(), dim, keepdim).to(self.type().scalarType()) / _safe_size(self.sizes(), dim)

- name: median(Tensor self)
  self: select_equals_backward(grad, self, result)

# This is in theory incorrect in the following case:
#   sorted list: [..., a, b, b, ..., b, b, c, ...] with median = b and the value
#                            |                     at middle position of the
#                            |                     list between two `b`s. E.g.,
#                            |
#                            ^the middle position
# The gradient exists and is essentially 0 in this case.
#
# In case where the middle position is at the boundary of `b` range, e.g.,
#   sorted list: [..., a, b, b, ..., b, b, c, ...]
#                                       |
#                                       ^the middle position
# The backward implementation is correct in the sense that it returns the
# subgradient on one side.
- name: median(Tensor self, int64_t dim, bool keepdim)
  self: index_select_backward(grad, dim, result1, self.sizes(), keepdim)

- name: min(Tensor self, int64_t dim, bool keepdim)
  self: index_select_backward(grad, dim, result1, self.sizes(), keepdim)

- name: min(Tensor self)
  self: select_equals_backward(grad, self, result)

- name: min(Tensor self, Tensor other)
  self: grad.clone().masked_fill_(self >= other, 0)
  other: grad.clone().masked_fill_(self < other, 0)

- name: mm(Tensor self, Tensor mat2)
  self: mm_mat1_backward(grad, mat2, self, 1)
  mat2: mm_mat2_backward(grad, self, mat2.sizes(), mat2.strides(), 1)

- name: mode(Tensor self, int64_t dim, bool keepdim)
  self: index_select_backward(grad, dim, result1, self.sizes(), keepdim)

- name: mul(Tensor self, Tensor other)
  self: grad * other
  other: grad * self

- name: mul(Tensor self, Scalar other)
  self: grad * other

- name: mv(Tensor self, Tensor vec)
  self: grad.ger(vec)
  vec: self.t().mv(grad)

- name: mvlgamma(Tensor self, int64_t p)
  self: mvlgamma_backward(grad, self, p)

- name: native_batch_norm(Tensor input, Tensor weight, Tensor bias, Tensor running_mean, Tensor running_var, bool training, double momentum, double eps)
  input, weight, bias: native_batch_norm_backward(grad, input, weight, running_mean, running_var, result1, result2, training, eps, grad_input_mask)

- name: native_batch_norm_backward(Tensor grad_out, Tensor input, Tensor weight, Tensor running_mean, Tensor running_var, Tensor save_mean, Tensor save_invstd, bool train, double eps, std::array<bool,3> output_mask)
  input, weight, grad_out: batchnorm_double_backward(input, weight, grads[0], grads[1], grads[2], grad_out, running_mean, running_var, train, eps, save_mean, save_invstd, grad_input_mask)
  save_mean: not_implemented("native_batch_norm_backward save_mean")
  save_invstd: not_implemented("native_batch_norm_backward save_invstd")

- name: ne_(Tensor self, Scalar other)
  self: zeros_like(self)

- name: ne_(Tensor self, Tensor other)
  self: zeros_like(self)
  other: zeros_like(other)

- name: neg(Tensor self)
  self: grad.neg()

- name: norm(Tensor self, Scalar p)
  self: norm_backward(grad, self, p, result)

<<<<<<< HEAD
- name: norm(Tensor self, Scalar p, IntList dim, bool keepdim)
=======
- name: norm(Tensor self, Scalar? p, int64_t dim, bool keepdim)
>>>>>>> 7a764fe2
  self: norm_backward(grad, self, p, result, dim, keepdim)

- name: norm(Tensor self, Scalar p, ScalarType dtype)
  self: norm_backward(grad, self.to(grad.type().scalarType()), p, result).to(self.type().scalarType())


- name: norm(Tensor self, Scalar p, IntList dim, bool keepdim, ScalarType dtype)
  self: norm_backward(grad, self.to(grad.type().scalarType()), p, result, dim, keepdim).to(self.type().scalarType())

- name: _pdist_forward(Tensor self, double p)
  self: _pdist_backward(grad, self, p, result)

- name: _pdist_backward(Tensor grad, Tensor self, double p, Tensor pdist)
  grad: not_implemented("_pdist_backward")
  self: not_implemented("_pdist_backward")
  pdist: not_implemented("_pdist_backward")

- name: normal_(Tensor self, double mean, double std, Generator generator)
  self: zeros_like(grad)

- name: normal(Tensor mean, double std, Generator generator)
  mean: at::zeros(mean.sizes(), grad.options())

- name: normal(double mean, Tensor std, Generator generator)
  std: at::zeros(std.sizes(), grad.options())

- name: normal(Tensor mean, Tensor std, Generator generator)
  mean: at::zeros(mean.sizes(), grad.options())
  std: at::zeros(std.sizes(), grad.options())

- name: orgqr(Tensor self, Tensor input2)
  self: not_implemented("orgqr")
  input2: not_implemented("orgqr")

- name: ormqr(Tensor self, Tensor input2, Tensor input3, bool left, bool transpose)
  self: not_implemented("ormqr")
  input2: not_implemented("ormqr")
  input3: not_implemented("ormqr")

- name: permute(Tensor self, IntList dims)
  self: permute_backwards(grad, dims)

- name: poisson(Tensor self, Generator generator)
  self: zeros_like(self)

- name: potri(Tensor self, bool upper)
  self: not_implemented("potri")

- name: pow(Tensor self, Scalar exponent)
  self: pow_backward(grad, self, exponent)

- name: pow(Tensor self, Tensor exponent)
  self: pow_backward_self(grad, self, exponent)
  exponent: pow_backward_exponent(grad, self, exponent)

- name: pow(Scalar self, Tensor exponent)
  exponent: pow_backward_exponent(grad, self, exponent)

- name: prod(Tensor self)
  self: prod_backward(grad, self, result)

- name: prod(Tensor self, ScalarType dtype)
  self: prod_backward(grad, self.to(grad.type().scalarType()), result).to(self.type().scalarType())

- name: prod(Tensor self, int64_t dim, bool keepdim)
  self: prod_backward(grad, self, result, dim, keepdim)

- name: prod(Tensor self, int64_t dim, ScalarType dtype)
  self: prod_backward(grad, self.to(grad.type().scalarType()), result, dim, false).to(self.type().scalarType())

- name: prod(Tensor self, int64_t dim, bool keepdim, ScalarType dtype)
  self: prod_backward(grad, self.to(grad.type().scalarType()), result, dim, keepdim).to(self.type().scalarType())

- name: pstrf(Tensor self, bool upper, Scalar tol)
  self: not_implemented("pstrf")

- name: put_(Tensor self, Tensor index, Tensor source, bool accumulate)
  self: grad.clone().put_(index, zeros_like(source), accumulate)
  source: grad.take(index)

- name: qr(Tensor self)
  self: not_implemented("qr")

- name: random_(Tensor self, int64_t from, int64_t to, Generator generator)
  self: zeros_like(grad)

- name: random_(Tensor self, int64_t to, Generator generator)
  self: zeros_like(grad)

- name: random_(Tensor self, Generator generator)
  self: zeros_like(grad)

- name: reciprocal(Tensor self)
  self: -grad * result * result

- name: remainder(Tensor self, Scalar other)
  self: grad

- name: remainder(Tensor self, Tensor other)
  self: grad

- name: renorm(Tensor self, Scalar p, int64_t dim, Scalar maxnorm)
  self: renorm_backward(grad, self, p, dim, maxnorm)

- name: repeat(Tensor self, IntList repeats)
  self: repeat_backward(grad, self.dim(), repeats)

# DO NOT define a backward for reshape!
# reshape is special in that it sometimes returns a view, and sometimes not.
# Defining a backward will make codegen spit out the forward call as
#     as_variable(baseType->reshape(self)),
# making it impossible (hard) to detect when it is actually a view.
# - name: reshape(Tensor self, IntList shape)

- name: RoiPooling2d_forward(Tensor input, Tensor rois, int64_t pooledHeight, int64_t pooledWidth, double spatialScale)
  input: RoiPooling2d_backward(input, rois, pooledHeight, pooledWidth, spatialScale, grad, result1)

- name: round(Tensor self)
  self: zeros_like(grad)

- name: rsqrt(Tensor self)
  self: -0.5 * grad * result.pow(3)

- name: scatter_(Tensor self, int64_t dim, Tensor index, Tensor src)
  self: grad.clone().scatter_(dim, index, 0)
  src: grad.gather(dim, index)

- name: scatter_(Tensor self, int64_t dim, Tensor index, Scalar value)
  self: grad.clone().scatter_(dim, index, 0)

- name: scatter_add_(Tensor self, int64_t dim, Tensor index, Tensor src)
  self: grad
  src: grad.gather(dim, index)

- name: select(Tensor self, int64_t dim, int64_t index)
  self: select_backward(grad, self.sizes(), dim, index)

- name: sigmoid(Tensor self)
  self: sigmoid_backward(grad, result)

- name: sign(Tensor self)
  self: zeros_like(grad)

- name: sin(Tensor self)
  self: grad * self.cos()

- name: sinh(Tensor self)
  self: grad * self.cosh()

- name: slice(Tensor self, int64_t dim, int64_t start, int64_t end, int64_t step)
  self: slice_backward(grad, self.sizes(), dim, start, end, step)

- name: slogdet(Tensor self)
  self: slogdet_backward(grads, self, result0, result1)

- name: sort(Tensor self, int64_t dim, bool descending)
  self: index_select_backward(grad, dim, result1, self.sizes(), true)

- name: split(Tensor self, int64_t split_size, int64_t dim)
  self: split_backward(grads, split_size, dim, self.sizes(), self.type())

- name: split_with_sizes(Tensor self, IntList split_sizes, int64_t dim)
  self: split_with_sizes_backward(grads, split_sizes, dim, self.sizes(), self.type())

- name: sqrt(Tensor self)
  self: grad / (2 * result)

- name: squeeze(Tensor self)
  self: unsqueeze_to(grad, self.sizes());

- name: squeeze(Tensor self, int64_t dim)
  self: unsqueeze_to(grad, dim, self.sizes())

- name: squeeze_(Tensor self)
  self: unsqueeze_to(grad, self.sizes());

- name: squeeze_(Tensor self, int64_t dim)
  self: unsqueeze_to(grad, dim, self.sizes())

- name: std(Tensor self, bool unbiased)
  self: var_backward(grad / (result * 2), self, unbiased)

- name: std(Tensor self, IntList dim, bool unbiased, bool keepdim)
  self: var_backward(grad / (result * 2), self, dim, unbiased, keepdim)

- name: sub(Tensor self, Tensor other, *, Scalar alpha)
  self: grad
  other: -grad * alpha

- name: sub(Tensor self, Scalar other, *, Scalar alpha)
  self: grad

- name: rsub(Tensor self, Tensor other, *, Scalar alpha)
  self: -grad * alpha
  other: grad

- name: rsub(Tensor self, Scalar other, *, Scalar alpha)
  self: -grad * alpha

- name: sum(Tensor self)
  self: grad.expand(self.sizes())

- name: sum(Tensor self, ScalarType dtype)
  self: grad.expand(self.sizes()).to(self.type().scalarType())

- name: sum(Tensor self, IntList dim, bool keepdim)
  self: sum_backward(grad, self.sizes(), dim, keepdim)

- name: sum(Tensor self, IntList dim, ScalarType dtype)
  self: sum_backward(grad, self.sizes(), dim, false).to(self.type().scalarType())

- name: sum(Tensor self, IntList dim, bool keepdim, ScalarType dtype)
  self: sum_backward(grad, self.sizes(), dim, keepdim).to(self.type().scalarType())

- name: svd(Tensor self, bool some, bool compute_uv)
  self: svd_backward(grads, self, some, compute_uv, result0, result1, result2)

- name: symeig(Tensor self, bool eigenvectors, bool upper)
  self: symeig_backward(grads, self, eigenvectors, upper, result0, result1)

- name: t(Tensor self)
  self: grad.t()

- name: flip(Tensor self, IntList dims)
  self: grad.flip(dims)

- name: roll(Tensor self, IntList shifts, IntList dims)
  self: grad.roll(fmap(reverse_list(shifts), [](int64_t i){return -i;}), reverse_list(dims))

- name: rot90(Tensor self, int64_t k, IntList dims)
  self: grad.rot90(-k, dims)

- name: take(Tensor self, Tensor index)
  self: zeros_like(self).put_(index, grad, true)

- name: tan(Tensor self)
  self: grad * (1 + result.pow(2))

- name: tanh(Tensor self)
  self: tanh_backward(grad, result)

- name: topk(Tensor self, int64_t k, int64_t dim, bool largest, bool sorted)
  self: index_select_backward(grad, dim, result1, self.sizes(), true)

- name: trace(Tensor self)
  self: trace_backward(grad, self.sizes())

- name: transpose(Tensor self, int64_t dim0, int64_t dim1)
  self: grad.transpose(dim0, dim1)

- name: transpose_(Tensor self, int64_t dim0, int64_t dim1)
  self: grad.transpose(dim0, dim1)

- name: tril(Tensor self, int64_t diagonal)
  self: grad.tril(diagonal)

- name: triu(Tensor self, int64_t diagonal)
  self: grad.triu(diagonal)

- name: trtrs(Tensor self, Tensor A, bool upper, bool transpose, bool unitriangular)
  self, A: trtrs_backward(grads[0], grads[1], self, A, result0, upper, transpose, unitriangular, grad_input_mask)

- name: trunc(Tensor self)
  self: zeros_like(grad)

- name: to_dense(Tensor self)
  self: to_dense_backward(grad, self)

- name: unfold(Tensor self, int64_t dimension, int64_t size, int64_t step)
  self: unfold_backward(grad, self.sizes(), dimension, size, step)

- name: uniform_(Tensor self, double from, double to, Generator generator)
  self: zeros_like(grad)

- name: _unique(Tensor self, bool sorted, bool return_inverse)
  self: not_implemented("_unique")

- name: _unsafe_view(Tensor self, IntList size)
  self: grad.reshape(self.sizes())

- name: unsqueeze(Tensor self, int64_t dim)
  self: grad.squeeze(dim)

- name: unsqueeze_(Tensor self, int64_t dim)
  self: grad.squeeze(dim)

- name: var(Tensor self, bool unbiased)
  self: var_backward(grad, self, unbiased)

- name: var(Tensor self, int64_t dim, bool unbiased, bool keepdim)
  self: var_backward(grad, self, dim, unbiased, keepdim)

- name: view(Tensor self, IntList size)
  self: grad.reshape(self.sizes())

- name: _s_where(Tensor condition, Tensor self, Tensor other)
  self: where(condition, grad, zeros_like(grad))
  other: where(condition, zeros_like(grad), grad)

# weight_norm_cuda_interface_backward does not have an explicitly defined derivative, so if we do happen
# to be running backward with create_graph=True, fall back to a backward function that uses
# differentiable ops.
- name: _weight_norm_cuda_interface(Tensor v, Tensor g, int64_t dim)
  v, g: "GradMode::is_enabled() ? _weight_norm_differentiable_backward(grad.contiguous(), v, g, result1, dim) : _weight_norm_cuda_interface_backward(grad.contiguous(), v, g, result1, dim)"

- name: zero_(Tensor self)
  self: zeros_like(grad)

- name: sparse_mask(Tensor self, SparseTensorRef mask)
  self: not_implemented("sparse_mask")
  mask: not_implemented("sparse_mask")

- name: _sparse_coo_tensor_with_dims_and_tensors(int64_t sparse_dim, int64_t dense_dim, IntList size, Tensor indices, Tensor values, TensorOptions options)
  values: sparse_constructor_values_backward(grad, indices, values.sizes())

- name: _sparse_sum(Tensor self, IntList dim)
  self: at::_sparse_sum_backward(grad, self, dim)

- name: _standard_gamma(Tensor self, Generator generator)
  self: grad * _standard_gamma_grad(self, result)

- name: _standard_gamma_grad(Tensor self, Tensor output)
  self: not_implemented("_standard_gamma_grad")

- name: values(Tensor self)
  self: at::_sparse_coo_tensor_unsafe(self.indices(), grad, self.sizes())._coalesced_(true);

# Why is _values() not differentiable?
# See NOTE [ Sparse: autograd and API ]
- name: _values(Tensor self)
  output_differentiability: [False]

# NN
- name: _trilinear(Tensor i1, Tensor i2, Tensor i3, IntList expand1, IntList expand2, IntList expand3, IntList sumdim, int64_t unroll_dim)
  i1, i2, i3: _trilinear_backward(grad, i1, i2, i3, expand1, expand2, expand3, sumdim, unroll_dim, grad_input_mask)

- name: constant_pad_nd(Tensor self, IntList pad, Scalar value)
  self: constant_pad_nd_backward(grad, pad)

- name: binary_cross_entropy(Tensor self, Tensor target, Tensor weight, int64_t reduction)
  self: binary_cross_entropy_backward(grad, self, target, weight, reduction)

- name: binary_cross_entropy_with_logits(Tensor self, Tensor target, Tensor weight, Tensor pos_weight, int64_t reduction)
  self: binary_cross_entropy_with_logits_backward(grad, self, target, weight, pos_weight, reduction)
  target: binary_cross_entropy_with_logits_target_backward(grad, self, target, weight, pos_weight, reduction)

- name: embedding(Tensor weight, Tensor indices, int64_t padding_idx, bool scale_grad_by_freq, bool sparse)
  weight: embedding_backward(grad, indices, weight.size(0), padding_idx, scale_grad_by_freq, sparse)

- name: _embedding_bag(Tensor weight, Tensor indices, Tensor offsets, bool scale_grad_by_freq, int64_t mode, bool sparse)
  weight: _embedding_bag_backward(grad, indices, offsets, result1, result2, result3, weight.size(0), scale_grad_by_freq, mode, sparse)

- name: embedding_renorm_(Tensor self, Tensor indices, double max_norm, double norm_type)
  self: not_implemented("embedding_renorm")

- name: kl_div(Tensor self, Tensor target, int64_t reduction)
  self: kl_div_backward(grad, self, target, reduction)
  target: kl_div_target_backward(grad, self, target, reduction)

- name: l1_loss(Tensor self, Tensor target, int64_t reduction)
  self: l1_loss_backward(grad, self, target, reduction)

- name: mse_loss(Tensor self, Tensor target, int64_t reduction)
  self: mse_loss_backward(grad, self, target, reduction)

- name: multi_margin_loss(Tensor self, Tensor target, Scalar p, Scalar margin, Tensor weight, int64_t reduction)
  self: multi_margin_loss_backward(grad, self, target, p, margin, weight, reduction)

- name: multilabel_margin_loss_forward(Tensor self, Tensor target, int64_t reduction)
  self: multilabel_margin_loss_backward(grad, self, target, reduction, is_target)

- name: nll_loss_forward(Tensor self, Tensor target, Tensor weight, int64_t reduction, int64_t ignore_index)
  self: nll_loss_backward(grad, self, target, weight, reduction, ignore_index, total_weight)

- name: nll_loss2d_forward(Tensor self, Tensor target, Tensor weight, int64_t reduction, int64_t ignore_index)
  self: nll_loss2d_backward(grad, self, target, weight, reduction, ignore_index, total_weight)

- name: smooth_l1_loss(Tensor self, Tensor target, int64_t reduction)
  self: smooth_l1_loss_backward(grad, self, target, reduction)

- name: soft_margin_loss(Tensor self, Tensor target, int64_t reduction)
  self: soft_margin_loss_backward(grad, self, target, reduction)

- name: relu(Tensor self)
  self: threshold_backward(grad, self, 0)

# NB: `output` instead of `self` saves memory. It avoids saving a copy of self.
- name: relu_(Tensor self)
  self: threshold_backward(grad, result, 0)

- name: elu(Tensor self, Scalar alpha, Scalar scale, Scalar input_scale)
  self: elu_backward(grad, alpha, scale, input_scale, result)

- name: glu(Tensor self, int64_t dim)
  self: glu_backward(grad, self, dim)

- name: hardshrink(Tensor self, Scalar lambd)
  self: hardshrink_backward(grad, self, lambd)

- name: hardshrink_backward(Tensor grad_out, Tensor self, Scalar lambd)
  grad_out: hardshrink_backward(grad, self, lambd)
  self: zeros_like(grad)

- name: hardtanh(Tensor self, Scalar min_val, Scalar max_val)
  self: hardtanh_backward(grad, self, min_val, max_val)

- name: hardtanh_(Tensor self, Scalar min_val, Scalar max_val)
  self: hardtanh_backward(grad, result, min_val, max_val)

- name: leaky_relu(Tensor self, Scalar negative_slope)
  self: leaky_relu_backward(grad, self, negative_slope)

- name: leaky_relu_(Tensor self, Scalar negative_slope)
  self: leaky_relu_backward(grad, result, negative_slope)

- name: log_sigmoid_forward(Tensor self)
  self: log_sigmoid_backward(grad, self, buffer)

- name: _log_softmax(Tensor self, int64_t dim, bool half_to_float)
  self: _log_softmax_backward_data(grad, result, dim, self)

- name: prelu(Tensor self, Tensor weight)
  self, weight: prelu_backward(grad, self, weight)

- name: prelu_backward(Tensor grad_output, Tensor self, Tensor weight)
  grad_output, self, weight: prelu_double_backward(grads[0], grads[1], grad_output, self, weight)

- name: rrelu_with_noise(Tensor self, Tensor noise, Scalar lower, Scalar upper, bool training, Generator generator)
  self: rrelu_with_noise_backward(grad, self, noise, lower, upper, training)

- name: rrelu_with_noise_(Tensor self, Tensor noise, Scalar lower, Scalar upper, bool training, Generator generator)
  self: rrelu_with_noise_backward(grad, result, noise, lower, upper, training)

- name: _softmax(Tensor self, int64_t dim, bool half_to_float)
  self: _softmax_backward_data(grad, result, dim, self)

- name: softplus(Tensor self, Scalar beta, Scalar threshold)
  self: softplus_backward(grad, self, beta, threshold, result)

- name: softshrink(Tensor self, Scalar lambd)
  self: softshrink_backward(grad, self, lambd)

- name: threshold(Tensor self, Scalar threshold, Scalar value)
  self: threshold_backward(grad, self, threshold)

- name: threshold_(Tensor self, Scalar threshold, Scalar value)
  self: threshold_backward(grad, result, threshold)

- name: reflection_pad1d(Tensor self, IntList padding)
  self: reflection_pad1d_backward(grad, self, padding)

- name: reflection_pad2d(Tensor self, IntList padding)
  self: reflection_pad2d_backward(grad, self, padding)

- name: replication_pad1d(Tensor self, IntList padding)
  self: replication_pad1d_backward(grad, self, padding)

- name: replication_pad2d(Tensor self, IntList padding)
  self: replication_pad2d_backward(grad, self, padding)

- name: replication_pad3d(Tensor self, IntList padding)
  self: replication_pad3d_backward(grad, self, padding)

- name: upsample_linear1d(Tensor self, IntList output_size, bool align_corners)
  self: upsample_linear1d_backward(grad, output_size, self.sizes(), align_corners)

- name: upsample_bilinear2d(Tensor self, IntList output_size, bool align_corners)
  self: upsample_bilinear2d_backward(grad, output_size, self.sizes(), align_corners)

- name: upsample_bicubic2d(Tensor self, IntList output_size, bool align_corners)
  self: upsample_bicubic2d_backward(grad, output_size, self.sizes(), align_corners)

- name: upsample_trilinear3d(Tensor self, IntList output_size, bool align_corners)
  self: upsample_trilinear3d_backward(grad, output_size, self.sizes(), align_corners)

- name: upsample_nearest1d(Tensor self, IntList output_size)
  self: upsample_nearest1d_backward(grad, output_size, self.sizes())

- name: upsample_nearest2d(Tensor self, IntList output_size)
  self: upsample_nearest2d_backward(grad, output_size, self.sizes())

- name: upsample_nearest3d(Tensor self, IntList output_size)
  self: upsample_nearest3d_backward(grad, output_size, self.sizes())

- name: adaptive_avg_pool2d(Tensor self, IntList output_size)
  self: adaptive_avg_pool2d_backward(grad, self)

- name: adaptive_avg_pool3d(Tensor self, IntList output_size)
  self: adaptive_avg_pool3d_backward(grad, self)

- name: adaptive_max_pool2d(Tensor self, IntList output_size)
  self: adaptive_max_pool2d_backward(grad, self, indices)

- name: adaptive_max_pool3d(Tensor self, IntList output_size)
  self: adaptive_max_pool3d_backward(grad, self, indices)

- name: avg_pool2d(Tensor self, IntList kernel_size, IntList stride, IntList padding, bool ceil_mode, bool count_include_pad)
  self: avg_pool2d_backward(grad, self, kernel_size, stride, padding, ceil_mode, count_include_pad)

- name: avg_pool3d(Tensor self, IntList kernel_size, IntList stride, IntList padding, bool ceil_mode, bool count_include_pad)
  self: avg_pool3d_backward(grad, self, kernel_size, stride, padding, ceil_mode, count_include_pad)

- name: fractional_max_pool2d(Tensor self, IntList kernel_size, IntList output_size, Tensor random_samples)
  self: fractional_max_pool2d_backward(grad, self, kernel_size, output_size, indices)

- name: max_pool2d_with_indices(Tensor self, IntList kernel_size, IntList stride, IntList padding, IntList dilation, bool ceil_mode)
  self: max_pool2d_with_indices_backward(grad, self, kernel_size, stride, padding, dilation, ceil_mode, indices)

- name: max_pool3d_with_indices(Tensor self, IntList kernel_size, IntList stride, IntList padding, IntList dilation, bool ceil_mode)
  self: max_pool3d_with_indices_backward(grad, self, kernel_size, stride, padding, dilation, ceil_mode, indices)

- name: max_unpool2d(Tensor self, Tensor indices, IntList output_size)
  self: max_unpool2d_backward(grad, self, indices, output_size)

- name: max_unpool3d(Tensor self, Tensor indices, IntList output_size, IntList stride, IntList padding)
  self: max_unpool3d_backward(grad, self, indices, output_size, stride, padding)

- name: thnn_conv_transpose2d_forward(Tensor self, Tensor weight, IntList kernel_size, Tensor bias, IntList stride, IntList padding, IntList output_padding, IntList dilation)
  self, weight, bias: thnn_conv_transpose2d_backward(grad, self, weight, kernel_size, stride, padding, output_padding, dilation, columns, ones, grad_input_mask)

- name: thnn_conv_transpose2d_backward(Tensor grad_output, Tensor self, Tensor weight, IntList kernel_size, IntList stride, IntList padding, IntList output_padding, IntList dilation, Tensor columns, Tensor ones, std::array<bool,3> output_mask)
  grad_output, self, weight: _convolution_double_backward(grads[0], grads[1], grads[2], grad_output, weight, self, stride, padding, dilation, true, output_padding, 1, false, false, false, grad_input_mask)

- name: thnn_conv_transpose3d_forward(Tensor self, Tensor weight, IntList kernel_size, Tensor bias, IntList stride, IntList padding, IntList output_padding, IntList dilation)
  self, weight, bias: thnn_conv_transpose3d_backward(grad, self, weight, kernel_size, stride, padding, output_padding, dilation, finput, fgrad_input, grad_input_mask)

- name: thnn_conv_transpose3d_backward(Tensor grad_output, Tensor self, Tensor weight, IntList kernel_size, IntList stride, IntList padding, IntList output_padding, IntList dilation, Tensor finput, Tensor fgrad_input, std::array<bool,3> output_mask)
  grad_output, self, weight: _convolution_double_backward(grads[0], grads[1], grads[2], grad_output, weight, self, stride, padding, dilation, true, output_padding, 1, false, false, false, grad_input_mask)

- name: thnn_conv2d_forward(Tensor self, Tensor weight, IntList kernel_size, Tensor bias, IntList stride, IntList padding)
  self, weight, bias: thnn_conv2d_backward(grad, self, weight, kernel_size, stride, padding, finput, fgrad_input, grad_input_mask)

- name: thnn_conv2d_backward(Tensor grad_output, Tensor self, Tensor weight, IntList kernel_size, IntList stride, IntList padding, Tensor finput, Tensor fgrad_input, std::array<bool,3> output_mask)
  grad_output, self, weight: _convolution_double_backward(grads[0], grads[1], grads[2], grad_output, weight, self, stride, padding, {{1, 1}}, false, {{0, 0}}, 1, false, false, false, grad_input_mask)

- name: thnn_conv_depthwise2d_forward(Tensor self, Tensor weight, IntList kernel_size, Tensor bias, IntList stride, IntList padding, IntList dilation)
  self, weight: thnn_conv_depthwise2d_backward(grad.contiguous(), self, weight, kernel_size, stride, padding, dilation, grad_input_mask)
  bias: grad.contiguous().view({grad.size(0), grad.size(1), -1}).sum(0).sum(1)

- name: thnn_conv_depthwise2d_backward(Tensor grad_output, Tensor self, Tensor weight, IntList kernel_size, IntList stride, IntList padding, IntList dilation, std::array<bool,2> output_mask)
  grad_output, self, weight: _convolution_double_backward(grads[0], grads[1], {}, grad_output, weight, self, stride, padding, dilation, false, {{0, 0}}, self.size(1), false, false, false, grad_input_mask)

- name: thnn_conv3d_forward(Tensor self, Tensor weight, IntList kernel_size, Tensor bias, IntList stride, IntList padding)
  self, weight, bias: thnn_conv3d_backward(grad, self, weight, kernel_size, stride, padding, finput, fgrad_input, grad_input_mask)

- name: thnn_conv3d_backward(Tensor grad_output, Tensor self, Tensor weight, IntList kernel_size, IntList stride, IntList padding, Tensor finput, Tensor fgrad_input, std::array<bool,3> output_mask)
  grad_output, self, weight: _convolution_double_backward(grads[0], grads[1], grads[2], grad_output, weight, self, stride, padding, {{1, 1, 1}}, false, {{0, 0, 0}}, 1, false, false, false, grad_input_mask)

- name: thnn_conv_dilated2d_forward(Tensor self, Tensor weight, IntList kernel_size, Tensor bias, IntList stride, IntList padding, IntList dilation)
  self, weight, bias: thnn_conv_dilated2d_backward(grad, self, weight, kernel_size, stride, padding, dilation, columns, ones, grad_input_mask)

- name: thnn_conv_dilated2d_backward(Tensor grad_output, Tensor self, Tensor weight, IntList kernel_size, IntList stride, IntList padding, IntList dilation, Tensor columns, Tensor ones, std::array<bool,3> output_mask)
  grad_output, self, weight: _convolution_double_backward(grads[0], grads[1], grads[2], grad_output, weight, self, stride, padding, dilation, false, {{0, 0}}, 1, false, false, false, grad_input_mask)

- name: thnn_conv_dilated3d_forward(Tensor self, Tensor weight, IntList kernel_size, Tensor bias, IntList stride, IntList padding, IntList dilation)
  self, weight, bias: thnn_conv_dilated3d_backward(grad, self, weight, kernel_size, stride, padding, dilation, columns, ones, grad_input_mask)

- name: thnn_conv_dilated3d_backward(Tensor grad_output, Tensor self, Tensor weight, IntList kernel_size, IntList stride, IntList padding, IntList dilation, Tensor columns, Tensor ones, std::array<bool,3> output_mask)
  grad_output, self, weight: _convolution_double_backward(grads[0], grads[1], grads[2], grad_output, weight, self, stride, padding, dilation, false, {{0, 0, 0}}, 1, false, false, false, grad_input_mask)

- name: thnn_col2im(Tensor self, IntList output_size, IntList kernel_size, IntList dilation, IntList padding, IntList stride)
  self: thnn_col2im_backward(grad, kernel_size, dilation, padding, stride)

- name: thnn_im2col(Tensor self, IntList kernel_size, IntList dilation, IntList padding, IntList stride)
  self: thnn_im2col_backward(grad, {self.size(2), self.size(3)}, kernel_size, dilation, padding, stride)

# NN double backwards support

- name: adaptive_avg_pool2d_backward(Tensor grad_output, Tensor self)
  grad_output: adaptive_avg_pool2d(grad, { grad_output.size(-2), grad_output.size(-1) })
  self: zeros_like(self)

- name: adaptive_avg_pool3d_backward(Tensor grad_output, Tensor self)
  grad_output: adaptive_avg_pool3d(grad, { grad_output.size(-3), grad_output.size(-2), grad_output.size(-1) })
  self: zeros_like(self)

- name: adaptive_max_pool2d_backward(Tensor grad_output, Tensor self, Tensor indices)
  grad_output: max_pool_double_backward(grad, indices, 2)
  self: zeros_like(self)

- name: adaptive_max_pool3d_backward(Tensor grad_output, Tensor self, Tensor indices)
  grad_output: max_pool_double_backward(grad, indices, 3)
  self: zeros_like(self)

- name: avg_pool2d_backward(Tensor grad_output, Tensor self, IntList kernel_size, IntList stride, IntList padding, bool ceil_mode, bool count_include_pad)
  grad_output: avg_pool2d(grad, kernel_size, stride, padding, ceil_mode, count_include_pad)
  self: zeros_like(self)

- name: avg_pool3d_backward(Tensor grad_output, Tensor self, IntList kernel_size, IntList stride, IntList padding, bool ceil_mode, bool count_include_pad)
  grad_output: avg_pool3d(grad, kernel_size, stride, padding, ceil_mode, count_include_pad)
  self: zeros_like(self)

- name: elu_backward(Tensor grad_output, Scalar alpha, Scalar scale, Scalar input_scale, Tensor output)
  grad_output: elu_backward(grad, alpha, scale, input_scale, output)
  output: grad * grad_output * input_scale * (output < 0).toType(grad.type())

- name: fractional_max_pool2d_backward(Tensor grad_output, Tensor self, IntList kernel_size, IntList output_size, Tensor indices)
  grad_output: max_pool_double_backward(grad, indices, 2)
  self: zeros_like(self)

- name: glu_backward(Tensor grad_output, Tensor self, int64_t dim)
  grad_output: glu_double_backward_grad_output(grad, self, dim)
  self: glu_double_backward(grad, grad_output, self, dim)

- name: hardtanh_backward(Tensor grad_output, Tensor self, Scalar min_val, Scalar max_val)
  grad_output: hardtanh_backward(grad, self, min_val, max_val)
  self: zeros_like(grad)

- name: kl_div_backward(Tensor grad_output, Tensor self, Tensor target, int64_t reduction)
  grad_output: kl_div_double_backward_grad_output(grad, self, target, reduction)
  self: zeros_like(grad)
  target: zeros_like(grad)

- name: l1_loss_backward(Tensor grad_output, Tensor self, Tensor target, int64_t reduction)
  grad_output: l1_loss_double_backward_grad_output(grad, self, target, reduction)
  self: zeros_like(grad)

- name: log_sigmoid_backward(Tensor grad_output, Tensor self, Tensor buffer)
  grad_output: log_sigmoid_backward(grad, self, buffer)
  self: log_sigmoid_double_backward(grad * grad_output, self)

- name: _log_softmax_backward_data(Tensor grad_output, Tensor output, int64_t dim, Tensor self)
  grad_output: grad - (grad * output.exp()).sum(dim, true)
  self: log_softmax_double_backward(grad, grad_output, dim, output).type_as(self)

- name: leaky_relu_backward(Tensor grad_output, Tensor self, Scalar negative_slope)
  grad_output: leaky_relu_backward(grad, self, negative_slope)
  self: zeros_like(grad)

- name: max_pool2d_with_indices_backward(Tensor grad_output, Tensor self, IntList kernel_size, IntList stride, IntList padding, IntList dilation, bool ceil_mode, Tensor indices)
  grad_output: max_pool_double_backward(grad, indices, 2);
  self: zeros_like(self)

- name: max_pool3d_with_indices_backward(Tensor grad_output, Tensor self, IntList kernel_size, IntList stride, IntList padding, IntList dilation, bool ceil_mode, Tensor indices)
  grad_output: max_pool_double_backward(grad, indices, 3);
  self: zeros_like(self)

- name: max_unpool2d_backward(Tensor grad_output, Tensor self, Tensor indices, IntList output_size)
  grad_output: max_unpool2d(grad, indices, output_size)
  self: zeros_like(self)

- name: mse_loss_backward(Tensor grad_output, Tensor self, Tensor target, int64_t reduction)
  grad_output: mse_loss_double_backward_grad_output(grad, grad_output, self, target, reduction)
  self: mse_loss_double_backward(grad * grad_output, self, reduction)

- name: nll_loss_backward(Tensor grad_output, Tensor self, Tensor target, Tensor weight, int64_t reduction, int64_t ignore_index, Tensor total_weight)
  grad_output: nll_loss(grad, target, weight, reduction, ignore_index)
  self: zeros_like(grad)

- name: nll_loss2d_backward(Tensor grad_output, Tensor self, Tensor target, Tensor weight, int64_t reduction, int64_t ignore_index, Tensor total_weight)
  grad_output: nll_loss2d(grad, target, weight, reduction, ignore_index)
  self: zeros_like(grad)

- name: rrelu_with_noise_backward(Tensor grad_output, Tensor self, Tensor noise, Scalar lower, Scalar upper, bool training)
  grad_output: rrelu_with_noise_backward(grad, self, noise, lower, upper, training)
  self: zeros_like(grad)

- name: reflection_pad1d_backward(Tensor grad_output, Tensor self, IntList padding)
  grad_output: reflection_pad1d(grad, padding)
  self: zeros_like(self)

- name: reflection_pad2d_backward(Tensor grad_output, Tensor self, IntList padding)
  grad_output: reflection_pad2d(grad, padding)
  self: zeros_like(self)

- name: replication_pad1d_backward(Tensor grad_output, Tensor self, IntList padding)
  grad_output: replication_pad1d(grad, padding)
  self: zeros_like(self)

- name: replication_pad2d_backward(Tensor grad_output, Tensor self, IntList padding)
  grad_output: replication_pad2d(grad, padding)
  self: zeros_like(self)

- name: replication_pad3d_backward(Tensor grad_output, Tensor self, IntList padding)
  grad_output: replication_pad3d(grad, padding)
  self: zeros_like(self)

- name: smooth_l1_loss_backward(Tensor grad_output, Tensor self, Tensor target, int64_t reduction)
  grad_output: smooth_l1_loss_double_backward_grad_output(grad, grad_output, self, target, reduction)
  self: smooth_l1_loss_double_backward(grad * grad_output, self, target, reduction)

- name: softplus_backward(Tensor grad_output, Tensor self, Scalar beta, Scalar threshold, Tensor output)
  grad_output: softplus_backward(grad, self, beta, threshold, output)
  self: softplus_double_backward(grad * grad_output, self, beta, threshold)

- name: _softmax_backward_data(Tensor grad_output, Tensor output, int64_t dim, Tensor self)
  grad_output: _softmax_backward_data(grad, output, dim, self)
  self: softmax_double_backward(grad, grad_output, dim, output).type_as(self)

- name: soft_margin_loss_backward(Tensor grad_output, Tensor self, Tensor target, int64_t reduction)
  grad_output: soft_margin_loss_double_backward_grad_output(grad, grad_output, self, target, reduction)
  self: soft_margin_loss_double_backward(grad * grad_output, self, target, reduction)

- name: softshrink_backward(Tensor grad_output, Tensor self, Scalar lambd)
  grad_output: softshrink_backward(grad, self, lambd)
  self: zeros_like(grad)

- name: threshold_backward(Tensor grad_output, Tensor self, Scalar threshold)
  grad_output: threshold_backward(grad, self, threshold)
  self: zeros_like(grad)

- name: upsample_linear1d_backward(Tensor grad_output, IntList output_size, IntList input_size, bool align_corners)
  grad_output: upsample_linear1d(grad, output_size, align_corners)

- name: upsample_bilinear2d_backward(Tensor grad_output, IntList output_size, IntList input_size, bool align_corners)
  grad_output: upsample_bilinear2d(grad, output_size, align_corners)

- name: upsample_bicubic2d_backward(Tensor grad_output, IntList output_size, IntList input_size, bool align_corners)
  grad_output: upsample_bicubic2d(grad, output_size, align_corners)

- name: upsample_trilinear3d_backward(Tensor grad_output, IntList output_size, IntList input_size, bool align_corners)
  grad_output: upsample_trilinear3d(grad, output_size, align_corners)

- name: upsample_nearest1d_backward(Tensor grad_output, IntList output_size, IntList input_size)
  grad_output: upsample_nearest1d(grad, output_size)

- name: upsample_nearest2d_backward(Tensor grad_output, IntList output_size, IntList input_size)
  grad_output: upsample_nearest2d(grad, output_size)

- name: upsample_nearest3d_backward(Tensor grad_output, IntList output_size, IntList input_size)
  grad_output: upsample_nearest3d(grad, output_size)

- name: sigmoid_backward(Tensor grad_output, Tensor output)
  grad_output: sigmoid_backward(grad, output)
  output: grad * grad_output * (-2 * output + 1)

- name: tanh_backward(Tensor grad_output, Tensor output)
  grad_output: tanh_backward(grad, output)
  output: -2 * output * grad * grad_output

# cudnn
- name: _cudnn_ctc_loss(Tensor log_probs, Tensor targets, IntList input_lengths, IntList target_lengths, int64_t blank, bool deterministic)
  log_probs: result1

- name: cudnn_convolution_transpose(Tensor self, Tensor weight, Tensor bias, IntList padding, IntList output_padding, IntList stride, IntList dilation, int64_t groups, bool benchmark, bool deterministic)
  self, weight, bias: cudnn_convolution_transpose_backward(self, grad, weight, padding, output_padding, stride, dilation, groups, benchmark, deterministic, grad_input_mask)

- name: cudnn_convolution_transpose_backward(Tensor self, Tensor grad_output, Tensor weight, IntList padding, IntList output_padding, IntList stride, IntList dilation, int64_t groups, bool benchmark, bool deterministic, std::array<bool,3> output_mask)
  grad_output, self, weight: _convolution_double_backward(grads[0], grads[1], grads[2], grad_output, weight, self, stride, padding, dilation, true, output_padding, groups, benchmark, deterministic, true, grad_input_mask)

- name: cudnn_convolution(Tensor self, Tensor weight, Tensor bias, IntList padding, IntList stride, IntList dilation, int64_t groups, bool benchmark, bool deterministic)
  self, weight, bias: cudnn_convolution_backward(self, grad, weight, padding, stride, dilation, groups, benchmark, deterministic, grad_input_mask)

- name: cudnn_convolution_backward(Tensor self, Tensor grad_output, Tensor weight, IntList padding, IntList stride, IntList dilation, int64_t groups, bool benchmark, bool deterministic, std::array<bool,3> output_mask)
  grad_output, self, weight: _convolution_double_backward(grads[0], grads[1], grads[2], grad_output, weight, self, stride, padding, dilation, false, std::vector<int64_t>(padding.size(), 0), groups, benchmark, deterministic, true, grad_input_mask)

# The above backward definitions are equivalent to the definitions below.  Why do we bundle
# everything up?  It's because it's more convenient to define double backwards
# when there is a single function that manages everything.
#
# Unfortuantely, there's one downside to not doing it all in one day: we
# unconditionally save input and weight, even if weight/input gradients are not
# being computed.  That's too bad.
#
# input: cudnn_convolution_backward_input(input.sizes(), grad.contiguous(), weight, padding, stride, dilation, groups, benchmark, deterministic)
# weight: cudnn_convolution_backward_weight(weight.sizes(), grad.contiguous(), input, padding, stride, dilation, groups, benchmark, deterministic)
# bias: cudnn_convolution_backward_bias(grad.contiguous())
#
# input: cudnn_convolution_transpose_backward_input(grad.contiguous(), weight, padding, stride, dilation, groups, benchmark, deterministic)
# weight: cudnn_convolution_transpose_backward_weight(weight.sizes(), grad.contiguous(), input, padding, stride, dilation, groups, benchmark, deterministic)
# bias: cudnn_convolution_backward_bias(grad.contiguous())

- name: cudnn_grid_sampler(Tensor self, Tensor grid)
  self, grid: cudnn_grid_sampler_backward(self, grid, grad)

- name: cudnn_affine_grid_generator(Tensor theta, int64_t N, int64_t C, int64_t H, int64_t W)
  theta: cudnn_affine_grid_generator_backward(grad, N, C, H, W)

# NB: Why is the backwards here so complicated?  CuDNN cannot be used to compute
# backward in evaluation mode, because the math for backward in evaluation mode
# is different (since the forward math is different), and CuDNN does not support
# it.  And in any case, you shouldn't be using this bn in evaluation mode,
# because it should be merged into the previous convolution (left for future
# work.)
# NB2: The quotes around the gradient are needed to appease YAML parsing rules.
- name: cudnn_batch_norm(Tensor input, Tensor weight, Tensor bias, Tensor running_mean, Tensor running_var, bool training, double exponential_average_factor, double epsilon)
  input, weight, bias: "training ? cudnn_batch_norm_backward(input, grad.contiguous(), weight, running_mean, running_var, result1, result2, epsilon) : native_batch_norm_backward(grad, input, weight, running_mean, running_var, result1, result2, training, epsilon, grad_input_mask)"

# HACK: save_mean and save_var are going to be passed in as
# requires_grad variables (even though we'll never backprop through
# them) so we need to prevent the unpacking from triggering an error.
- name: cudnn_batch_norm_backward(Tensor input, Tensor grad_output, Tensor weight, Tensor running_mean, Tensor running_var, Tensor save_mean, Tensor save_var, double epsilon)
  save_mean: not_implemented("cudnn_batch_norm_backward save_mean")
  save_var: not_implemented("cudnn_batch_norm_backward save_var")
  input, weight, grad_output: batchnorm_double_backward(input, weight, grads[0], grads[1], grads[2], grad_output, running_mean, running_var, true, epsilon, save_mean, save_var, grad_input_mask)


# Only frst three of _cudnn_rnn outputs can have gradients.
# _cudnn_rnn outputs: (output, hy, cy, reserve, weight_buf)
- name: _cudnn_rnn(Tensor input, TensorList weight, int64_t weight_stride0, Tensor weight_buf, Tensor hx, Tensor cx, int64_t mode, int64_t hidden_size, int64_t num_layers, bool batch_first, double dropout, bool train, bool bidirectional, IntList batch_sizes, Tensor dropout_state)
  output_differentiability: [True, True, True, False, False]
  input, hx, cx, weight: "_cudnn_rnn_backward(input, weight, weight_stride0, result4, hx, cx, result0, grads[0], grads[1], grads[2], mode, hidden_size, num_layers, batch_first, dropout, train, bidirectional, batch_sizes, dropout_state, retain_variables ? result3.clone() : result3, grad_input_mask)"

# miopen

- name: miopen_convolution_transpose(Tensor self, Tensor weight, Tensor bias, IntList padding, IntList output_padding, IntList stride, IntList dilation, int64_t groups, bool benchmark, bool deterministic)
  self, weight, bias: miopen_convolution_transpose_backward(self, grad, weight, padding, output_padding, stride, dilation, groups, benchmark, deterministic, grad_input_mask)

- name: miopen_convolution_transpose_backward(Tensor self, Tensor grad_output, Tensor weight, IntList padding, IntList output_padding, IntList stride, IntList dilation, int64_t groups, bool benchmark, bool deterministic, std::array<bool,3> output_mask)
  grad_output, self, weight: _convolution_double_backward(grads[0], grads[1], grads[2], grad_output, weight, self, stride, padding, dilation, true, output_padding, groups, benchmark, deterministic, true, grad_input_mask)

- name: miopen_convolution(Tensor self, Tensor weight, Tensor bias, IntList padding, IntList stride, IntList dilation, int64_t groups, bool benchmark, bool deterministic)
  self, weight, bias: miopen_convolution_backward(self, grad, weight, padding, stride, dilation, groups, benchmark, deterministic, grad_input_mask)

- name: miopen_convolution_backward(Tensor self, Tensor grad_output, Tensor weight, IntList padding, IntList stride, IntList dilation, int64_t groups, bool benchmark, bool deterministic, std::array<bool,3> output_mask)
  grad_output, self, weight: _convolution_double_backward(grads[0], grads[1], grads[2], grad_output, weight, self, stride, padding, dilation, false, std::vector<int64_t>(padding.size(), 0), groups, benchmark, deterministic, true, grad_input_mask)

- name: miopen_batch_norm(Tensor input, Tensor weight, Tensor bias, Tensor running_mean, Tensor running_var, bool training, double exponential_average_factor, double epsilon)
  input, weight, bias: "training ? miopen_batch_norm_backward(input, grad.contiguous(), weight, running_mean, running_var, result1, result2, epsilon) : native_batch_norm_backward(grad, input, weight, running_mean, running_var, result1, result2, training, epsilon, grad_input_mask)"

- name: miopen_batch_norm_backward(Tensor input, Tensor grad_output, Tensor weight, Tensor running_mean, Tensor running_var, Tensor save_mean, Tensor save_var, double epsilon)
  save_mean: not_implemented("miopen_batch_norm_backward save_mean")
  save_var: not_implemented("miopen_batch_norm_backward save_var")
  input, weight, grad_output: batchnorm_double_backward(input, weight, grads[0], grads[1], grads[2], grad_output, running_mean, running_var, true, epsilon, save_mean, save_var, grad_input_mask)

# mkldnn
- name: mkldnn_convolution(Tensor self, Tensor weight, Tensor bias, IntList padding, IntList stride, IntList dilation, int64_t groups)
  self, weight, bias: mkldnn_convolution_backward(self, grad, weight, padding, stride, dilation, groups, grad_input_mask)

# fft
- name: _fft_with_size(Tensor self, int64_t signal_ndim, bool complex_input, bool complex_output, bool inverse, IntList checked_signal_sizes, bool normalized, bool onesided, IntList output_sizes)
  self: fft_backward(self, grad, signal_ndim, complex_input, complex_output, inverse, checked_signal_sizes, normalized, onesided, output_sizes)

- name: unbind(Tensor self, int64_t dim)
  self: unbind_backward(grads, dim)

- name: stack(TensorList tensors, int64_t dim)
  tensors: unbind(grad, dim)

# fused RNN kernels

# Only frst two of _thnn_fused_lstm_cell outputs can have gradients.
# _thnn_fused_lstm_cell outputs: (hy, cy, workspace)
- name: _thnn_fused_lstm_cell(Tensor input_gates, Tensor hidden_gates, Tensor cx, Tensor input_bias, Tensor hidden_bias)
  output_differentiability: [True, True, False]
  input_gates, hidden_gates, cx, input_bias, hidden_bias: _thnn_fused_lstm_cell_backward(grads[0], grads[1], cx, result1, result2, input_bias.defined())

- name: _thnn_fused_gru_cell(Tensor input_gates, Tensor hidden_gates, Tensor hx, Tensor input_bias, Tensor hidden_bias)
  input_gates, hidden_gates, hx, input_bias, hidden_bias: _thnn_fused_gru_cell_backward(grad, result1, input_bias.defined())

# PackedSequence helpers
- name: _pack_padded_sequence(Tensor input, Tensor lengths, bool batch_first)
  input: _pack_padded_sequence_backward(grad, input.sizes(), result1, batch_first)<|MERGE_RESOLUTION|>--- conflicted
+++ resolved
@@ -561,18 +561,14 @@
 - name: norm(Tensor self, Scalar p)
   self: norm_backward(grad, self, p, result)
 
-<<<<<<< HEAD
-- name: norm(Tensor self, Scalar p, IntList dim, bool keepdim)
-=======
-- name: norm(Tensor self, Scalar? p, int64_t dim, bool keepdim)
->>>>>>> 7a764fe2
+- name: norm(Tensor self, Scalar? p, IntList dim, bool keepdim)
   self: norm_backward(grad, self, p, result, dim, keepdim)
 
-- name: norm(Tensor self, Scalar p, ScalarType dtype)
+- name: norm(Tensor self, Scalar? p, ScalarType dtype)
   self: norm_backward(grad, self.to(grad.type().scalarType()), p, result).to(self.type().scalarType())
 
 
-- name: norm(Tensor self, Scalar p, IntList dim, bool keepdim, ScalarType dtype)
+- name: norm(Tensor self, Scalar? p, IntList dim, bool keepdim, ScalarType dtype)
   self: norm_backward(grad, self.to(grad.type().scalarType()), p, result, dim, keepdim).to(self.type().scalarType())
 
 - name: _pdist_forward(Tensor self, double p)
