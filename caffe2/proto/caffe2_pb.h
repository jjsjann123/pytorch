--- conflicted
+++ resolved
@@ -86,18 +86,7 @@
   caffe2::DeviceOption option;
   auto type = device.type();
   option.set_device_type(TypeToProto(type));
-<<<<<<< HEAD
-  // default value for index() is -1 and
-  // sets the gpu_id to -1 means we'll use the current gpu id when the function
-  // is being called, see context_gpu.cu for more info.
-  if (type == at::DeviceType::CUDA) {
-    option.set_cuda_gpu_id(device.index());
-  } else if (type == at::DeviceType::HIP) {
-    option.set_hip_gpu_id(device.index());
-  }
-=======
   option.set_device_id(device.index());
->>>>>>> a65359c5
   return option;
 }
 
